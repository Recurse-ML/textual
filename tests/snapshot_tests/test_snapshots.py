--- conflicted
+++ resolved
@@ -342,7 +342,6 @@
     )
 
 
-<<<<<<< HEAD
 def test_css_hot_reloading(snap_compare):
     """Regression test for https://github.com/Textualize/textual/issues/2063."""
 
@@ -355,8 +354,8 @@
     assert snap_compare(
         SNAPSHOT_APPS_DIR / "hot_reloading_app.py", run_before=run_before
     )
-=======
+
+
 def test_layer_fix(snap_compare):
     # Check https://github.com/Textualize/textual/issues/1358
-    assert snap_compare(SNAPSHOT_APPS_DIR / "layer_fix.py", press=["d"])
->>>>>>> eaca92bd
+    assert snap_compare(SNAPSHOT_APPS_DIR / "layer_fix.py", press=["d"])