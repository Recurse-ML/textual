--- conflicted
+++ resolved
@@ -1450,18 +1450,18 @@
     assert snap_compare(SNAPSHOT_APPS_DIR / "split.py", terminal_size=(100, 30))
 
 
-<<<<<<< HEAD
 def test_help_panel(snap_compare):
     """Test help panel."""
     assert snap_compare(
         SNAPSHOT_APPS_DIR / "help_panel.py",
         terminal_size=(100, 30),
         press=["ctrl+p", *"keys", "enter"],
-=======
+    )
+
+
 def test_scroll_page_down(snap_compare):
     """Regression test for https://github.com/Textualize/textual/issues/4914"""
     # Should show 25 at the top
     assert snap_compare(
         SNAPSHOT_APPS_DIR / "scroll_page.py", press=["pagedown"], terminal_size=(80, 25)
->>>>>>> 7ea10ce9
     )