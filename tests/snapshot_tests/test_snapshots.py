--- conflicted
+++ resolved
@@ -1290,18 +1290,17 @@
     assert snap_compare(SNAPSHOT_APPS_DIR / "rules.py")
 
 
-<<<<<<< HEAD
-def test_footer_compact(snap_compare):
-    """Test Footer in the compact style"""
-    assert snap_compare(SNAPSHOT_APPS_DIR / "footer_compact.py")
-
-
-def test_footer_classic_styling(snap_compare):
-    """Regression test for https://github.com/Textualize/textual/issues/4557"""
-    assert snap_compare(SNAPSHOT_APPS_DIR / "footer_classic_styling.py")
-=======
 def test_grid_auto(snap_compare):
     """Test grid with keyline and auto-dimension."""
     # https://github.com/Textualize/textual/issues/4678
     assert snap_compare(SNAPSHOT_APPS_DIR / "grid_auto.py")
->>>>>>> cf30eba3
+
+
+def test_footer_compact(snap_compare):
+    """Test Footer in the compact style"""
+    assert snap_compare(SNAPSHOT_APPS_DIR / "footer_compact.py")
+
+
+def test_footer_classic_styling(snap_compare):
+    """Regression test for https://github.com/Textualize/textual/issues/4557"""
+    assert snap_compare(SNAPSHOT_APPS_DIR / "footer_classic_styling.py")