from pathlib import Path

import pytest

from tests.snapshot_tests.language_snippets import SNIPPETS
from textual.pilot import Pilot
from textual.widgets.text_area import Selection, BUILTIN_LANGUAGES
from textual.widgets import RichLog, TextArea, Input, Button
from textual.widgets.text_area import TextAreaTheme

# These paths should be relative to THIS directory.
WIDGET_EXAMPLES_DIR = Path("../../docs/examples/widgets")
LAYOUT_EXAMPLES_DIR = Path("../../docs/examples/guide/layout")
STYLES_EXAMPLES_DIR = Path("../../docs/examples/styles")
EXAMPLES_DIR = Path("../../examples")
SNAPSHOT_APPS_DIR = Path("./snapshot_apps")


# --- Layout related stuff ---


def test_grid_layout_basic(snap_compare):
    assert snap_compare(LAYOUT_EXAMPLES_DIR / "grid_layout1.py")


def test_grid_layout_basic_overflow(snap_compare):
    assert snap_compare(LAYOUT_EXAMPLES_DIR / "grid_layout2.py")


def test_grid_layout_gutter(snap_compare):
    assert snap_compare(LAYOUT_EXAMPLES_DIR / "grid_layout7_gutter.py")


def test_layers(snap_compare):
    assert snap_compare(LAYOUT_EXAMPLES_DIR / "layers.py")


def test_horizontal_layout(snap_compare):
    assert snap_compare(LAYOUT_EXAMPLES_DIR / "horizontal_layout.py")


def test_horizontal_layout_width_auto_dock(snap_compare):
    assert snap_compare(SNAPSHOT_APPS_DIR / "horizontal_auto_width.py")


def test_vertical_layout(snap_compare):
    assert snap_compare(LAYOUT_EXAMPLES_DIR / "vertical_layout.py")


def test_dock_layout_sidebar(snap_compare):
    assert snap_compare(LAYOUT_EXAMPLES_DIR / "dock_layout2_sidebar.py")


def test_layout_containers(snap_compare):
    assert snap_compare(SNAPSHOT_APPS_DIR / "layout_containers.py")


def test_alignment_containers(snap_compare):
    assert snap_compare(SNAPSHOT_APPS_DIR / "alignment_containers.py")


# --- Widgets - rendering and basic interactions ---
# Each widget should have a canonical example that is display in the docs.
# When adding a new widget, ideally we should also create a snapshot test
# from these examples which test rendering and simple interactions with it.


def test_switches(snap_compare):
    """Tests switches but also acts a regression test for using
    width: auto in a Horizontal layout context."""
    press = [
        "shift+tab",
        "enter",  # toggle off
        "shift+tab",
        "wait:20",
        "enter",  # toggle on
        "wait:20",
    ]
    assert snap_compare(WIDGET_EXAMPLES_DIR / "switch.py", press=press)


def test_input_and_focus(snap_compare):
    press = [
        *"Darren",  # Write "Darren"
        "tab",
        *"Burns",  # Focus second input, write "Burns"
    ]
    assert snap_compare(WIDGET_EXAMPLES_DIR / "input.py", press=press)


def test_input_validation(snap_compare):
    """Checking that invalid styling is applied. The snapshot app itself
    also adds styling for -valid which gives a green border."""
    press = [
        *"-2",  # -2 is invalid, so -invalid should be applied
        "tab",
        "3",  # This is valid, so -valid should be applied
        "tab",
        *"-2",
        # -2 is invalid, so -invalid should be applied (and :focus, since we stop here)
    ]
    assert snap_compare(SNAPSHOT_APPS_DIR / "input_validation.py", press=press)


def test_input_suggestions(snap_compare):
    async def run_before(pilot):
        pilot.app.query(Input).first().cursor_blink = False

    assert snap_compare(
        SNAPSHOT_APPS_DIR / "input_suggestions.py", press=["b"], run_before=run_before
    )


def test_buttons_render(snap_compare):
    # Testing button rendering. We press tab to focus the first button too.
    assert snap_compare(WIDGET_EXAMPLES_DIR / "button.py", press=["tab"])


def test_placeholder_render(snap_compare):
    # Testing the rendering of the multiple placeholder variants and labels.
    assert snap_compare(WIDGET_EXAMPLES_DIR / "placeholder.py")


def test_datatable_render(snap_compare):
    press = ["tab", "down", "down", "right", "up", "left"]
    assert snap_compare(WIDGET_EXAMPLES_DIR / "data_table.py", press=press)


def test_datatable_row_cursor_render(snap_compare):
    press = ["up", "left", "right", "down", "down"]
    assert snap_compare(SNAPSHOT_APPS_DIR / "data_table_row_cursor.py", press=press)


def test_datatable_column_cursor_render(snap_compare):
    press = ["left", "up", "down", "right", "right"]
    assert snap_compare(SNAPSHOT_APPS_DIR / "data_table_column_cursor.py", press=press)


def test_datatable_sort_multikey(snap_compare):
    press = ["down", "right", "s"]  # Also checks that sort doesn't move cursor.
    assert snap_compare(SNAPSHOT_APPS_DIR / "data_table_sort.py", press=press)


def test_datatable_remove_row(snap_compare):
    press = ["r"]
    assert snap_compare(SNAPSHOT_APPS_DIR / "data_table_remove_row.py", press=press)


def test_datatable_labels_and_fixed_data(snap_compare):
    # Ensure that we render correctly when there are fixed rows/cols and labels.
    assert snap_compare(SNAPSHOT_APPS_DIR / "data_table_row_labels.py")


def test_datatable_style_ordering(snap_compare):
    # Regression test for https://github.com/Textualize/textual/issues/2061
    assert snap_compare(SNAPSHOT_APPS_DIR / "data_table_style_order.py")


def test_datatable_add_column(snap_compare):
    # Checking adding columns after adding rows
    assert snap_compare(SNAPSHOT_APPS_DIR / "data_table_add_column.py")


def test_datatable_add_row_auto_height(snap_compare):
    # Check that rows added with auto height computation look right.
    assert snap_compare(SNAPSHOT_APPS_DIR / "data_table_add_row_auto_height.py")


def test_datatable_add_row_auto_height_sorted(snap_compare):
    # Check that rows added with auto height computation look right.
    assert snap_compare(
        SNAPSHOT_APPS_DIR / "data_table_add_row_auto_height.py", press=["s"]
    )


def test_datatable_cell_padding(snap_compare):
    # Check that horizontal cell padding is respected.
    assert snap_compare(SNAPSHOT_APPS_DIR / "data_table_cell_padding.py")


def test_datatable_change_cell_padding(snap_compare):
    # Check that horizontal cell padding is respected.
    assert snap_compare(
        SNAPSHOT_APPS_DIR / "data_table_cell_padding.py", press=["a", "b"]
    )


def test_footer_render(snap_compare):
    assert snap_compare(WIDGET_EXAMPLES_DIR / "footer.py")


def test_header_render(snap_compare):
    assert snap_compare(WIDGET_EXAMPLES_DIR / "header.py")


def test_list_view(snap_compare):
    assert snap_compare(
        WIDGET_EXAMPLES_DIR / "list_view.py", press=["tab", "down", "down", "up"]
    )


def test_richlog_max_lines(snap_compare):
    assert snap_compare("snapshot_apps/richlog_max_lines.py", press=[*"abcde"])


def test_log_write_lines(snap_compare):
    assert snap_compare("snapshot_apps/log_write_lines.py")


def test_log_write(snap_compare):
    assert snap_compare("snapshot_apps/log_write.py")


def test_fr_units(snap_compare):
    assert snap_compare("snapshot_apps/fr_units.py")


def test_visibility(snap_compare):
    assert snap_compare("snapshot_apps/visibility.py")


def test_tree_example(snap_compare):
    assert snap_compare(WIDGET_EXAMPLES_DIR / "tree.py")


def test_markdown_example(snap_compare):
    assert snap_compare(WIDGET_EXAMPLES_DIR / "markdown.py")


def test_markdown_viewer_example(snap_compare):
    assert snap_compare(WIDGET_EXAMPLES_DIR / "markdown_viewer.py")


def test_markdown_theme_switching(snap_compare):
    assert snap_compare(SNAPSHOT_APPS_DIR / "markdown_theme_switcher.py", press=["t"])


def test_markdown_dark_theme_override(snap_compare):
    assert snap_compare(
        SNAPSHOT_APPS_DIR / "markdown_theme_switcher.py", press=["d", "wait:100"]
    )


def test_markdown_light_theme_override(snap_compare):
    assert snap_compare(
        SNAPSHOT_APPS_DIR / "markdown_theme_switcher.py", press=["l", "t", "wait:100"]
    )


def test_checkbox_example(snap_compare):
    assert snap_compare(WIDGET_EXAMPLES_DIR / "checkbox.py")


def test_radio_button_example(snap_compare):
    assert snap_compare(WIDGET_EXAMPLES_DIR / "radio_button.py")


def test_radio_set_example(snap_compare):
    assert snap_compare(WIDGET_EXAMPLES_DIR / "radio_set.py")


def test_content_switcher_example_initial(snap_compare):
    assert snap_compare(WIDGET_EXAMPLES_DIR / "content_switcher.py")


def test_content_switcher_example_switch(snap_compare):
    assert snap_compare(
        WIDGET_EXAMPLES_DIR / "content_switcher.py",
        press=["tab", "enter", "wait:500"],
        terminal_size=(50, 50),
    )


def test_tabbed_content(snap_compare):
    assert snap_compare(WIDGET_EXAMPLES_DIR / "tabbed_content.py")


def test_tabbed_content_with_modified_tabs(snap_compare):
    # Tabs enabled and hidden.
    assert snap_compare(SNAPSHOT_APPS_DIR / "modified_tabs.py")


def test_tabbed_content_styling_not_leaking(snap_compare):
    assert snap_compare(SNAPSHOT_APPS_DIR / "tabbed_content_style_leak_test.py")


def test_option_list_strings(snap_compare):
    assert snap_compare(WIDGET_EXAMPLES_DIR / "option_list_strings.py")


def test_option_list_options(snap_compare):
    assert snap_compare(WIDGET_EXAMPLES_DIR / "option_list_options.py")


def test_option_list_tables(snap_compare):
    assert snap_compare(WIDGET_EXAMPLES_DIR / "option_list_tables.py")


def test_option_list_build(snap_compare):
    assert snap_compare(SNAPSHOT_APPS_DIR / "option_list.py")


def test_option_list_replace_prompt_from_single_line_to_single_line(snap_compare):
    assert snap_compare(
        SNAPSHOT_APPS_DIR / "option_list_multiline_options.py", press=["1"]
    )


def test_option_list_replace_prompt_from_single_line_to_two_lines(snap_compare):
    assert snap_compare(
        SNAPSHOT_APPS_DIR / "option_list_multiline_options.py", press=["2"]
    )


def test_option_list_replace_prompt_from_two_lines_to_three_lines(snap_compare):
    assert snap_compare(
        SNAPSHOT_APPS_DIR / "option_list_multiline_options.py", press=["3"]
    )


def test_option_list_scrolling_in_long_list(snap_compare):
    assert snap_compare(SNAPSHOT_APPS_DIR / "option_list_long.py", press=["up"])


def test_progress_bar_indeterminate(snap_compare):
    assert snap_compare(WIDGET_EXAMPLES_DIR / "progress_bar_isolated_.py", press=["f"])


def test_progress_bar_indeterminate_styled(snap_compare):
    assert snap_compare(WIDGET_EXAMPLES_DIR / "progress_bar_styled_.py", press=["f"])


def test_progress_bar_halfway(snap_compare):
    assert snap_compare(WIDGET_EXAMPLES_DIR / "progress_bar_isolated_.py", press=["t"])


def test_progress_bar_halfway_styled(snap_compare):
    assert snap_compare(WIDGET_EXAMPLES_DIR / "progress_bar_styled_.py", press=["t"])


def test_progress_bar_completed(snap_compare):
    assert snap_compare(WIDGET_EXAMPLES_DIR / "progress_bar_isolated_.py", press=["u"])


def test_progress_bar_completed_styled(snap_compare):
    assert snap_compare(WIDGET_EXAMPLES_DIR / "progress_bar_styled_.py", press=["u"])


def test_rule_horizontal_rules(snap_compare):
    assert snap_compare(WIDGET_EXAMPLES_DIR / "horizontal_rules.py")


def test_rule_vertical_rules(snap_compare):
    assert snap_compare(WIDGET_EXAMPLES_DIR / "vertical_rules.py")


def test_select(snap_compare):
    assert snap_compare(WIDGET_EXAMPLES_DIR / "select_widget.py")


def test_selection_list_selected(snap_compare):
    assert snap_compare(WIDGET_EXAMPLES_DIR / "selection_list_selected.py")


def test_selection_list_selections(snap_compare):
    assert snap_compare(WIDGET_EXAMPLES_DIR / "selection_list_selections.py")


def test_selection_list_tuples(snap_compare):
    assert snap_compare(WIDGET_EXAMPLES_DIR / "selection_list_tuples.py")


def test_select_expanded(snap_compare):
    assert snap_compare(
        WIDGET_EXAMPLES_DIR / "select_widget.py", press=["tab", "enter"]
    )


def test_select_from_values_expanded(snap_compare):
    assert snap_compare(
        WIDGET_EXAMPLES_DIR / "select_from_values_widget.py", press=["tab", "enter"]
    )


def test_select_expanded_changed(snap_compare):
    assert snap_compare(
        WIDGET_EXAMPLES_DIR / "select_widget.py",
        press=["tab", "enter", "down", "enter"],
    )


def test_select_no_blank_has_default_value(snap_compare):
    """Make sure that the first value is selected by default if allow_blank=False."""
    assert snap_compare(WIDGET_EXAMPLES_DIR / "select_widget_no_blank.py")


def test_select_set_options(snap_compare):
    assert snap_compare(
        WIDGET_EXAMPLES_DIR / "select_widget_no_blank.py",
        press=["s"],
    )


def test_sparkline_render(snap_compare):
    assert snap_compare(WIDGET_EXAMPLES_DIR / "sparkline.py")


def test_sparkline_component_classes_colors(snap_compare):
    assert snap_compare(WIDGET_EXAMPLES_DIR / "sparkline_colors.py")


def test_collapsible_render(snap_compare):
    assert snap_compare(WIDGET_EXAMPLES_DIR / "collapsible.py")


def test_collapsible_collapsed(snap_compare):
    assert snap_compare(WIDGET_EXAMPLES_DIR / "collapsible.py", press=["c"])


def test_collapsible_expanded(snap_compare):
    assert snap_compare(WIDGET_EXAMPLES_DIR / "collapsible.py", press=["e"])


def test_collapsible_nested(snap_compare):
    assert snap_compare(WIDGET_EXAMPLES_DIR / "collapsible_nested.py")


def test_collapsible_custom_symbol(snap_compare):
    assert snap_compare(WIDGET_EXAMPLES_DIR / "collapsible_custom_symbol.py")


def test_directory_tree_reloading(snap_compare, tmp_path):
    async def run_before(pilot):
        await pilot.app.setup(tmp_path)
        await pilot.press(
            "e", "e", "down", "down", "down", "down", "e", "down", "d", "r"
        )

    assert snap_compare(
        SNAPSHOT_APPS_DIR / "directory_tree_reload.py",
        run_before=run_before,
    )


# --- CSS properties ---
# We have a canonical example for each CSS property that is shown in their docs.
# If any of these change, something has likely broken, so snapshot each of them.

PATHS = [
    path.name
    for path in (Path(__file__).parent / STYLES_EXAMPLES_DIR).iterdir()
    if path.suffix == ".py"
]


@pytest.mark.parametrize("file_name", PATHS)
def test_css_property(file_name, snap_compare):
    path_to_app = STYLES_EXAMPLES_DIR / file_name
    assert snap_compare(path_to_app)


def test_viewport_height_and_width_properties(snap_compare):
    path_to_app = SNAPSHOT_APPS_DIR / "viewport_units.py"
    assert snap_compare(path_to_app)


def test_multiple_css(snap_compare):
    # Interaction between multiple CSS files and app-level/classvar CSS
    assert snap_compare("snapshot_apps/multiple_css/multiple_css.py")


def test_order_independence(snap_compare):
    assert snap_compare("snapshot_apps/layer_order_independence.py")


def test_order_independence_toggle(snap_compare):
    assert snap_compare("snapshot_apps/layer_order_independence.py", press="t")


def test_columns_height(snap_compare):
    # Interaction with height auto, and relative heights to make columns
    assert snap_compare("snapshot_apps/columns_height.py")


def test_offsets(snap_compare):
    """Test offsets of containers"""
    assert snap_compare("snapshot_apps/offsets.py")


def test_nested_auto_heights(snap_compare):
    """Test refreshing widget within a auto sized container"""
    assert snap_compare("snapshot_apps/nested_auto_heights.py", press=["1", "2"])


def test_programmatic_scrollbar_gutter_change(snap_compare):
    """Regression test for #1607 https://github.com/Textualize/textual/issues/1607

    See also tests/css/test_programmatic_style_changes.py for other related regression tests.
    """
    assert snap_compare(
        "snapshot_apps/programmatic_scrollbar_gutter_change.py", press=["s"]
    )


# --- Other ---


def test_key_display(snap_compare):
    assert snap_compare(SNAPSHOT_APPS_DIR / "key_display.py")


def test_demo(snap_compare):
    """Test the demo app (python -m textual)"""
    assert snap_compare(
        Path("../../src/textual/demo.py"),
        terminal_size=(100, 30),
    )


def test_label_widths(snap_compare):
    """Test renderable widths are calculate correctly."""
    assert snap_compare(SNAPSHOT_APPS_DIR / "label_widths.py")


def test_border_alpha(snap_compare):
    """Test setting a border alpha."""
    assert snap_compare(SNAPSHOT_APPS_DIR / "border_alpha.py")


def test_auto_width_input(snap_compare):
    assert snap_compare(
        SNAPSHOT_APPS_DIR / "auto_width_input.py", press=["tab", *"Hello"]
    )


def test_screen_switch(snap_compare):
    assert snap_compare(SNAPSHOT_APPS_DIR / "screen_switch.py", press=["a", "b"])


def test_disabled_widgets(snap_compare):
    assert snap_compare(SNAPSHOT_APPS_DIR / "disable_widgets.py")


def test_focus_component_class(snap_compare):
    assert snap_compare(SNAPSHOT_APPS_DIR / "focus_component_class.py", press=["tab"])


def test_line_api_scrollbars(snap_compare):
    assert snap_compare(SNAPSHOT_APPS_DIR / "line_api_scrollbars.py")


def test_remove_with_auto_height(snap_compare):
    assert snap_compare(
        SNAPSHOT_APPS_DIR / "remove_auto.py", press=["a", "a", "a", "d", "d"]
    )


def test_auto_table(snap_compare):
    assert snap_compare(SNAPSHOT_APPS_DIR / "auto-table.py", terminal_size=(120, 40))


def test_table_markup(snap_compare):
    assert snap_compare(SNAPSHOT_APPS_DIR / "table_markup.py")


def test_richlog_scroll(snap_compare):
    assert snap_compare(SNAPSHOT_APPS_DIR / "richlog_scroll.py")


def test_richlog_width(snap_compare):
    """Check that min_width applies in RichLog and that we can write
    to the RichLog when it's not visible, and it still renders as expected
    when made visible again."""

    async def setup(pilot):
        from rich.text import Text

        rich_log: RichLog = pilot.app.query_one(RichLog)
        rich_log.write(Text("hello1", style="on red", justify="right"), expand=True)
        rich_log.visible = False
        rich_log.write(Text("world2", style="on green", justify="right"), expand=True)
        rich_log.visible = True
        rich_log.write(Text("hello3", style="on blue", justify="right"), expand=True)
        rich_log.display = False
        rich_log.write(Text("world4", style="on yellow", justify="right"), expand=True)
        rich_log.display = True

    assert snap_compare(SNAPSHOT_APPS_DIR / "richlog_width.py", run_before=setup)


def test_tabs_invalidate(snap_compare):
    assert snap_compare(
        SNAPSHOT_APPS_DIR / "tabs_invalidate.py",
        press=["tab", "right"],
    )


def test_scrollbar_thumb_height(snap_compare):
    assert snap_compare(
        SNAPSHOT_APPS_DIR / "scrollbar_thumb_height.py",
    )


def test_pilot_resize_terminal(snap_compare):
    async def run_before(pilot):
        await pilot.resize_terminal(35, 20)
        await pilot.resize_terminal(20, 10)

    assert snap_compare(
        SNAPSHOT_APPS_DIR / "pilot_resize_terminal.py",
        run_before=run_before,
        terminal_size=(80, 25),
    )


def test_css_hot_reloading(snap_compare, monkeypatch):
    """Regression test for https://github.com/Textualize/textual/issues/2063."""

    monkeypatch.setenv(
        "TEXTUAL", "debug"
    )  # This will make sure we create a file monitor.

    async def run_before(pilot):
        css_file = pilot.app.CSS_PATH
        with open(css_file, "w") as f:
            f.write("/* This file is purposefully empty. */\n")  # Clear all the CSS.
        await pilot.app._on_css_change()

    assert snap_compare(
        SNAPSHOT_APPS_DIR / "hot_reloading_app.py", run_before=run_before
    )


def test_css_hot_reloading_on_screen(snap_compare, monkeypatch):
    """Regression test for https://github.com/Textualize/textual/issues/3454."""

    monkeypatch.setenv(
        "TEXTUAL", "debug"
    )  # This will make sure we create a file monitor.

    async def run_before(pilot):
        css_file = pilot.app.screen.CSS_PATH
        with open(css_file, "w") as f:
            f.write("/* This file is purposefully empty. */\n")  # Clear all the CSS.
        await pilot.app._on_css_change()

    assert snap_compare(
        SNAPSHOT_APPS_DIR / "hot_reloading_app_with_screen_css.py",
        run_before=run_before,
    )


def test_datatable_hot_reloading(snap_compare, monkeypatch):
    """Regression test for https://github.com/Textualize/textual/issues/3312."""

    monkeypatch.setenv(
        "TEXTUAL", "debug"
    )  # This will make sure we create a file monitor.

    async def run_before(pilot):
        css_file = pilot.app.CSS_PATH
        with open(css_file, "w") as f:
            f.write("/* This file is purposefully empty. */\n")  # Clear all the CSS.
        await pilot.app._on_css_change()

    assert snap_compare(
        SNAPSHOT_APPS_DIR / "datatable_hot_reloading.py", run_before=run_before
    )


def test_markdown_component_classes_reloading(snap_compare, monkeypatch):
    """Tests all markdown component classes reload correctly.

    See https://github.com/Textualize/textual/issues/3464."""

    monkeypatch.setenv(
        "TEXTUAL", "debug"
    )  # This will make sure we create a file monitor.

    async def run_before(pilot):
        css_file = pilot.app.CSS_PATH
        with open(css_file, "w") as f:
            f.write("/* This file is purposefully empty. */\n")  # Clear all the CSS.
        await pilot.app._on_css_change()

    assert snap_compare(
        SNAPSHOT_APPS_DIR / "markdown_component_classes_reloading.py",
        run_before=run_before,
    )


def test_markdown_space_squashing(snap_compare):
    assert snap_compare(SNAPSHOT_APPS_DIR / "markdown_whitespace.py")


def test_layer_fix(snap_compare):
    # Check https://github.com/Textualize/textual/issues/1358
    assert snap_compare(SNAPSHOT_APPS_DIR / "layer_fix.py", press=["d"])


def test_modal_dialog_bindings_input(snap_compare):
    # Check https://github.com/Textualize/textual/issues/2194
    assert snap_compare(
        SNAPSHOT_APPS_DIR / "modal_screen_bindings.py",
        press=["enter", "h", "!", "left", "i", "tab"],
    )


def test_modal_dialog_bindings(snap_compare):
    # Check https://github.com/Textualize/textual/issues/2194
    assert snap_compare(
        SNAPSHOT_APPS_DIR / "modal_screen_bindings.py",
        press=["enter", "tab", "h", "i", "tab", "enter"],
    )


def test_dock_scroll(snap_compare):
    # https://github.com/Textualize/textual/issues/2188
    assert snap_compare(SNAPSHOT_APPS_DIR / "dock_scroll.py", terminal_size=(80, 25))


def test_dock_scroll2(snap_compare):
    # https://github.com/Textualize/textual/issues/2525
    assert snap_compare(SNAPSHOT_APPS_DIR / "dock_scroll2.py", terminal_size=(80, 25))


def test_dock_scroll_off_by_one(snap_compare):
    # https://github.com/Textualize/textual/issues/2525
    assert snap_compare(
        SNAPSHOT_APPS_DIR / "dock_scroll_off_by_one.py",
        terminal_size=(80, 25),
        press=["_"],
    )


def test_scroll_to(snap_compare):
    # https://github.com/Textualize/textual/issues/2525
    assert snap_compare(
        SNAPSHOT_APPS_DIR / "scroll_to.py", terminal_size=(80, 25), press=["_"]
    )


def test_auto_fr(snap_compare):
    # https://github.com/Textualize/textual/issues/2220
    assert snap_compare(SNAPSHOT_APPS_DIR / "auto_fr.py", terminal_size=(80, 25))


def test_fr_margins(snap_compare):
    # https://github.com/Textualize/textual/issues/2220
    assert snap_compare(SNAPSHOT_APPS_DIR / "fr_margins.py", terminal_size=(80, 25))


def test_scroll_visible(snap_compare):
    # https://github.com/Textualize/textual/issues/2181
    assert snap_compare(SNAPSHOT_APPS_DIR / "scroll_visible.py", press=["t"])


def test_scroll_to_center(snap_compare):
    # READ THIS IF THIS TEST FAILS:
    # While https://github.com/Textualize/textual/issues/2254 is open, the snapshot
    # this is being compared against is INCORRECT.
    # The correct output for this snapshot test would show a couple of containers
    # scrolled so that the red string >>bullseye<< is centered on the screen.
    # When this snapshot "breaks" because #2254 is fixed, this snapshot can be updated.
    assert snap_compare(SNAPSHOT_APPS_DIR / "scroll_to_center.py", press=["s"])


def test_quickly_change_tabs(snap_compare):
    # https://github.com/Textualize/textual/issues/2229
    assert snap_compare(SNAPSHOT_APPS_DIR / "quickly_change_tabs.py", press=["p"])


def test_fr_unit_with_min(snap_compare):
    # https://github.com/Textualize/textual/issues/2378
    assert snap_compare(SNAPSHOT_APPS_DIR / "fr_with_min.py")


def test_select_rebuild(snap_compare):
    # https://github.com/Textualize/textual/issues/2557
    assert snap_compare(
        SNAPSHOT_APPS_DIR / "select_rebuild.py",
        press=["space", "escape", "tab", "enter", "tab", "space"],
    )


def test_blur_on_disabled(snap_compare):
    # https://github.com/Textualize/textual/issues/2641
    assert snap_compare(
        SNAPSHOT_APPS_DIR / "blur_on_disabled.py",
        press=[*"foo", "f3", *"this should not appear"],
    )


def test_tooltips_in_compound_widgets(snap_compare):
    # https://github.com/Textualize/textual/issues/2641
    async def run_before(pilot) -> None:
        await pilot.pause()
        await pilot.hover("ProgressBar")
        await pilot.pause(0.3)
        await pilot.pause()

    assert snap_compare(SNAPSHOT_APPS_DIR / "tooltips.py", run_before=run_before)


def test_command_palette(snap_compare) -> None:
    async def run_before(pilot) -> None:
        # await pilot.press("ctrl+backslash")
        pilot.app.screen.query_one(Input).cursor_blink = False
        await pilot.press("A")
        await pilot.app.screen.workers.wait_for_complete()

    assert snap_compare(SNAPSHOT_APPS_DIR / "command_palette.py", run_before=run_before)


def test_command_palette_discovery(snap_compare) -> None:
    async def run_before(pilot) -> None:
        pilot.app.screen.query_one(Input).cursor_blink = False
        await pilot.app.screen.workers.wait_for_complete()

    assert snap_compare(
        SNAPSHOT_APPS_DIR / "command_palette_discovery.py", run_before=run_before
    )


# --- textual-dev library preview tests ---


def test_textual_dev_border_preview(snap_compare):
    async def run_before(pilot):
        buttons = pilot.app.query(Button)
        for button in buttons:
            button.active_effect_duration = 0

    assert snap_compare(
        SNAPSHOT_APPS_DIR / "dev_previews_border.py",
        press=["enter"],
        run_before=run_before,
    )


def test_textual_dev_colors_preview(snap_compare):
    assert snap_compare(SNAPSHOT_APPS_DIR / "dev_previews_color.py")


def test_textual_dev_easing_preview(snap_compare):
    assert snap_compare(SNAPSHOT_APPS_DIR / "dev_previews_easing.py")


def test_textual_dev_keys_preview(snap_compare):
    assert snap_compare(SNAPSHOT_APPS_DIR / "dev_previews_keys.py", press=["a", "b"])


def test_notifications_example(snap_compare) -> None:
    assert snap_compare(WIDGET_EXAMPLES_DIR / "toast.py")


def test_notifications_through_screens(snap_compare) -> None:
    assert snap_compare(SNAPSHOT_APPS_DIR / "notification_through_screens.py")


def test_notifications_through_modes(snap_compare) -> None:
    assert snap_compare(SNAPSHOT_APPS_DIR / "notification_through_modes.py")


def test_notification_with_inline_link(snap_compare) -> None:
    # https://github.com/Textualize/textual/issues/3530
    assert snap_compare(SNAPSHOT_APPS_DIR / "notification_with_inline_link.py")


def test_notification_with_inline_link_hover(snap_compare) -> None:
    # https://github.com/Textualize/textual/issues/3530
    async def run_before(pilot) -> None:
        await pilot.pause()
        await pilot.hover("Toast", offset=(8, 1))

    assert snap_compare(
        SNAPSHOT_APPS_DIR / "notification_with_inline_link.py",
        run_before=run_before,
    )


def test_print_capture(snap_compare) -> None:
    assert snap_compare(SNAPSHOT_APPS_DIR / "capture_print.py")


def test_text_log_blank_write(snap_compare) -> None:
    assert snap_compare(SNAPSHOT_APPS_DIR / "text_log_blank_write.py")


def test_nested_fr(snap_compare) -> None:
    # https://github.com/Textualize/textual/pull/3059
    assert snap_compare(SNAPSHOT_APPS_DIR / "nested_fr.py")


@pytest.mark.syntax
@pytest.mark.parametrize("language", BUILTIN_LANGUAGES)
def test_text_area_language_rendering(language, snap_compare):
    # This test will fail if we're missing a snapshot test for a valid
    # language. We should have a snapshot test for each language we support
    # as the syntax highlighting will be completely different for each of them.

    snippet = SNIPPETS.get(language)

    def setup_language(pilot) -> None:
        text_area = pilot.app.query_one(TextArea)
        text_area.load_text(snippet)
        text_area.language = language

    assert snap_compare(
        SNAPSHOT_APPS_DIR / "text_area.py",
        run_before=setup_language,
        terminal_size=(80, snippet.count("\n") + 4),
    )


@pytest.mark.parametrize(
    "selection",
    [
        Selection((0, 0), (2, 8)),
        Selection((1, 0), (0, 0)),
        Selection((5, 2), (0, 0)),
        Selection((0, 0), (4, 20)),
        Selection.cursor((1, 0)),
        Selection.cursor((2, 6)),
    ],
)
def test_text_area_selection_rendering(snap_compare, selection):
    text = """I am a line.

I am another line.

I am the final line."""

    def setup_selection(pilot):
        text_area = pilot.app.query_one(TextArea)
        text_area.load_text(text)
        text_area.show_line_numbers = False
        text_area.selection = selection

    assert snap_compare(
        SNAPSHOT_APPS_DIR / "text_area.py",
        run_before=setup_selection,
        terminal_size=(30, text.count("\n") + 4),
    )


def test_text_area_read_only_cursor_rendering(snap_compare):
    def setup_selection(pilot):
        text_area = pilot.app.query_one(TextArea)
        text_area.theme = "css"
        text_area.text = "Hello, world!"
        text_area.read_only = True

    assert snap_compare(
        SNAPSHOT_APPS_DIR / "text_area.py",
        run_before=setup_selection,
        terminal_size=(30, 5),
    )


@pytest.mark.syntax
@pytest.mark.parametrize(
    "theme_name", [theme.name for theme in TextAreaTheme.builtin_themes()]
)
def test_text_area_themes(snap_compare, theme_name):
    """Each theme should have its own snapshot with at least some Python
    to check that the rendering is sensible. This also ensures that theme
    switching results in the display changing correctly."""
    text = """\
def hello(name):
    x = 123
    while not False:
        print("hello " + name)
        continue
"""

    def setup_theme(pilot):
        text_area = pilot.app.query_one(TextArea)
        text_area.load_text(text)
        text_area.language = "python"
        text_area.selection = Selection((0, 1), (1, 9))
        text_area.theme = theme_name

    assert snap_compare(
        SNAPSHOT_APPS_DIR / "text_area.py",
        run_before=setup_theme,
        terminal_size=(48, text.count("\n") + 4),
    )


def test_text_area_alternate_screen(snap_compare):
    assert snap_compare(
        SNAPSHOT_APPS_DIR / "text_area_alternate_screen.py", terminal_size=(48, 10)
    )


@pytest.mark.syntax
def test_text_area_wrapping_and_folding(snap_compare):
    assert snap_compare(
        SNAPSHOT_APPS_DIR / "text_area_wrapping.py", terminal_size=(20, 26)
    )


def test_text_area_line_number_start(snap_compare):
    assert snap_compare(
        SNAPSHOT_APPS_DIR / "text_area_line_number_start.py", terminal_size=(32, 8)
    )


def test_digits(snap_compare) -> None:
    assert snap_compare(SNAPSHOT_APPS_DIR / "digits.py")


def test_auto_grid(snap_compare) -> None:
    assert snap_compare(SNAPSHOT_APPS_DIR / "auto_grid.py")


def test_auto_grid_default_height(snap_compare) -> None:
    assert snap_compare(SNAPSHOT_APPS_DIR / "auto_grid_default_height.py", press=["g"])


def test_scoped_css(snap_compare) -> None:
    assert snap_compare(SNAPSHOT_APPS_DIR / "scoped_css.py")


def test_unscoped_css(snap_compare) -> None:
    assert snap_compare(SNAPSHOT_APPS_DIR / "unscoped_css.py")


def test_big_buttons(snap_compare) -> None:
    assert snap_compare(SNAPSHOT_APPS_DIR / "big_button.py")


def test_keyline(snap_compare) -> None:
    assert snap_compare(SNAPSHOT_APPS_DIR / "keyline.py")


def test_button_outline(snap_compare):
    """Outline style rendered incorrectly when applied to a `Button` widget.

    Regression test for https://github.com/Textualize/textual/issues/3628
    """
    assert snap_compare(SNAPSHOT_APPS_DIR / "button_outline.py")


def test_notifications_loading_overlap_order(snap_compare):
    """Regression test for https://github.com/Textualize/textual/issues/3677.

    This tests that notifications stay on top of loading indicators and it also
    tests that loading a widget will remove its scrollbars.
    """
    assert snap_compare(
        SNAPSHOT_APPS_DIR / "notifications_above_loading.py", terminal_size=(80, 20)
    )


def test_missing_vertical_scroll(snap_compare):
    """Regression test for https://github.com/Textualize/textual/issues/3687"""
    assert snap_compare(SNAPSHOT_APPS_DIR / "missing_vertical_scroll.py")


def test_vertical_min_height(snap_compare):
    """Test vertical min height takes border in to account."""
    assert snap_compare(SNAPSHOT_APPS_DIR / "vertical_min_height.py")


def test_vertical_max_height(snap_compare):
    """Test vertical max height takes border in to account."""
    assert snap_compare(SNAPSHOT_APPS_DIR / "vertical_max_height.py")


def test_max_height_100(snap_compare):
    """Test vertical max height takes border in to account."""
    assert snap_compare(SNAPSHOT_APPS_DIR / "max_height_100.py")


def test_loading_indicator(snap_compare):
    """Test loading indicator."""
    # https://github.com/Textualize/textual/pull/3816
    assert snap_compare(SNAPSHOT_APPS_DIR / "loading.py", press=["space"])


def test_loading_indicator_disables_widget(snap_compare):
    """Test loading indicator disabled widget."""
    # https://github.com/Textualize/textual/pull/3816
    assert snap_compare(
        SNAPSHOT_APPS_DIR / "loading.py", press=["space", "down", "down", "space"]
    )


def test_mount_style_fix(snap_compare):
    """Regression test for broken style update on mount."""
    # https://github.com/Textualize/textual/issues/3858
    assert snap_compare(SNAPSHOT_APPS_DIR / "mount_style_fix.py")


def test_zero_scrollbar_size(snap_compare):
    """Regression test for missing content with 0 sized scrollbars"""
    # https://github.com/Textualize/textual/issues/3886
    assert snap_compare(SNAPSHOT_APPS_DIR / "zero_scrollbar_size.py")


def test_tree_clearing_and_expansion(snap_compare):
    """Test the Tree.root.is_expanded state after a Tree.clear"""
    # https://github.com/Textualize/textual/issues/3557
    assert snap_compare(SNAPSHOT_APPS_DIR / "tree_clearing.py")


def test_nested_specificity(snap_compare):
    """Test specificity of nested rules is working."""
    # https://github.com/Textualize/textual/issues/3961
    assert snap_compare(SNAPSHOT_APPS_DIR / "nested_specificity.py")


def test_tab_rename(snap_compare):
    """Test setting a new label for a tab amongst a TabbedContent."""
    assert snap_compare(SNAPSHOT_APPS_DIR / "tab_rename.py")


def test_input_percentage_width(snap_compare):
    """Check percentage widths work correctly."""
    # https://github.com/Textualize/textual/issues/3721
    assert snap_compare(SNAPSHOT_APPS_DIR / "input_percentage_width.py")


def test_recompose(snap_compare):
    """Check recompose works."""
    # https://github.com/Textualize/textual/pull/4206
    assert snap_compare(SNAPSHOT_APPS_DIR / "recompose.py")


@pytest.mark.parametrize("dark", [True, False])
def test_ansi_color_mapping(snap_compare, dark):
    """Test how ANSI colors in Rich renderables are mapped to hex colors."""

    def setup(pilot):
        pilot.app.dark = dark

    assert snap_compare(SNAPSHOT_APPS_DIR / "ansi_mapping.py", run_before=setup)


def test_pretty_grid_gutter_interaction(snap_compare):
    """Regression test for https://github.com/Textualize/textual/pull/4219."""
    assert snap_compare(
        SNAPSHOT_APPS_DIR / "pretty_grid_gutter_interaction.py", terminal_size=(81, 7)
    )


def test_sort_children(snap_compare):
    """Test sort_children method."""
    assert snap_compare(SNAPSHOT_APPS_DIR / "sort_children.py", terminal_size=(80, 25))


def test_app_blur(snap_compare):
    """Test Styling after receiving an AppBlur message."""

    async def run_before(pilot) -> None:
        await pilot.pause()  # Allow the AppBlur message to get processed.

    assert snap_compare(SNAPSHOT_APPS_DIR / "app_blur.py", run_before=run_before)


def test_placeholder_disabled(snap_compare):
    """Test placeholder with diabled set to True."""
    assert snap_compare(SNAPSHOT_APPS_DIR / "placeholder_disabled.py")


def test_listview_index(snap_compare):
    """Tests that ListView scrolls correctly after updating its index."""
    assert snap_compare(SNAPSHOT_APPS_DIR / "listview_index.py")


def test_button_widths(snap_compare):
    """Test that button widths expand auto containers as expected."""
    # https://github.com/Textualize/textual/issues/4024
    assert snap_compare(SNAPSHOT_APPS_DIR / "button_widths.py")


def test_welcome(snap_compare):
    assert snap_compare(SNAPSHOT_APPS_DIR / "welcome_widget.py")


# --- Example apps ---
# We skip the code browser because the length of the scrollbar in the tree depends on
# the number of files and folders we have locally and that typically differs from the
# pristine setting in which CI runs.


def test_example_calculator(snap_compare):
    """Test the calculator example."""
    assert snap_compare(EXAMPLES_DIR / "calculator.py")


def test_example_color_command(snap_compare):
    """Test the color_command example."""
    assert snap_compare(
        EXAMPLES_DIR / "color_command.py",
        press=["ctrl+backslash", "r", "e", "d", "down", "enter"],
    )


def test_example_dictionary(snap_compare):
    """Test the dictionary example (basic layout test)."""

    async def run_before(pilot):
        pilot.app.query(Input).first().cursor_blink = False

    assert snap_compare(EXAMPLES_DIR / "dictionary.py", run_before=run_before)


def test_example_five_by_five(snap_compare):
    """Test the five_by_five example."""
    assert snap_compare(EXAMPLES_DIR / "five_by_five.py")


def test_example_json_tree(snap_compare):
    """Test the json_tree example."""
    assert snap_compare(
        EXAMPLES_DIR / "json_tree.py",
        press=["a", "down", "enter", "down", "down", "enter"],
    )


def test_example_markdown(snap_compare):
    """Test the markdown example."""
    assert snap_compare(EXAMPLES_DIR / "markdown.py")


def test_example_merlin(snap_compare):
    """Test the merlin example."""
    on_switches = {2, 3, 5, 8}

    async def run_before(pilot):
        pilot.app.query_one("Timer").running = False  # This will freeze the clock.
        for switch in pilot.app.query("LabelSwitch"):
            switch.query_one("Switch").value = switch.switch_no in on_switches
        await pilot.pause()

    assert snap_compare(EXAMPLES_DIR / "merlin.py", run_before=run_before)


def test_example_pride(snap_compare):
    """Test the pride example."""
    assert snap_compare(EXAMPLES_DIR / "pride.py")


def test_button_with_console_markup(snap_compare):
    """Regression test for https://github.com/Textualize/textual/issues/4328"""
    assert snap_compare(SNAPSHOT_APPS_DIR / "button_markup.py")


def test_width_100(snap_compare):
    """Regression test for https://github.com/Textualize/textual/issues/4360"""
    assert snap_compare(SNAPSHOT_APPS_DIR / "width_100.py")


def test_button_with_multiline_label(snap_compare):
    assert snap_compare(SNAPSHOT_APPS_DIR / "button_multiline_label.py")


def test_margin_multiple(snap_compare):
    assert snap_compare(SNAPSHOT_APPS_DIR / "margin_multiple.py")


def test_dynamic_bindings(snap_compare):
    assert snap_compare(
        SNAPSHOT_APPS_DIR / "dynamic_bindings.py", press=["a", "b", "c"]
    )


def test_grid_gutter(snap_compare):
    # https://github.com/Textualize/textual/issues/4522
    assert snap_compare(SNAPSHOT_APPS_DIR / "grid_gutter.py")


def test_multi_keys(snap_compare):
    # https://github.com/Textualize/textual/issues/4542
    assert snap_compare(SNAPSHOT_APPS_DIR / "multi_keys.py")


def test_data_table_in_tabs(snap_compare):
    assert snap_compare(SNAPSHOT_APPS_DIR / "data_table_tabs.py")


def test_auto_tab_active(snap_compare):
    # https://github.com/Textualize/textual/issues/4593
    assert snap_compare(SNAPSHOT_APPS_DIR / "auto_tab_active.py", press=["space"])


def test_hatch(snap_compare):
    """Test hatch styles."""
    assert snap_compare(SNAPSHOT_APPS_DIR / "hatch.py")


def test_rules(snap_compare):
    """Test rules."""
    assert snap_compare(SNAPSHOT_APPS_DIR / "rules.py")


def test_grid_auto(snap_compare):
    """Test grid with keyline and auto-dimension."""
    # https://github.com/Textualize/textual/issues/4678
    assert snap_compare(SNAPSHOT_APPS_DIR / "grid_auto.py")


def test_option_list_scrolling_with_multiline_options(snap_compare):
    # https://github.com/Textualize/textual/issues/4705
    assert snap_compare(WIDGET_EXAMPLES_DIR / "option_list_tables.py", press=["up"])


def test_bindings_screen_overrides_show(snap_compare):
    """Regression test for https://github.com/Textualize/textual/issues/4382"""
    assert snap_compare(SNAPSHOT_APPS_DIR / "bindings_screen_overrides_show.py")


def test_scroll_visible_with_margin(snap_compare):
    """Regression test for https://github.com/Textualize/textual/issues/2181"""
    assert snap_compare(SNAPSHOT_APPS_DIR / "scroll_visible_margin.py", press=["x"])


def test_programmatic_disable_button(snap_compare):
    """Regression test for https://github.com/Textualize/textual/issues/3130"""

    async def run_before(pilot: Pilot) -> None:
        await pilot.hover("#disable-btn")
        await pilot.press("space")

    assert snap_compare(
        SNAPSHOT_APPS_DIR / "programmatic_disable_button.py", run_before=run_before
    )


<<<<<<< HEAD
def test_toggle_style_order(snap_compare):
    """Regression test for https://github.com/Textualize/textual/issues/3421"""
    assert snap_compare(SNAPSHOT_APPS_DIR / "toggle_style_order.py")
=======
def test_component_text_opacity(snap_compare):
    """Regression test for https://github.com/Textualize/textual/issues/3413"""
    assert snap_compare(SNAPSHOT_APPS_DIR / "component_text_opacity.py")
>>>>>>> 227828dc
<|MERGE_RESOLUTION|>--- conflicted
+++ resolved
@@ -1329,13 +1329,10 @@
         SNAPSHOT_APPS_DIR / "programmatic_disable_button.py", run_before=run_before
     )
 
-
-<<<<<<< HEAD
 def test_toggle_style_order(snap_compare):
     """Regression test for https://github.com/Textualize/textual/issues/3421"""
     assert snap_compare(SNAPSHOT_APPS_DIR / "toggle_style_order.py")
-=======
+
 def test_component_text_opacity(snap_compare):
     """Regression test for https://github.com/Textualize/textual/issues/3413"""
     assert snap_compare(SNAPSHOT_APPS_DIR / "component_text_opacity.py")
->>>>>>> 227828dc
