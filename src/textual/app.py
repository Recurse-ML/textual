from __future__ import annotations

import asyncio
from asyncio import Task
from contextlib import asynccontextmanager
import inspect
import io
import os
import platform
import sys
import unicodedata
import warnings
from contextlib import redirect_stderr, redirect_stdout
from datetime import datetime
from pathlib import Path, PurePath
from time import perf_counter
from typing import (
    Any,
    Callable,
    Coroutine,
    Generic,
    Iterable,
    Type,
    TYPE_CHECKING,
    TypeVar,
    cast,
    Union,
)
from weakref import WeakSet, WeakValueDictionary

from ._ansi_sequences import SYNC_END, SYNC_START
from ._path import _make_path_object_relative

import nanoid
import rich
import rich.repr
from rich.console import Console, RenderableType
from rich.protocol import is_renderable
from rich.segment import Segment, Segments
from rich.traceback import Traceback

from . import Logger, LogGroup, LogVerbosity, actions, events, log, messages
from ._animator import Animator, DEFAULT_EASING, Animatable, EasingFunction
from ._callback import invoke
from ._context import active_app
from ._event_broker import NoHandler, extract_handler_actions
from ._filter import LineFilter, Monochrome
from .binding import Binding, Bindings
from .css.query import NoMatches
from .css.stylesheet import Stylesheet
from .design import ColorSystem
from .dom import DOMNode
from .driver import Driver
from .drivers.headless_driver import HeadlessDriver
from .features import FeatureFlag, parse_features
from .file_monitor import FileMonitor
from .geometry import Offset, Region, Size
from .keys import REPLACED_KEYS
from .messages import CallbackType
from .reactive import Reactive
from .renderables.blank import Blank
from .screen import Screen
from .widget import AwaitMount, Widget

if TYPE_CHECKING:
    from .devtools.client import DevtoolsClient
    from .pilot import Pilot

if sys.version_info >= (3, 10):
    from typing import TypeAlias
else:  # pragma: no cover
    from typing_extensions import TypeAlias

PLATFORM = platform.system()
WINDOWS = PLATFORM == "Windows"

# asyncio will warn against resources not being cleared
warnings.simplefilter("always", ResourceWarning)

# `asyncio.get_event_loop()` is deprecated since Python 3.10:
_ASYNCIO_GET_EVENT_LOOP_IS_DEPRECATED = sys.version_info >= (3, 10, 0)

LayoutDefinition = "dict[str, Any]"

DEFAULT_COLORS = {
    "dark": ColorSystem(
        primary="#004578",
        secondary="#ffa62b",
        warning="#ffa62b",
        error="#ba3c5b",
        success="#4EBF71",
        accent="#0178D4",
        dark=True,
    ),
    "light": ColorSystem(
        primary="#004578",
        secondary="#ffa62b",
        warning="#ffa62b",
        error="#ba3c5b",
        success="#4EBF71",
        accent="#0178D4",
        dark=False,
    ),
}

ComposeResult = Iterable[Widget]
RenderResult = RenderableType


AutopilotCallbackType: TypeAlias = "Callable[[Pilot], Coroutine[Any, Any, None]]"


class AppError(Exception):
    pass


class ActionError(Exception):
    pass


class ScreenError(Exception):
    pass


class ScreenStackError(ScreenError):
    """Raised when attempting to pop the last screen from the stack."""


ReturnType = TypeVar("ReturnType")


class _NullFile:
    def write(self, text: str) -> None:
        pass

    def flush(self) -> None:
        pass


CSSPathType = Union[str, PurePath, None]


@rich.repr.auto
class App(Generic[ReturnType], DOMNode):
    """The base class for Textual Applications.

    Args:
        driver_class (Type[Driver] | None, optional): Driver class or ``None`` to auto-detect. Defaults to None.
        css_path (str | PurePath | None, optional): Path to CSS or ``None`` for no CSS file. Defaults to None.
        watch_css (bool, optional): Watch CSS for changes. Defaults to False.
    """

    # Inline CSS for quick scripts (generally css_path should be preferred.)
    CSS = ""

    # Default (lowest priority) CSS
    DEFAULT_CSS = """
    App {
        background: $background;
        color: $text;
    }
    """

    SCREENS: dict[str, Screen] = {}
    _BASE_PATH: str | None = None
    CSS_PATH: CSSPathType = None
    TITLE: str | None = None
    SUB_TITLE: str | None = None

    title: Reactive[str] = Reactive("")
    sub_title: Reactive[str] = Reactive("")
    dark: Reactive[bool] = Reactive(True)

    def __init__(
        self,
        driver_class: Type[Driver] | None = None,
        css_path: CSSPathType = None,
        watch_css: bool = False,
    ):
        # N.B. This must be done *before* we call the parent constructor, because MessagePump's
        # constructor instantiates a `asyncio.PriorityQueue` and in Python versions older than 3.10
        # this will create some first references to an asyncio loop.
        _init_uvloop()

        super().__init__()
        self.features: frozenset[FeatureFlag] = parse_features(os.getenv("TEXTUAL", ""))

        self._filter: LineFilter | None = None
        environ = dict(os.environ)
        no_color = environ.pop("NO_COLOR", None)
        if no_color is not None:
            self._filter = Monochrome()
        self.console = Console(
            file=sys.__stdout__ if sys.__stdout__ is not None else _NullFile(),
            markup=False,
            highlight=False,
            emoji=False,
            legacy_windows=False,
            _environ=environ,
        )
        self.error_console = Console(markup=False, stderr=True)
        self.driver_class = driver_class or self.get_driver_class()
        self._screen_stack: list[Screen] = []
        self._sync_available = False

        self.mouse_over: Widget | None = None
        self.mouse_captured: Widget | None = None
        self._driver: Driver | None = None
        self._exit_renderables: list[RenderableType] = []

        self._action_targets = {"app", "screen"}
        self._animator = Animator(self)
        self._animate = self._animator.bind(self)
        self.mouse_position = Offset(0, 0)
        self.title = (
            self.TITLE if self.TITLE is not None else f"{self.__class__.__name__}"
        )
        self.sub_title = self.SUB_TITLE if self.SUB_TITLE is not None else ""

        self._logger = Logger(self._log)

        self._bindings.bind("ctrl+c", "quit", show=False, universal=True)
        self._refresh_required = False

        self.design = DEFAULT_COLORS

        self.stylesheet = Stylesheet(variables=self.get_css_variables())
        self._require_stylesheet_update: set[DOMNode] = set()

        # We want the CSS path to be resolved from the location of the App subclass
        css_path = css_path or self.CSS_PATH
        if css_path is not None:
            if isinstance(css_path, str):
                css_path = Path(css_path)
            css_path = _make_path_object_relative(css_path, self) if css_path else None

        self.css_path = css_path

        self._registry: WeakSet[DOMNode] = WeakSet()

        self._installed_screens: WeakValueDictionary[
            str, Screen
        ] = WeakValueDictionary()
        self._installed_screens.update(**self.SCREENS)

        self.devtools: DevtoolsClient | None = None
        if "devtools" in self.features:
            try:
                from .devtools.client import DevtoolsClient
            except ImportError:
                # Dev dependencies not installed
                pass
            else:
                self.devtools = DevtoolsClient()

        self._return_value: ReturnType | None = None

        self.css_monitor = (
            FileMonitor(self.css_path, self._on_css_change)
            if ((watch_css or self.debug) and self.css_path)
            else None
        )
        self._screenshot: str | None = None

    @property
    def return_value(self) -> ReturnType | None:
        """Get the return type."""
        return self._return_value

    def animate(
        self,
        attribute: str,
        value: float | Animatable,
        *,
        final_value: object = ...,
        duration: float | None = None,
        speed: float | None = None,
        delay: float = 0.0,
        easing: EasingFunction | str = DEFAULT_EASING,
        on_complete: CallbackType | None = None,
    ) -> None:
        """Animate an attribute.

        Args:
            attribute (str): Name of the attribute to animate.
            value (float | Animatable): The value to animate to.
            final_value (object, optional): The final value of the animation. Defaults to `value` if not set.
            duration (float | None, optional): The duration of the animate. Defaults to None.
            speed (float | None, optional): The speed of the animation. Defaults to None.
            delay (float, optional): A delay (in seconds) before the animation starts. Defaults to 0.0.
            easing (EasingFunction | str, optional): An easing method. Defaults to "in_out_cubic".
            on_complete (CallbackType | None, optional): A callable to invoke when the animation is finished. Defaults to None.

        """
        self._animate(
            attribute,
            value,
            final_value=final_value,
            duration=duration,
            speed=speed,
            delay=delay,
            easing=easing,
            on_complete=on_complete,
        )

    @property
    def debug(self) -> bool:
        """Check if debug mode is enabled.

        Returns:
            bool: True if debug mode is enabled.

        """
        return "debug" in self.features

    @property
    def is_headless(self) -> bool:
        """Check if the app is running in 'headless' mode.

        Returns:
            bool: True if the app is in headless mode.

        """
        return False if self._driver is None else self._driver.is_headless

    @property
    def screen_stack(self) -> list[Screen]:
        """Get a *copy* of the screen stack.

        Returns:
            list[Screen]: List of screens.

        """
        return self._screen_stack.copy()

    def exit(self, result: ReturnType | None = None) -> None:
        """Exit the app, and return the supplied result.

        Args:
            result (ReturnType | None, optional): Return value. Defaults to None.
        """
        self._return_value = result
        self.post_message_no_wait(messages.ExitApp(sender=self))

    @property
    def focused(self) -> Widget | None:
        """Get the widget that is focused on the currently active screen."""
        return self.screen.focused

    @property
    def namespace_bindings(self) -> dict[str, tuple[DOMNode, Binding]]:
        """Get current bindings. If no widget is focused, then the app-level bindings
        are returned. If a widget is focused, then any bindings present in the active
        screen and app are merged and returned."""

        namespace_binding_map: dict[str, tuple[DOMNode, Binding]] = {}
        for namespace, bindings in reversed(self._binding_chain):
            for key, binding in bindings.keys.items():
                namespace_binding_map[key] = (namespace, binding)

        return namespace_binding_map

    def _set_active(self) -> None:
        """Set this app to be the currently active app."""
        active_app.set(self)

    def compose(self) -> ComposeResult:
        """Yield child widgets for a container."""
        return
        yield

    def get_css_variables(self) -> dict[str, str]:
        """Get a mapping of variables used to pre-populate CSS.

        Returns:
            dict[str, str]: A mapping of variable name to value.
        """
        variables = self.design["dark" if self.dark else "light"].generate()
        return variables

    def watch_dark(self, dark: bool) -> None:
        """Watches the dark bool."""
        self.set_class(dark, "-dark-mode")
        self.set_class(not dark, "-light-mode")
        self.refresh_css()

    def get_driver_class(self) -> Type[Driver]:
        """Get a driver class for this platform.

        Called by the constructor.

        Returns:
            Driver: A Driver class which manages input and display.
        """
        driver_class: Type[Driver]
        if WINDOWS:
            from .drivers.windows_driver import WindowsDriver

            driver_class = WindowsDriver
        else:
            from .drivers.linux_driver import LinuxDriver

            driver_class = LinuxDriver
        return driver_class

    def __rich_repr__(self) -> rich.repr.Result:
        yield "title", self.title
        yield "id", self.id, None
        if self.name:
            yield "name", self.name
        if self.classes:
            yield "classes", set(self.classes)
        pseudo_classes = self.pseudo_classes
        if pseudo_classes:
            yield "pseudo_classes", set(pseudo_classes)

    @property
    def is_transparent(self) -> bool:
        return True

    @property
    def animator(self) -> Animator:
        return self._animator

    @property
    def screen(self) -> Screen:
        """Get the current screen.

        Raises:
            ScreenStackError: If there are no screens on the stack.

        Returns:
            Screen: The currently active screen.
        """
        try:
            return self._screen_stack[-1]
        except IndexError:
            raise ScreenStackError("No screens on stack") from None

    @property
    def size(self) -> Size:
        """Get the size of the terminal.

        Returns:
            Size: Size of the terminal
        """
        if self._driver is not None and self._driver._size is not None:
            width, height = self._driver._size
        else:
            width, height = self.console.size
        return Size(width, height)

    @property
    def log(self) -> Logger:
        return self._logger

    def _log(
        self,
        group: LogGroup,
        verbosity: LogVerbosity,
        _textual_calling_frame: inspect.FrameInfo,
        *objects: Any,
        **kwargs,
    ) -> None:
        """Write to logs or devtools.

        Positional args will logged. Keyword args will be prefixed with the key.

        Example:
            ```python
            data = [1,2,3]
            self.log("Hello, World", state=data)
            self.log(self.tree)
            self.log(locals())
            ```

        Args:
            verbosity (int, optional): Verbosity level 0-3. Defaults to 1.
        """

        devtools = self.devtools
        if devtools is None or not devtools.is_connected:
            return

        if verbosity.value > LogVerbosity.NORMAL.value and not devtools.verbose:
            return

        try:
            from .devtools.client import DevtoolsLog

            if len(objects) == 1 and not kwargs:
                devtools.log(
                    DevtoolsLog(objects, caller=_textual_calling_frame),
                    group,
                    verbosity,
                )
            else:
                output = " ".join(str(arg) for arg in objects)
                if kwargs:
                    key_values = " ".join(
                        f"{key}={value!r}" for key, value in kwargs.items()
                    )
                    output = f"{output} {key_values}" if output else key_values
                devtools.log(
                    DevtoolsLog(output, caller=_textual_calling_frame),
                    group,
                    verbosity,
                )
        except Exception as error:
            self._handle_exception(error)

    def action_toggle_dark(self) -> None:
        """Action to toggle dark mode."""
        self.dark = not self.dark

    def action_screenshot(self, filename: str | None = None, path: str = "./") -> None:
        """Save an SVG "screenshot". This action will save an SVG file containing the current contents of the screen.

        Args:
            filename (str | None, optional): Filename of screenshot, or None to auto-generate. Defaults to None.
            path (str, optional): Path to directory. Defaults to "~/".
        """
        self.save_screenshot(filename, path)

    def export_screenshot(self, *, title: str | None = None) -> str:
        """Export an SVG screenshot of the current screen.

        Args:
            title (str | None, optional): The title of the exported screenshot or None
                to use app title. Defaults to None.

        """
        assert self._driver is not None, "App must be running"
        width, height = self.size
        console = Console(
            width=width,
            height=height,
            file=io.StringIO(),
            force_terminal=True,
            color_system="truecolor",
            record=True,
            legacy_windows=False,
        )
        screen_render = self.screen._compositor.render(full=True)
        console.print(screen_render)
        return console.export_svg(title=title or self.title)

    def save_screenshot(
        self,
        filename: str | None = None,
        path: str = "./",
        time_format: str = "%Y%m%d %H%M%S %f",
    ) -> str:
        """Save an SVG screenshot of the current screen.

        Args:
            filename (str | None, optional): Filename of SVG screenshot, or None to auto-generate
                a filename with the date and time. Defaults to None.
            path (str, optional): Path to directory for output. Defaults to current working directory.
            time_format (str, optional): Time format to use if filename is None. Defaults to "%Y-%m-%d %X %f".

        Returns:
            str: Filename of screenshot.
        """
        if filename is None:
            svg_filename = (
                f"{self.title.lower()} {datetime.now().strftime(time_format)}.svg"
            )
            for reserved in '<>:"/\\|?*':
                svg_filename = svg_filename.replace(reserved, "_")
        else:
            svg_filename = filename
        svg_path = os.path.expanduser(os.path.join(path, svg_filename))
        screenshot_svg = self.export_screenshot()
        with open(svg_path, "w", encoding="utf-8") as svg_file:
            svg_file.write(screenshot_svg)
        return svg_path

    def bind(
        self,
        keys: str,
        action: str,
        *,
        description: str = "",
        show: bool = True,
        key_display: str | None = None,
    ) -> None:
        """Bind a key to an action.

        Args:
            keys (str): A comma separated list of keys, i.e.
            action (str): Action to bind to.
            description (str, optional): Short description of action. Defaults to "".
            show (bool, optional): Show key in UI. Defaults to True.
            key_display (str, optional): Replacement text for key, or None to use default. Defaults to None.
        """
        self._bindings.bind(
            keys, action, description, show=show, key_display=key_display
        )

    async def _press_keys(self, keys: Iterable[str]) -> None:
        """A task to send key events."""
        app = self
        driver = app._driver
        assert driver is not None
        await asyncio.sleep(0.02)
        for key in keys:
            if key == "_":
                print("(pause 50ms)")
                await asyncio.sleep(0.05)
            elif key.startswith("wait:"):
                _, wait_ms = key.split(":")
                print(f"(pause {wait_ms}ms)")
                await asyncio.sleep(float(wait_ms) / 1000)
            else:
                if len(key) == 1 and not key.isalnum():
                    key = (
                        unicodedata.name(key)
                        .lower()
                        .replace("-", "_")
                        .replace(" ", "_")
                    )
                original_key = REPLACED_KEYS.get(key, key)
                char: str | None
                try:
                    char = unicodedata.lookup(original_key.upper().replace("_", " "))
                except KeyError:
                    char = key if len(key) == 1 else None
                print(f"press {key!r} (char={char!r})")
                key_event = events.Key(app, key, char)
                driver.send_event(key_event)
                # TODO: A bit of a fudge - extra sleep after tabbing to help guard against race
                #  condition between widget-level key handling and app/screen level handling.
                #  More information here: https://github.com/Textualize/textual/issues/1009
                #  This conditional sleep can be removed after that issue is closed.
                if key == "tab":
                    await asyncio.sleep(0.05)
                await asyncio.sleep(0.02)
        await app._animator.wait_for_idle()

    @asynccontextmanager
    async def run_test(
        self,
        *,
        headless: bool = True,
        size: tuple[int, int] | None = (80, 24),
    ):
        """An asynchronous context manager for testing app.

        Args:
            headless (bool, optional): Run in headless mode (no output or input). Defaults to True.
            size (tuple[int, int] | None, optional): Force terminal size to `(WIDTH, HEIGHT)`,
                or None to auto-detect. Defaults to None.

        """
        from .pilot import Pilot

        app = self
        app_ready_event = asyncio.Event()

        def on_app_ready() -> None:
            """Called when app is ready to process events."""
            app_ready_event.set()

        async def run_app(app) -> None:
            await app._process_messages(
                ready_callback=on_app_ready,
                headless=headless,
                terminal_size=size,
            )

        # Launch the app in the "background"
        app_task = asyncio.create_task(run_app(app))

        # Wait until the app has performed all startup routines.
        await app_ready_event.wait()

        # Context manager returns pilot object to manipulate the app
        yield Pilot(app)

        # Shutdown the app cleanly
        await app._shutdown()
        await app_task

    async def run_async(
        self,
        *,
        headless: bool = False,
        size: tuple[int, int] | None = None,
        auto_pilot: AutopilotCallbackType | None = None,
    ) -> ReturnType | None:
        """Run the app asynchronously.

        Args:
            headless (bool, optional): Run in headless mode (no output). Defaults to False.
            size (tuple[int, int] | None, optional): Force terminal size to `(WIDTH, HEIGHT)`,
                or None to auto-detect. Defaults to None.
            auto_pilot (AutopilotCallbackType): An auto pilot coroutine.

        Returns:
            ReturnType | None: App return value.
        """
        from .pilot import Pilot

        app = self

        auto_pilot_task: Task | None = None

        async def app_ready() -> None:
            """Called by the message loop when the app is ready."""
            nonlocal auto_pilot_task
            if auto_pilot is not None:

                async def run_auto_pilot(
                    auto_pilot: AutopilotCallbackType, pilot: Pilot
                ) -> None:
                    try:
                        await auto_pilot(pilot)
                    except Exception:
                        app.exit()
                        raise

                pilot = Pilot(app)
                auto_pilot_task = asyncio.create_task(run_auto_pilot(auto_pilot, pilot))

        try:
            await app._process_messages(
                ready_callback=None if auto_pilot is None else app_ready,
                headless=headless,
                terminal_size=size,
            )
        finally:
            if auto_pilot_task is not None:
                await auto_pilot_task
            await app._shutdown()

        return app.return_value

    def run(
        self,
        *,
        headless: bool = False,
        size: tuple[int, int] | None = None,
        auto_pilot: AutopilotCallbackType | None = None,
    ) -> ReturnType | None:
        """Run the app.

        Args:
            headless (bool, optional): Run in headless mode (no output). Defaults to False.
            size (tuple[int, int] | None, optional): Force terminal size to `(WIDTH, HEIGHT)`,
                or None to auto-detect. Defaults to None.
            auto_pilot (AutopilotCallbackType): An auto pilot coroutine.

        Returns:
            ReturnType | None: App return value.
        """

        async def run_app() -> None:
<<<<<<< HEAD
            """Run the app."""
            await self.run_async(
                headless=headless,
                size=size,
                auto_pilot=auto_pilot,
            )
=======
            if quit_after is not None:
                self.set_timer(quit_after, self.shutdown)
            if press is not None:
                app = self

                async def press_keys() -> None:
                    """A task to send key events."""
                    assert press
                    driver = app._driver
                    assert driver is not None
                    await asyncio.sleep(0.02)
                    for key in press:
                        if key == "_":
                            print("(pause 50ms)")
                            await asyncio.sleep(0.05)
                        elif key.startswith("wait:"):
                            _, wait_ms = key.split(":")
                            print(f"(pause {wait_ms}ms)")
                            await asyncio.sleep(float(wait_ms) / 1000)
                        else:
                            if len(key) == 1 and not key.isalnum():
                                key = (
                                    unicodedata.name(key)
                                    .lower()
                                    .replace("-", "_")
                                    .replace(" ", "_")
                                )
                            original_key = REPLACED_KEYS.get(key, key)
                            try:
                                char = unicodedata.lookup(
                                    original_key.upper().replace("_", " ")
                                )
                            except KeyError:
                                char = key if len(key) == 1 else None
                            print(f"press {key!r} (char={char!r})")
                            key_event = events.Key(self, key, char)
                            driver.send_event(key_event)
                            # TODO: A bit of a fudge - extra sleep after tabbing to help guard against race
                            #  condition between widget-level key handling and app/screen level handling.
                            #  More information here: https://github.com/Textualize/textual/issues/1009
                            #  This conditional sleep can be removed after that issue is closed.
                            if key == "tab":
                                await asyncio.sleep(0.05)
                            await asyncio.sleep(0.02)

                    await app._animator.wait_for_idle()
                    await asyncio.sleep(0.05)

                    if screenshot:
                        self._screenshot = self.export_screenshot(
                            title=screenshot_title
                        )
                    await self.shutdown()

                async def press_keys_task():
                    """Press some keys in the background."""
                    asyncio.create_task(press_keys())

                await self._process_messages(ready_callback=press_keys_task)
            else:
                await self._process_messages()
>>>>>>> 7b31f632

        if _ASYNCIO_GET_EVENT_LOOP_IS_DEPRECATED:
            # N.B. This doesn't work with Python<3.10, as we end up with 2 event loops:
            asyncio.run(run_app())
        else:
            # However, this works with Python<3.10:
            event_loop = asyncio.get_event_loop()
            event_loop.run_until_complete(run_app())
        return self.return_value

    async def _on_css_change(self) -> None:
        """Called when the CSS changes (if watch_css is True)."""
        if self.css_path is not None:
            try:
                time = perf_counter()
                stylesheet = self.stylesheet.copy()
                stylesheet.read(self.css_path)
                stylesheet.parse()
                elapsed = (perf_counter() - time) * 1000
                self.log.system(
                    f"<stylesheet> loaded {self.css_path!r} in {elapsed:.0f} ms"
                )
            except Exception as error:
                # TODO: Catch specific exceptions
                self.log.error(error)
                self.bell()
            else:
                self.stylesheet = stylesheet
                self.reset_styles()
                self.stylesheet.update(self)
                self.screen.refresh(layout=True)

    def render(self) -> RenderableType:
        return Blank(self.styles.background)

    def get_child(self, id: str) -> DOMNode:
        """Shorthand for self.screen.get_child(id: str)
        Returns the first child (immediate descendent) of this DOMNode
        with the given ID.

        Args:
            id (str): The ID of the node to search for.

        Returns:
            DOMNode: The first child of this node with the specified ID.

        Raises:
            NoMatches: if no children could be found for this ID
        """
        return self.screen.get_child(id)

    def update_styles(self, node: DOMNode | None = None) -> None:
        """Request update of styles.

        Should be called whenever CSS classes / pseudo classes change.

        """
        self._require_stylesheet_update.add(self.screen if node is None else node)
        self.check_idle()

    def mount(self, *anon_widgets: Widget, **widgets: Widget) -> AwaitMount:
        """Mount widgets. Widgets specified as positional args, or keywords args. If supplied
        as keyword args they will be assigned an id of the key.

        Returns:
            AwaitMount: An awaitable object that waits for widgets to be mounted.

        """
        mounted_widgets = self._register(self.screen, *anon_widgets, **widgets)
        return AwaitMount(mounted_widgets)

    def mount_all(self, widgets: Iterable[Widget]) -> AwaitMount:
        """Mount widgets from an iterable.

        Args:
            widgets (Iterable[Widget]): An iterable of widgets.
        """
        mounted_widgets = list(widgets)
        for widget in mounted_widgets:
            self._register(self.screen, widget)
        return AwaitMount(mounted_widgets)

    def is_screen_installed(self, screen: Screen | str) -> bool:
        """Check if a given screen has been installed.

        Args:
            screen (Screen | str): Either a Screen object or screen name (the `name` argument when installed).

        Returns:
            bool: True if the screen is currently installed,
        """
        if isinstance(screen, str):
            return screen in self._installed_screens
        else:
            return screen in self._installed_screens.values()

    def get_screen(self, screen: Screen | str) -> Screen:
        """Get an installed screen.

        If the screen isn't running, it will be registered before it is run.

        Args:
            screen (Screen | str): Either a Screen object or screen name (the `name` argument when installed).

        Raises:
            KeyError: If the named screen doesn't exist.

        Returns:
            Screen: A screen instance.
        """
        if isinstance(screen, str):
            try:
                next_screen = self._installed_screens[screen]
            except KeyError:
                raise KeyError(f"No screen called {screen!r} installed") from None
        else:
            next_screen = screen
        if not next_screen.is_running:
            self._register(self, next_screen)
        return next_screen

    def _replace_screen(self, screen: Screen) -> Screen:
        """Handle the replaced screen.

        Args:
            screen (Screen): A screen object.

        Returns:
            Screen: The screen that was replaced.

        """
        screen.post_message_no_wait(events.ScreenSuspend(self))
        self.log.system(f"{screen} SUSPENDED")
        if not self.is_screen_installed(screen) and screen not in self._screen_stack:
            screen.remove()
            self.log.system(f"{screen} REMOVED")
        return screen

    def push_screen(self, screen: Screen | str) -> None:
        """Push a new screen on the screen stack.

        Args:
            screen (Screen | str): A Screen instance or the name of an installed screen.

        """
        next_screen = self.get_screen(screen)
        self._screen_stack.append(next_screen)
        self.screen.post_message_no_wait(events.ScreenResume(self))
        self.log.system(f"{self.screen} is current (PUSHED)")

    def switch_screen(self, screen: Screen | str) -> None:
        """Switch to another screen by replacing the top of the screen stack with a new screen.

        Args:
            screen (Screen | str): Either a Screen object or screen name (the `name` argument when installed).

        """
        if self.screen is not screen:
            self._replace_screen(self._screen_stack.pop())
            next_screen = self.get_screen(screen)
            self._screen_stack.append(next_screen)
            self.screen.post_message_no_wait(events.ScreenResume(self))
            self.log.system(f"{self.screen} is current (SWITCHED)")

    def install_screen(self, screen: Screen, name: str | None = None) -> str:
        """Install a screen.

        Args:
            screen (Screen): Screen to install.
            name (str | None, optional): Unique name of screen or None to auto-generate.
                Defaults to None.

        Raises:
            ScreenError: If the screen can't be installed.

        Returns:
            str: The name of the screen
        """
        if name is None:
            name = nanoid.generate()
        if name in self._installed_screens:
            raise ScreenError(f"Can't install screen; {name!r} is already installed")
        if screen in self._installed_screens.values():
            raise ScreenError(
                "Can't install screen; {screen!r} has already been installed"
            )
        self._installed_screens[name] = screen
        self.get_screen(name)  # Ensures screen is running
        self.log.system(f"{screen} INSTALLED name={name!r}")
        return name

    def uninstall_screen(self, screen: Screen | str) -> str | None:
        """Uninstall a screen. If the screen was not previously installed then this
        method is a null-op.

        Args:
            screen (Screen | str): The screen to uninstall or the name of a installed screen.

        Returns:
            str | None: The name of the screen that was uninstalled, or None if no screen was uninstalled.
        """
        if isinstance(screen, str):
            if screen not in self._installed_screens:
                return None
            uninstall_screen = self._installed_screens[screen]
            if uninstall_screen in self._screen_stack:
                raise ScreenStackError("Can't uninstall screen in screen stack")
            del self._installed_screens[screen]
            self.log.system(f"{uninstall_screen} UNINSTALLED name={screen!r}")
            return screen
        else:
            if screen in self._screen_stack:
                raise ScreenStackError("Can't uninstall screen in screen stack")
            for name, installed_screen in self._installed_screens.items():
                if installed_screen is screen:
                    self._installed_screens.pop(name)
                    self.log.system(f"{screen} UNINSTALLED name={name!r}")
                    return name
        return None

    def pop_screen(self) -> Screen:
        """Pop the current screen from the stack, and switch to the previous screen.

        Returns:
            Screen: The screen that was replaced.
        """
        screen_stack = self._screen_stack
        if len(screen_stack) <= 1:
            raise ScreenStackError(
                "Can't pop screen; there must be at least one screen on the stack"
            )
        previous_screen = self._replace_screen(screen_stack.pop())
        self.screen._screen_resized(self.size)
        self.screen.post_message_no_wait(events.ScreenResume(self))
        self.log.system(f"{self.screen} is active")
        return previous_screen

    def set_focus(self, widget: Widget | None, scroll_visible: bool = True) -> None:
        """Focus (or unfocus) a widget. A focused widget will receive key events first.

        Args:
            widget (Widget): Widget to focus.
            scroll_visible (bool, optional): Scroll widget in to view.
        """
        self.screen.set_focus(widget, scroll_visible)

    async def _set_mouse_over(self, widget: Widget | None) -> None:
        """Called when the mouse is over another widget.

        Args:
            widget (Widget | None): Widget under mouse, or None for no widgets.
        """
        if widget is None:
            if self.mouse_over is not None:
                try:
                    await self.mouse_over.post_message(events.Leave(self))
                finally:
                    self.mouse_over = None
        else:
            if self.mouse_over is not widget:
                try:
                    if self.mouse_over is not None:
                        await self.mouse_over._forward_event(events.Leave(self))
                    if widget is not None:
                        await widget._forward_event(events.Enter(self))
                finally:
                    self.mouse_over = widget

    def capture_mouse(self, widget: Widget | None) -> None:
        """Send all mouse events to the given widget, disable mouse capture.

        Args:
            widget (Widget | None): If a widget, capture mouse event, or None to end mouse capture.
        """
        if widget == self.mouse_captured:
            return
        if self.mouse_captured is not None:
            self.mouse_captured.post_message_no_wait(
                events.MouseRelease(self, self.mouse_position)
            )
        self.mouse_captured = widget
        if widget is not None:
            widget.post_message_no_wait(events.MouseCapture(self, self.mouse_position))

    def panic(self, *renderables: RenderableType) -> None:
        """Exits the app then displays a message.

        Args:
            *renderables (RenderableType, optional): Rich renderables to display on exit.
        """

        assert all(
            is_renderable(renderable) for renderable in renderables
        ), "Can only call panic with strings or Rich renderables"

        def render(renderable: RenderableType) -> list[Segment]:
            """Render a panic renderables."""
            segments = list(self.console.render(renderable, self.console.options))
            return segments

        pre_rendered = [Segments(render(renderable)) for renderable in renderables]
        self._exit_renderables.extend(pre_rendered)
        self._close_messages_no_wait()

    def _handle_exception(self, error: Exception) -> None:
        """Called with an unhandled exception.

        Args:
            error (Exception): An exception instance.
        """

        if hasattr(error, "__rich__"):
            # Exception has a rich method, so we can defer to that for the rendering
            self.panic(error)
        else:
            # Use default exception rendering
            self.fatal_error()

    def fatal_error(self) -> None:
        """Exits the app after an unhandled exception."""
        self.bell()
        traceback = Traceback(
            show_locals=True, width=None, locals_max_length=5, suppress=[rich]
        )
        self._exit_renderables.append(
            Segments(self.console.render(traceback, self.console.options))
        )
        self._close_messages_no_wait()

    def _print_error_renderables(self) -> None:
        for renderable in self._exit_renderables:
            self.error_console.print(renderable)
        self._exit_renderables.clear()

    async def _process_messages(
        self,
        ready_callback: CallbackType | None = None,
        headless: bool = False,
        terminal_size: tuple[int, int] | None = None,
    ) -> None:
        self._set_active()

        if self.devtools is not None:
            from .devtools.client import DevtoolsConnectionError

            try:
                await self.devtools.connect()
                self.log.system(f"Connected to devtools ( {self.devtools.url} )")
            except DevtoolsConnectionError:
                self.log.system(f"Couldn't connect to devtools ( {self.devtools.url} )")

        self.log.system("---")

        self.log.system(driver=self.driver_class)
        self.log.system(loop=asyncio.get_running_loop())
        self.log.system(features=self.features)

        try:
            if self.css_path is not None:
                self.stylesheet.read(self.css_path)
            for path, css, tie_breaker in self.get_default_css():
                self.stylesheet.add_source(
                    css, path=path, is_default_css=True, tie_breaker=tie_breaker
                )
            if self.CSS:
                try:
                    app_css_path = (
                        f"{inspect.getfile(self.__class__)}:{self.__class__.__name__}"
                    )
                except TypeError:
                    app_css_path = f"{self.__class__.__name__}"
                self.stylesheet.add_source(
                    self.CSS, path=app_css_path, is_default_css=False
                )
        except Exception as error:
            self._handle_exception(error)
            self._print_error_renderables()
            return

        if self.css_monitor:
            self.set_interval(0.25, self.css_monitor, name="css monitor")
            self.log.system("[b green]STARTED[/]", self.css_monitor)

        async def run_process_messages():
            """The main message loop, invoke below."""

            async def invoke_ready_callback() -> None:
                if ready_callback is not None:
                    ready_result = ready_callback()
                    if inspect.isawaitable(ready_result):
                        await ready_result

            try:
                try:
                    await self._dispatch_message(events.Compose(sender=self))
                    await self._dispatch_message(events.Mount(sender=self))
                finally:
                    self._mounted_event.set()

                Reactive._initialize_object(self)

                self.stylesheet.update(self)
                self.refresh()

                await self.animator.start()

            finally:
                await self._ready()
                await invoke_ready_callback()

            self._running = True

            try:
                await self._process_messages_loop()
            except asyncio.CancelledError:
                pass
            finally:
                self._running = False
                for timer in list(self._timers):
                    await timer.stop()

            await self.animator.stop()

        self._running = True
        try:
            load_event = events.Load(sender=self)
            await self._dispatch_message(load_event)

            driver: Driver
            driver_class = cast(
                "type[Driver]",
                HeadlessDriver if headless else self.driver_class,
            )
            driver = self._driver = driver_class(self.console, self, size=terminal_size)

            driver.start_application_mode()
            try:
                if headless:
                    await run_process_messages()
                else:
                    if self.devtools is not None:
                        devtools = self.devtools
                        assert devtools is not None
                        from .devtools.redirect_output import StdoutRedirector

                        redirector = StdoutRedirector(devtools)
                        with redirect_stderr(redirector):
                            with redirect_stdout(redirector):  # type: ignore
                                await run_process_messages()
                    else:
                        null_file = _NullFile()
                        with redirect_stderr(null_file):
                            with redirect_stdout(null_file):
                                await run_process_messages()

            finally:
                driver.stop_application_mode()
        except Exception as error:
            self._handle_exception(error)

    async def _pre_process(self) -> None:
        pass

    async def _ready(self) -> None:
        """Called immediately prior to processing messages.

        May be used as a hook for any operations that should run first.

        """
        try:
            screenshot_timer = float(os.environ.get("TEXTUAL_SCREENSHOT", "0"))
        except ValueError:
            return

        screenshot_title = os.environ.get("TEXTUAL_SCREENSHOT_TITLE")

        if not screenshot_timer:
            return

        async def on_screenshot():
            """Used by docs plugin."""
            svg = self.export_screenshot(title=screenshot_title)
            self._screenshot = svg  # type: ignore
            self.exit()

        self.set_timer(screenshot_timer, on_screenshot, name="screenshot timer")

    async def _on_compose(self) -> None:
        widgets = list(self.compose())
        await self.mount_all(widgets)

    def _on_idle(self) -> None:
        """Perform actions when there are no messages in the queue."""
        if self._require_stylesheet_update:
            nodes: set[DOMNode] = {
                child
                for node in self._require_stylesheet_update
                for child in node.walk_children()
            }
            self._require_stylesheet_update.clear()
            self.stylesheet.update_nodes(nodes, animate=True)

    def _register_child(self, parent: DOMNode, child: Widget) -> bool:
        if child not in self._registry:
            parent.children._append(child)
            self._registry.add(child)
            child._attach(parent)
            child._post_register(self)
            child._start_messages()
            return True
        return False

    def _register(
        self, parent: DOMNode, *anon_widgets: Widget, **widgets: Widget
    ) -> list[Widget]:
        """Register widget(s) so they may receive events.

        Args:
            parent (Widget): Parent Widget.

        Returns:
            list[Widget]: List of modified widgets.

        """
        if not anon_widgets and not widgets:
            return []
        name_widgets: list[tuple[str | None, Widget]]
        name_widgets = [*((None, widget) for widget in anon_widgets), *widgets.items()]
        apply_stylesheet = self.stylesheet.apply

        for widget_id, widget in name_widgets:
            if not isinstance(widget, Widget):
                raise AppError(f"Can't register {widget!r}; expected a Widget instance")
            if widget not in self._registry:
                if widget_id is not None:
                    widget.id = widget_id
                self._register_child(parent, widget)
                if widget.children:
                    self._register(widget, *widget.children)
                apply_stylesheet(widget)

        registered_widgets = [widget for _, widget in name_widgets]
        return registered_widgets

    def _unregister(self, widget: Widget) -> None:
        """Unregister a widget.

        Args:
            widget (Widget): A Widget to unregister
        """
        widget.reset_focus()
        if isinstance(widget._parent, Widget):
            widget._parent.children._remove(widget)
            widget._detach()
        self._registry.discard(widget)

    async def _disconnect_devtools(self):
        if self.devtools is not None:
            await self.devtools.disconnect()

    def _start_widget(self, parent: Widget, widget: Widget) -> None:
        """Start a widget (run it's task) so that it can receive messages.

        Args:
            parent (Widget): The parent of the Widget.
            widget (Widget): The Widget to start.
        """

        widget._attach(parent)
        widget._start_messages()
        self.app._registry.add(widget)

    def is_mounted(self, widget: Widget) -> bool:
        """Check if a widget is mounted.

        Args:
            widget (Widget): A widget.

        Returns:
            bool: True of the widget is mounted.
        """
        return widget in self._registry

    async def _close_all(self) -> None:
        """Close all message pumps."""

        # Close all screens on the stack
        for screen in self._screen_stack:
            if screen._running:
                await self._prune_node(screen)

        self._screen_stack.clear()

        # Close pre-defined screens
        for screen in self.SCREENS.values():
            if screen._running:
                await self._prune_node(screen)

        # Close any remaining nodes
        # Should be empty by now
        remaining_nodes = list(self._registry)
        for child in remaining_nodes:
            await child._close_messages()

    async def _shutdown(self) -> None:
        driver = self._driver
        self._running = False
        if driver is not None:
            driver.disable_input()
        await self._close_all()
        await self._close_messages()

        await self._dispatch_message(events.Unmount(sender=self))

        self._print_error_renderables()
        if self.devtools is not None and self.devtools.is_connected:
            await self._disconnect_devtools()

    async def _on_exit_app(self) -> None:
        await self._message_queue.put(None)

    def refresh(self, *, repaint: bool = True, layout: bool = False) -> None:
        if self._screen_stack:
            self.screen.refresh(repaint=repaint, layout=layout)
        self.check_idle()

    def refresh_css(self, animate: bool = True) -> None:
        """Refresh CSS.

        Args:
            animate (bool, optional): Also execute CSS animations. Defaults to True.
        """
        stylesheet = self.app.stylesheet
        stylesheet.set_variables(self.get_css_variables())
        stylesheet.reparse()
        stylesheet.update(self.app, animate=animate)
        self.screen._refresh_layout(self.size, full=True)

    def _display(self, screen: Screen, renderable: RenderableType | None) -> None:
        """Display a renderable within a sync.

        Args:
            screen (Screen): Screen instance
            renderable (RenderableType): A Rich renderable.
        """
        if screen is not self.screen or renderable is None:
            return
        if self._running and not self._closed and not self.is_headless:
            console = self.console
            self._begin_update()
            try:
                try:
                    console.print(renderable)
                except Exception as error:
                    self._handle_exception(error)
            finally:
                self._end_update()
            console.file.flush()

    def get_widget_at(self, x: int, y: int) -> tuple[Widget, Region]:
        """Get the widget under the given coordinates.

        Args:
            x (int): X Coord.
            y (int): Y Coord.

        Returns:
            tuple[Widget, Region]: The widget and the widget's screen region.
        """
        return self.screen.get_widget_at(x, y)

    def bell(self) -> None:
        """Play the console 'bell'."""
        if not self.is_headless:
            self.console.bell()

    @property
    def _binding_chain(self) -> list[tuple[DOMNode, Bindings]]:
        """Get a chain of nodes and bindings to consider. If no widget is focused, returns the bindings from both the screen and the app level bindings. Otherwise, combines all the bindings from the currently focused node up the DOM to the root App.

        Returns:
            list[tuple[DOMNode, Bindings]]: List of DOM nodes and their bindings.
        """
        focused = self.focused
        namespace_bindings: list[tuple[DOMNode, Bindings]]
        if focused is None:
            namespace_bindings = [
                (self.screen, self.screen._bindings),
                (self, self._bindings),
            ]
        else:
            namespace_bindings = [(node, node._bindings) for node in focused.ancestors]
        return namespace_bindings

    async def check_bindings(self, key: str, universal: bool = False) -> bool:
        """Handle a key press.

        Args:
            key (str): A key
            universal (bool): Check universal keys if True, otherwise non-universal keys.

        Returns:
            bool: True if the key was handled by a binding, otherwise False
        """

        for namespace, bindings in self._binding_chain:
            binding = bindings.keys.get(key)
            if binding is not None and binding.universal == universal:
                await self.action(binding.action, default_namespace=namespace)
                return True
        return False

    async def on_event(self, event: events.Event) -> None:
        # Handle input events that haven't been forwarded
        # If the event has been forwarded it may have bubbled up back to the App
        if isinstance(event, events.Compose):
            screen = Screen(id="_default")
            self._register(self, screen)
            self._screen_stack.append(screen)
            await super().on_event(event)

        elif isinstance(event, events.InputEvent) and not event.is_forwarded:
            if isinstance(event, events.MouseEvent):
                # Record current mouse position on App
                self.mouse_position = Offset(event.x, event.y)
                await self.screen._forward_event(event)
            elif isinstance(event, events.Key):
                if not await self.check_bindings(event.key, universal=True):
                    forward_target = self.focused or self.screen
                    await forward_target._forward_event(event)
            else:
                await self.screen._forward_event(event)

        elif isinstance(event, events.Paste):
            if self.focused is not None:
                await self.focused._forward_event(event)
        else:
            await super().on_event(event)

    async def action(
        self,
        action: str | tuple[str, tuple[str, ...]],
        default_namespace: object | None = None,
    ) -> bool:
        """Perform an action.

        Args:
            action (str): Action encoded in a string.
            default_namespace (object | None): Namespace to use if not provided in the action,
                or None to use app. Defaults to None.

        Returns:
            bool: True if the event has handled.
        """
        print("ACTION", action, default_namespace)
        if isinstance(action, str):
            target, params = actions.parse(action)
        else:
            target, params = action
        implicit_destination = True
        if "." in target:
            destination, action_name = target.split(".", 1)
            if destination not in self._action_targets:
                raise ActionError(f"Action namespace {destination} is not known")
            action_target = getattr(self, destination)
            implicit_destination = True
        else:
            action_target = default_namespace or self
            action_name = target

        handled = await self._dispatch_action(action_target, action_name, params)
        if not handled and implicit_destination and not isinstance(action_target, App):
            handled = await self.app._dispatch_action(self.app, action_name, params)
        return handled

    async def _dispatch_action(
        self, namespace: object, action_name: str, params: Any
    ) -> bool:
        log(
            "<action>",
            namespace=namespace,
            action_name=action_name,
            params=params,
        )
        _rich_traceback_guard = True

        public_method_name = f"action_{action_name}"
        private_method_name = f"_{public_method_name}"

        private_method = getattr(namespace, private_method_name, None)
        public_method = getattr(namespace, public_method_name, None)

        if private_method is None and public_method is None:
            log(
                f"<action> {action_name!r} has no target. Couldn't find methods {public_method_name!r} or {private_method_name!r}"
            )

        if callable(private_method):
            await invoke(private_method, *params)
            return True
        elif callable(public_method):
            await invoke(public_method, *params)
            return True

        return False

    async def _broker_event(
        self, event_name: str, event: events.Event, default_namespace: object | None
    ) -> bool:
        """Allow the app an opportunity to dispatch events to action system.

        Args:
            event_name (str): _description_
            event (events.Event): An event object.
            default_namespace (object | None): TODO: _description_

        Returns:
            bool: True if an action was processed.
        """
        try:
            style = getattr(event, "style")
        except AttributeError:
            return False
        try:
            _modifiers, action = extract_handler_actions(event_name, style.meta)
        except NoHandler:
            return False
        else:
            event.stop()
        if isinstance(action, (str, tuple)):
            await self.action(action, default_namespace=default_namespace)
        elif callable(action):
            await action()
        else:
            return False
        return True

    async def _on_update(self, message: messages.Update) -> None:
        message.stop()

    async def _on_layout(self, message: messages.Layout) -> None:
        message.stop()

    async def _on_key(self, event: events.Key) -> None:
        if event.key == "tab":
            self.screen.focus_next()
        elif event.key == "shift+tab":
            self.screen.focus_previous()
        else:
            if not (await self.check_bindings(event.key)):
                await self.dispatch_key(event)

    async def _on_shutdown_request(self, event: events.ShutdownRequest) -> None:
        log("shutdown request")
        await self._close_messages()

    async def _on_resize(self, event: events.Resize) -> None:
        event.stop()
        await self.screen.post_message(event)

    async def _on_remove(self, event: events.Remove) -> None:
        widget = event.widget
        parent = widget.parent

        remove_widgets = widget.walk_children(
            Widget, with_self=True, method="depth", reverse=True
        )

        if self.screen.focused in remove_widgets:
            self.screen._reset_focus(
                self.screen.focused,
                [to_remove for to_remove in remove_widgets if to_remove.can_focus],
            )

        await self._prune_node(widget)

        if parent is not None:
            parent.refresh(layout=True)

    def _walk_children(self, root: Widget) -> Iterable[list[Widget]]:
        """Walk children depth first, generating widgets and a list of their siblings.

        Returns:
            Iterable[list[Widget]]: The child widgets of root.

        """
        stack: list[Widget] = [root]
        pop = stack.pop
        push = stack.append

        while stack:
            widget = pop()
            if widget.children:
                yield [*widget.children, *widget._get_virtual_dom()]
            for child in widget.children:
                push(child)

    async def _prune_node(self, root: Widget) -> None:
        """Remove a node and its children. Children are removed before parents.

        Args:
            root (Widget): Node to remove.
        """
        # Pruning a node that has been removed is a no-op
        if root not in self._registry:
            return

        node_children = list(self._walk_children(root))

        for children in reversed(node_children):
            # Closing children can be done asynchronously.
            close_messages = [
                child._close_messages() for child in children if child._running
            ]
            # TODO: What if a message pump refuses to exit?
            if close_messages:
                await asyncio.gather(*close_messages)
                for child in children:
                    self._unregister(child)

        await root._close_messages()
        self._unregister(root)

    async def action_check_bindings(self, key: str) -> None:
        await self.check_bindings(key)

    async def action_quit(self) -> None:
        """Quit the app as soon as possible."""
        self.exit()

    async def action_bang(self) -> None:
        1 / 0

    async def action_bell(self) -> None:
        """Play the terminal 'bell'."""
        self.bell()

    async def action_focus(self, widget_id: str) -> None:
        """Focus the given widget.

        Args:
            widget_id (str): ID of widget to focus.
        """
        try:
            node = self.query(f"#{widget_id}").first()
        except NoMatches:
            pass
        else:
            if isinstance(node, Widget):
                self.set_focus(node)

    async def action_switch_screen(self, screen: str) -> None:
        """Switches to another screen.

        Args:
            screen (str): Name of the screen.
        """
        self.switch_screen(screen)

    async def action_push_screen(self, screen: str) -> None:
        """Pushes a screen on to the screen stack and makes it active.

        Args:
            screen (str): Name of the screen.
        """
        self.push_screen(screen)

    async def action_pop_screen(self) -> None:
        """Removes the topmost screen and makes the new topmost screen active."""
        self.pop_screen()

    async def action_back(self) -> None:
        try:
            self.pop_screen()
        except ScreenStackError:
            pass

    async def action_add_class_(self, selector: str, class_name: str) -> None:
        self.screen.query(selector).add_class(class_name)

    async def action_remove_class_(self, selector: str, class_name: str) -> None:
        self.screen.query(selector).remove_class(class_name)

    async def action_toggle_class(self, selector: str, class_name: str) -> None:
        self.screen.query(selector).toggle_class(class_name)

    def _on_terminal_supports_synchronized_output(
        self, message: messages.TerminalSupportsSynchronizedOutput
    ) -> None:
        log.system("[b green]SynchronizedOutput mode is supported")
        self._sync_available = True

    def _begin_update(self) -> None:
        if self._sync_available:
            self.console.file.write(SYNC_START)

    def _end_update(self) -> None:
        if self._sync_available:
            self.console.file.write(SYNC_END)


_uvloop_init_done: bool = False


def _init_uvloop() -> None:
    """
    Import and install the `uvloop` asyncio policy, if available.
    This is done only once, even if the function is called multiple times.
    """
    global _uvloop_init_done

    if _uvloop_init_done:
        return

    try:
        import uvloop
    except ImportError:
        pass
    else:
        uvloop.install()

    _uvloop_init_done = True<|MERGE_RESOLUTION|>--- conflicted
+++ resolved
@@ -756,76 +756,12 @@
         """
 
         async def run_app() -> None:
-<<<<<<< HEAD
             """Run the app."""
             await self.run_async(
                 headless=headless,
                 size=size,
                 auto_pilot=auto_pilot,
             )
-=======
-            if quit_after is not None:
-                self.set_timer(quit_after, self.shutdown)
-            if press is not None:
-                app = self
-
-                async def press_keys() -> None:
-                    """A task to send key events."""
-                    assert press
-                    driver = app._driver
-                    assert driver is not None
-                    await asyncio.sleep(0.02)
-                    for key in press:
-                        if key == "_":
-                            print("(pause 50ms)")
-                            await asyncio.sleep(0.05)
-                        elif key.startswith("wait:"):
-                            _, wait_ms = key.split(":")
-                            print(f"(pause {wait_ms}ms)")
-                            await asyncio.sleep(float(wait_ms) / 1000)
-                        else:
-                            if len(key) == 1 and not key.isalnum():
-                                key = (
-                                    unicodedata.name(key)
-                                    .lower()
-                                    .replace("-", "_")
-                                    .replace(" ", "_")
-                                )
-                            original_key = REPLACED_KEYS.get(key, key)
-                            try:
-                                char = unicodedata.lookup(
-                                    original_key.upper().replace("_", " ")
-                                )
-                            except KeyError:
-                                char = key if len(key) == 1 else None
-                            print(f"press {key!r} (char={char!r})")
-                            key_event = events.Key(self, key, char)
-                            driver.send_event(key_event)
-                            # TODO: A bit of a fudge - extra sleep after tabbing to help guard against race
-                            #  condition between widget-level key handling and app/screen level handling.
-                            #  More information here: https://github.com/Textualize/textual/issues/1009
-                            #  This conditional sleep can be removed after that issue is closed.
-                            if key == "tab":
-                                await asyncio.sleep(0.05)
-                            await asyncio.sleep(0.02)
-
-                    await app._animator.wait_for_idle()
-                    await asyncio.sleep(0.05)
-
-                    if screenshot:
-                        self._screenshot = self.export_screenshot(
-                            title=screenshot_title
-                        )
-                    await self.shutdown()
-
-                async def press_keys_task():
-                    """Press some keys in the background."""
-                    asyncio.create_task(press_keys())
-
-                await self._process_messages(ready_callback=press_keys_task)
-            else:
-                await self._process_messages()
->>>>>>> 7b31f632
 
         if _ASYNCIO_GET_EVENT_LOOP_IS_DEPRECATED:
             # N.B. This doesn't work with Python<3.10, as we end up with 2 event loops:
