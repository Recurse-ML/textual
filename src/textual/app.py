--- conflicted
+++ resolved
@@ -84,11 +84,8 @@
 from .await_remove import AwaitRemove
 from .binding import Binding, BindingType, _Bindings
 from .command import CommandPalette, Provider
-<<<<<<< HEAD
 from .constants import AnimationLevel
-=======
 from .css.errors import StylesheetError
->>>>>>> 45ee02c6
 from .css.query import NoMatches
 from .css.stylesheet import RulesMap, Stylesheet
 from .design import ColorSystem
