--- conflicted
+++ resolved
@@ -1194,18 +1194,9 @@
 
         If the theme already exists, it will be overridden.
 
-<<<<<<< HEAD
         After registering a theme, you can activate it by setting the
         `App.theme` attribute. To retrieve a registered theme, use the
         `App.get_theme` method.
-=======
-    def _invalidate_css(self) -> None:
-        """Invalidate CSS, so it will be refreshed."""
-        self._css_update_count += 1
-
-    def watch_dark(self, dark: bool) -> None:
-        """Watches the dark bool.
->>>>>>> d8ba63d0
 
         Args:
             theme: The theme to register.
@@ -1259,6 +1250,10 @@
         self.call_next(self.refresh_css)
         self.call_next(self.theme_changed_signal.publish, theme)
 
+    def _invalidate_css(self) -> None:
+        """Invalidate CSS, so it will be refreshed."""
+        self._css_update_count += 1
+        
     def watch_ansi_theme_dark(self, theme: TerminalTheme) -> None:
         if self.current_theme.dark:
             self._refresh_truecolor_filter(theme)
