--- conflicted
+++ resolved
@@ -649,25 +649,6 @@
         # Size of previous inline update
         self._previous_inline_height: int | None = None
 
-<<<<<<< HEAD
-    def __init_subclass__(cls, *args, **kwargs) -> None:
-        for variable_name, screen_collection in (
-            ("SCREENS", cls.SCREENS),
-            ("MODES", cls.MODES),
-        ):
-            for screen_name, screen_object in screen_collection.items():
-                if not (isinstance(screen_object, str) or callable(screen_object)):
-                    if isinstance(screen_object, Screen):
-                        raise ValueError(
-                            f"{variable_name} should contain a Screen type or callable, not an instance"
-                            f" (got instance of {type(screen_object).__name__} for {screen_name!r})"
-                        )
-                    raise TypeError(
-                        f"expected a callable or string, got {screen_object!r}"
-                    )
-
-        return super().__init_subclass__(*args, **kwargs)
-=======
         if self.ENABLE_COMMAND_PALETTE:
             for _key, binding in self._bindings:
                 if binding.action in {"command_palette", "app.command_palette"}:
@@ -684,7 +665,24 @@
                         tooltip="Open command palette",
                     )
                 )
->>>>>>> 15c3d575
+
+    def __init_subclass__(cls, *args, **kwargs) -> None:
+        for variable_name, screen_collection in (
+            ("SCREENS", cls.SCREENS),
+            ("MODES", cls.MODES),
+        ):
+            for screen_name, screen_object in screen_collection.items():
+                if not (isinstance(screen_object, str) or callable(screen_object)):
+                    if isinstance(screen_object, Screen):
+                        raise ValueError(
+                            f"{variable_name} should contain a Screen type or callable, not an instance"
+                            f" (got instance of {type(screen_object).__name__} for {screen_name!r})"
+                        )
+                    raise TypeError(
+                        f"expected a callable or string, got {screen_object!r}"
+                    )
+
+        return super().__init_subclass__(*args, **kwargs)
 
     def validate_title(self, title: Any) -> str:
         """Make sure the title is set to a string."""
