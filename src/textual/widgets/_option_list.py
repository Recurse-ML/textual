"""Provides the core of a classic vertical bounce-bar option list.

Useful as a lightweight list view (not to be confused with ListView, which
is much richer but uses widgets for the items) and as the base for various
forms of bounce-bar menu.
"""

from __future__ import annotations

from typing import ClassVar, Iterable, NamedTuple

from rich.console import RenderableType
from rich.padding import Padding
from rich.repr import Result
from rich.rule import Rule
from rich.style import Style
from typing_extensions import Self, TypeAlias

from .. import _widget_navigation
from .._widget_navigation import Direction
from ..binding import Binding, BindingType
from ..events import Click, Idle, Leave, MouseMove
from ..geometry import Region, Size
from ..message import Message
from ..reactive import reactive
from ..scroll_view import ScrollView
from ..strip import Strip


class DuplicateID(Exception):
    """Raised if a duplicate ID is used when adding options to an option list."""


class OptionDoesNotExist(Exception):
    """Raised when a request has been made for an option that doesn't exist."""


class Option:
    """Class that holds the details of an individual option."""

    def __init__(
        self, prompt: RenderableType, id: str | None = None, disabled: bool = False
    ) -> None:
        """Initialise the option.

        Args:
            prompt: The prompt for the option.
            id: The optional ID for the option.
            disabled: The initial enabled/disabled state. Enabled by default.
        """
        self.__prompt = prompt
        self.__id = id
        self.disabled = disabled

    @property
    def prompt(self) -> RenderableType:
        """The prompt for the option."""
        return self.__prompt

    def set_prompt(self, prompt: RenderableType) -> None:
        """Set the prompt for the option.

        Args:
            prompt: The new prompt for the option.
        """
        self.__prompt = prompt

    @property
    def id(self) -> str | None:
        """The optional ID for the option."""
        return self.__id

    def __rich_repr__(self) -> Result:
        yield "prompt", self.prompt
        yield "id", self.id, None
        yield "disabled", self.disabled, False


class Separator:
    """Class used to add a separator to an [OptionList][textual.widgets.OptionList]."""


class Line(NamedTuple):
    """Class that holds a list of segments for the line of a option."""

    segments: Strip
    """The strip of segments that make up the line."""

    option_index: int | None = None
    """The index of the [Option][textual.widgets.option_list.Option] that this line is related to.

    If the line isn't related to an option this will be `None`.
    """


class OptionLineSpan(NamedTuple):
    """Class that holds the line span information for an option.

    An [Option][textual.widgets.option_list.Option] can have a prompt that
    spans multiple lines. Also, there's no requirement that every option in
    an option list has the same span information. So this structure is used
    to track the line that an option starts on, and how many lines it
    contains.
    """

    first: int
    """The line position for the start of the option.."""
    line_count: int
    """The count of lines that make up the option."""

    def __contains__(self, line: object) -> bool:
        # For this named tuple `in` will have a very specific meaning; but
        # to keep mypy and friends happy we need to accept an object as the
        # parameter. So, let's keep the type checkers happy but only accept
        # an int.
        assert isinstance(line, int)
        return line >= self.first and line < (self.first + self.line_count)


OptionListContent: TypeAlias = "Option | Separator"
"""The type of an item of content in the option list.

This type represents all of the types that will be found in the list of
content of the option list after it has been processed for addition.
"""

NewOptionListContent: TypeAlias = "OptionListContent | None | RenderableType"
"""The type of a new item of option list content to be added to an option list.

This type represents all of the types that will be accepted when adding new
content to the option list. This is a superset of [`OptionListContent`][textual.types.OptionListContent].
"""


class OptionList(ScrollView, can_focus=True):
    """A vertical option list with bounce-bar highlighting."""

    BINDINGS: ClassVar[list[BindingType]] = [
        Binding("down", "cursor_down", "Down", show=False),
        Binding("end", "last", "Last", show=False),
        Binding("enter", "select", "Select", show=False),
        Binding("home", "first", "First", show=False),
        Binding("pagedown", "page_down", "Page Down", show=False),
        Binding("pageup", "page_up", "Page Up", show=False),
        Binding("up", "cursor_up", "Up", show=False),
    ]
    """
    | Key(s) | Description |
    | :- | :- |
    | down | Move the highlight down. |
    | end | Move the highlight to the last option. |
    | enter | Select the current option. |
    | home | Move the highlight to the first option. |
    | pagedown | Move the highlight down a page of options. |
    | pageup | Move the highlight up a page of options. |
    | up | Move the highlight up. |
    """

    COMPONENT_CLASSES: ClassVar[set[str]] = {
        "option-list--option",
        "option-list--option-disabled",
        "option-list--option-highlighted",
        "option-list--option-hover",
        "option-list--option-hover-highlighted",
        "option-list--separator",
    }
    """
    | Class | Description |
    | :- | :- |
    | `option-list--option-disabled` | Target disabled options. |
    | `option-list--option-highlighted` | Target the highlighted option. |
    | `option-list--option-hover` | Target an option that has the mouse over it. |
    | `option-list--option-hover-highlighted` | Target a highlighted option that has the mouse over it. |
    | `option-list--separator` | Target the separators. |
    """

    DEFAULT_CSS = """
    OptionList {
        height: auto;
        background: $boost;
        color: $text;
        overflow-x: hidden;
        border: tall transparent;
        padding: 0 1;
    }

    OptionList:focus {
        border: tall $accent;

    }

    OptionList > .option-list--separator {
        color: $foreground 15%;
    }

    OptionList > .option-list--option-highlighted {
        color: $text;
        text-style: bold;
    }

    OptionList:focus > .option-list--option-highlighted {
        background: $accent;
    }

    OptionList > .option-list--option-disabled {
        color: $text-disabled;
    }

    OptionList > .option-list--option-hover {
        background: $boost;
    }

    OptionList > .option-list--option-hover-highlighted {
        background: $accent 60%;
        color: $text;
        text-style: bold;
    }

    OptionList:focus > .option-list--option-hover-highlighted {
        background: $accent;
        color: $text;
        text-style: bold;
    }
    """

    highlighted: reactive[int | None] = reactive["int | None"](None)
    """The index of the currently-highlighted option, or `None` if no option is highlighted."""

    class OptionMessage(Message):
        """Base class for all option messages."""

        def __init__(self, option_list: OptionList, index: int) -> None:
            """Initialise the option message.

            Args:
                option_list: The option list that owns the option.
                index: The index of the option that the message relates to.
            """
            super().__init__()
            self.option_list: OptionList = option_list
            """The option list that sent the message."""
            self.option: Option = option_list.get_option_at_index(index)
            """The highlighted option."""
            self.option_id: str | None = self.option.id
            """The ID of the option that the message relates to."""
            self.option_index: int = index
            """The index of the option that the message relates to."""

        @property
        def control(self) -> OptionList:
            """The option list that sent the message.

            This is an alias for [`OptionMessage.option_list`][textual.widgets.OptionList.OptionMessage.option_list]
            and is used by the [`on`][textual.on] decorator.
            """
            return self.option_list

        def __rich_repr__(self) -> Result:
            yield "option_list", self.option_list
            yield "option", self.option
            yield "option_id", self.option_id
            yield "option_index", self.option_index

    class OptionHighlighted(OptionMessage):
        """Message sent when an option is highlighted.

        Can be handled using `on_option_list_option_highlighted` in a subclass of
        `OptionList` or in a parent node in the DOM.
        """

    class OptionSelected(OptionMessage):
        """Message sent when an option is selected.

        Can be handled using `on_option_list_option_selected` in a subclass of
        `OptionList` or in a parent node in the DOM.
        """

    def __init__(
        self,
        *content: NewOptionListContent,
        name: str | None = None,
        id: str | None = None,
        classes: str | None = None,
        disabled: bool = False,
        wrap: bool = True,
    ):
        """Initialise the option list.

        Args:
            *content: The content for the option list.
            name: The name of the option list.
            id: The ID of the option list in the DOM.
            classes: The CSS classes of the option list.
            disabled: Whether the option list is disabled or not.
            wrap: Should prompts be auto-wrapped?
        """
        super().__init__(name=name, id=id, classes=classes, disabled=disabled)

        # Internal refresh trackers. For things driven from on_idle.
        self._needs_refresh_content_tracking = False
        self._needs_to_scroll_to_highlight = False

        self._wrap = wrap
        """Should we auto-wrap options?

        If `False` options wider than the list will be truncated.
        """

        self._contents: list[OptionListContent] = [
            self._make_content(item) for item in content
        ]
        """A list of the content of the option list.

        This is *every* item that makes up the content of the option list;
        this includes both the options *and* the separators (and any other
        decoration we could end up adding -- although I don't anticipate
        anything else at the moment; but padding around separators could be
        a thing, perhaps).
        """

        self._options: list[Option] = [
            content for content in self._contents if isinstance(content, Option)
        ]
        """A list of the options within the option list.

        This is a list of references to just the options alone, ignoring the
        separators and potentially any other line-oriented option list
        content that isn't an option.
        """

        self._option_ids: dict[str, int] = {
            option.id: index for index, option in enumerate(self._options) if option.id
        }
        """A dictionary of option IDs and the option indexes they relate to."""

        self._lines: list[Line] = []
        """A list of all of the individual lines that make up the option list.

        Note that the size of this list will be at least the same as the number
        of options, and actually greater if any prompt of any option is
        multiple lines.
        """

        self._spans: list[OptionLineSpan] = []
        """A list of the locations and sizes of all options in the option list.

        This will be the same size as the number of prompts; each entry in
        the list contains the line offset of the start of the prompt, and
        the count of the lines in the prompt.
        """

        # Initial calculation of the content tracking.
        self._request_content_tracking_refresh()

        self._mouse_hovering_over: int | None = None
        """Used to track what the mouse is hovering over."""

        # Finally, cause the highlighted property to settle down based on
        # the state of the option list in regard to its available options.
        self.action_first()

    def _request_content_tracking_refresh(
        self, rescroll_to_highlight: bool = False
    ) -> None:
        """Request that the content tracking information gets refreshed.

        Args:
            rescroll_to_highlight: Should the widget ensure the highlight is visible?

        Calling this method sets a flag to say the refresh should happen,
        and books the refresh call in for the next idle moment.
        """
        self._needs_refresh_content_tracking = True
        self._needs_to_scroll_to_highlight = rescroll_to_highlight
        self.check_idle()

    async def _on_idle(self, _: Idle) -> None:
        """Perform content tracking data refresh when idle."""
        self._refresh_content_tracking()
        if self._needs_to_scroll_to_highlight:
            self._needs_to_scroll_to_highlight = False
            self.scroll_to_highlight()

    def watch_show_vertical_scrollbar(self) -> None:
        """Handle the vertical scrollbar visibility status changing.

        `show_vertical_scrollbar` is watched because it has an impact on the
        available width in which to render the renderables that make up the
        options in the list. If a vertical scrollbar appears or disappears
        we need to recalculate all the lines that make up the list.
        """
        self._request_content_tracking_refresh()

    def _on_resize(self) -> None:
        """Refresh the layout of the renderables in the list when resized."""
        self._request_content_tracking_refresh(rescroll_to_highlight=True)

    def _on_mouse_move(self, event: MouseMove) -> None:
        """React to the mouse moving.

        Args:
            event: The mouse movement event.
        """
        self._mouse_hovering_over = event.style.meta.get("option")

    def _on_leave(self, _: Leave) -> None:
        """React to the mouse leaving the widget."""
        self._mouse_hovering_over = None

    async def _on_click(self, event: Click) -> None:
        """React to the mouse being clicked on an item.

        Args:
            event: The click event.
        """
        clicked_option: int | None = event.style.meta.get("option")
        if clicked_option is not None and not self._options[clicked_option].disabled:
            self.highlighted = clicked_option
            self.action_select()

    def _make_content(self, content: NewOptionListContent) -> OptionListContent:
        """Convert a single item of content for the list into a content type.

        Args:
            content: The content to turn into a full option list type.

        Returns:
            The content, usable in the option list.
        """
        if isinstance(content, (Option, Separator)):
            return content
        if content is None:
            return Separator()
        return Option(content)

    def _clear_content_tracking(self) -> None:
        """Clear down the content tracking information."""
        self._lines.clear()
        self._spans.clear()

    def _left_gutter_width(self) -> int:
        """Returns the size of any left gutter that should be taken into account.

        Returns:
            The width of the left gutter.
        """
        return 0

    def _refresh_content_tracking(self, force: bool = False) -> None:
        """Refresh the various forms of option list content tracking.

        Args:
            force: Optionally force the refresh.

        Raises:
            DuplicateID: If there is an attempt to use a duplicate ID.

        Without a `force` the refresh will only take place if it has been
        requested via `_refresh_content_tracking`.
        """

        # If we don't need to refresh, don't bother.
        if not self._needs_refresh_content_tracking and not force:
            return

        # If we don't know our own width yet, we can't sensibly work out the
        # heights of the prompts of the options yet, so let's shortcut that
        # work. We'll be back here once we know our height.
        if not self.size.width:
            return

        self._clear_content_tracking()
        self._needs_refresh_content_tracking = False

        # Set up for doing less property access work inside the loop.
        lines_from = self.app.console.render_lines
        add_span = self._spans.append
        add_lines = self._lines.extend

        # Adjust the options for our purposes.
        options = self.app.console.options.update_width(
            self.scrollable_content_region.width - self._left_gutter_width()
        )
        options.no_wrap = not self._wrap
        if not self._wrap:
            options.overflow = "ellipsis"

        # Create a rule that can be used as a separator.
        separator = Strip(lines_from(Rule(style=""))[0])

        # Work through each item that makes up the content of the list,
        # break out the individual lines that will be used to draw it, and
        # also set up the tracking of the actual options.
        line = 0
        option_index = 0
        padding = self.get_component_styles("option-list--option").padding
        for content in self._contents:
            if isinstance(content, Option):
                # The content is an option, so render out the prompt and
                # work out the lines needed to show it.
                new_lines = [
                    Line(
                        Strip(prompt_line).apply_style(
                            Style(meta={"option": option_index})
                        ),
                        option_index,
                    )
                    for prompt_line in lines_from(
                        Padding(content.prompt, padding) if padding else content.prompt,
                        options,
                    )
                ]
                # Record the span information for the option.
                add_span(OptionLineSpan(line, len(new_lines)))
                option_index += 1
            else:
                # The content isn't an option, so it must be a separator (if
                # there were to be other non-option content for an option
                # list it's in this if/else where we'd process it).
                new_lines = [Line(separator)]
            add_lines(new_lines)
            line += len(new_lines)

        # Now that we know how many lines make up the whole content of the
        # list, set the virtual size.
        self.virtual_size = Size(self.scrollable_content_region.width, len(self._lines))

    def _duplicate_id_check(self, candidate_items: list[OptionListContent]) -> None:
        """Check the items to be added for any duplicates.

        Args:
            candidate_items: The items that are going be added.

        Raises:
            DuplicateID: If there is an attempt to use a duplicate ID.
        """
        # We're only interested in options, and only those that have IDs.
        new_options = [
            item
            for item in candidate_items
            if isinstance(item, Option) and item.id is not None
        ]
        # Get the set of new IDs that we're being given.
        new_option_ids = {option.id for option in new_options}
        # Now check for duplicates, both internally amongst the new items
        # incoming, and also against all the current known IDs.
        if len(new_options) != len(new_option_ids) or not new_option_ids.isdisjoint(
            self._option_ids
        ):
            raise DuplicateID("Attempt made to add options with duplicate IDs.")

    def add_options(self, items: Iterable[NewOptionListContent]) -> Self:
        """Add new options to the end of the option list.

        Args:
            items: The new items to add.

        Returns:
            The `OptionList` instance.

        Raises:
            DuplicateID: If there is an attempt to use a duplicate ID.

        Note:
            All options are checked for duplicate IDs *before* any option is
            added. A duplicate ID will cause none of the passed items to be
            added to the option list.
        """
        # Only work if we have items to add; but don't make a fuss out of
        # zero items to add, just carry on like nothing happened.
        if items:
            # Turn any incoming values into valid content for the list.
            content = [self._make_content(item) for item in items]
            self._duplicate_id_check(content)
            self._contents.extend(content)
            # Pull out the content that is genuine options. Add them to the
            # list of options and map option IDs to their new indices.
            new_options = [item for item in content if isinstance(item, Option)]
            self._options.extend(new_options)
            for new_option_index, new_option in enumerate(
                new_options, start=len(self._options)
            ):
                if new_option.id:
                    self._option_ids[new_option.id] = new_option_index

            self._refresh_content_tracking(force=True)
            self.refresh()
        return self

    def add_option(self, item: NewOptionListContent = None) -> Self:
        """Add a new option to the end of the option list.

        Args:
            item: The new item to add.

        Returns:
            The `OptionList` instance.

        Raises:
            DuplicateID: If there is an attempt to use a duplicate ID.
        """
        return self.add_options([item])

    def _remove_option(self, index: int) -> None:
        """Remove an option from the option list.

        Args:
            index: The index of the item to remove.

        Raises:
            IndexError: If there is no option of the given index.
        """
        option = self._options[index]
        del self._options[index]
        del self._contents[self._contents.index(option)]
        # Decrement index of options after the one we just removed.
        self._option_ids = {
            option_id: option_index - 1 if option_index > index else option_index
            for option_id, option_index in self._option_ids.items()
            if option_index != index
        }
        self._refresh_content_tracking(force=True)
        # Force a re-validation of the highlight.
        self.highlighted = self.highlighted
        self._mouse_hovering_over = None
        self.refresh()

    def remove_option(self, option_id: str) -> Self:
        """Remove the option with the given ID.

        Args:
            option_id: The ID of the option to remove.

        Returns:
            The `OptionList` instance.

        Raises:
            OptionDoesNotExist: If no option has the given ID.
        """
        self._remove_option(self.get_option_index(option_id))
        return self

    def remove_option_at_index(self, index: int) -> Self:
        """Remove the option at the given index.

        Args:
            index: The index of the option to remove.

        Returns:
            The `OptionList` instance.

        Raises:
            OptionDoesNotExist: If there is no option with the given index.
        """
        try:
            self._remove_option(index)
        except IndexError:
            raise OptionDoesNotExist(
                f"There is no option with an index of {index}"
            ) from None
        return self

    def _replace_option_prompt(self, index: int, prompt: RenderableType) -> None:
        """Replace the prompt of an option in the list.

        Args:
            index: The index of the option to replace the prompt of.
            prompt: The new prompt for the option.

        Raises:
            OptionDoesNotExist: If there is no option with the given index.
        """
        self.get_option_at_index(index).set_prompt(prompt)
        self._refresh_content_tracking(force=True)
        self.refresh()

    def replace_option_prompt(self, option_id: str, prompt: RenderableType) -> Self:
        """Replace the prompt of the option with the given ID.

        Args:
            option_id: The ID of the option to replace the prompt of.
            prompt: The new prompt for the option.

        Returns:
            The `OptionList` instance.

        Raises:
            OptionDoesNotExist: If no option has the given ID.
        """
        self._replace_option_prompt(self.get_option_index(option_id), prompt)
        return self

    def replace_option_prompt_at_index(
        self, index: int, prompt: RenderableType
    ) -> Self:
        """Replace the prompt of the option at the given index.

        Args:
            index: The index of the option to replace the prompt of.
            prompt: The new prompt for the option.

        Returns:
            The `OptionList` instance.

        Raises:
            OptionDoesNotExist: If there is no option with the given index.
        """
        self._replace_option_prompt(index, prompt)
        return self

    def clear_options(self) -> Self:
        """Clear the content of the option list.

        Returns:
            The `OptionList` instance.
        """
        self._contents.clear()
        self._options.clear()
        self._option_ids.clear()
        self.highlighted = None
        self._mouse_hovering_over = None
        self.virtual_size = Size(self.scrollable_content_region.width, 0)
        self._refresh_content_tracking(force=True)
        return self

    def _set_option_disabled(self, index: int, disabled: bool) -> Self:
        """Set the disabled state of an option in the list.

        Args:
            index: The index of the option to set the disabled state of.
            disabled: The disabled state to set.

        Returns:
            The `OptionList` instance.
        """
        self._options[index].disabled = disabled
        if index == self.highlighted:
            self.highlighted = _widget_navigation.find_next_enabled(
                self._options, anchor=index, direction=1
            )
        # TODO: Refresh only if the affected option is visible.
        self.refresh()
        return self

    def enable_option_at_index(self, index: int) -> Self:
        """Enable the option at the given index.

        Returns:
            The `OptionList` instance.

        Raises:
            OptionDoesNotExist: If there is no option with the given index.
        """
        try:
            return self._set_option_disabled(index, False)
        except IndexError:
            raise OptionDoesNotExist(
                f"There is no option with an index of {index}"
            ) from None

    def disable_option_at_index(self, index: int) -> Self:
        """Disable the option at the given index.

        Returns:
            The `OptionList` instance.

        Raises:
            OptionDoesNotExist: If there is no option with the given index.
        """
        try:
            return self._set_option_disabled(index, True)
        except IndexError:
            raise OptionDoesNotExist(
                f"There is no option with an index of {index}"
            ) from None

    def enable_option(self, option_id: str) -> Self:
        """Enable the option with the given ID.

        Args:
            option_id: The ID of the option to enable.

        Returns:
            The `OptionList` instance.

        Raises:
            OptionDoesNotExist: If no option has the given ID.
        """
        return self.enable_option_at_index(self.get_option_index(option_id))

    def disable_option(self, option_id: str) -> Self:
        """Disable the option with the given ID.

        Args:
            option_id: The ID of the option to disable.

        Returns:
            The `OptionList` instance.

        Raises:
            OptionDoesNotExist: If no option has the given ID.
        """
        return self.disable_option_at_index(self.get_option_index(option_id))

    @property
    def option_count(self) -> int:
        """The count of options."""
        return len(self._options)

    def get_option_at_index(self, index: int) -> Option:
        """Get the option at the given index.

        Args:
            index: The index of the option to get.

        Returns:
            The option at that index.

        Raises:
            OptionDoesNotExist: If there is no option with the given index.
        """
        try:
            return self._options[index]
        except IndexError:
            raise OptionDoesNotExist(
                f"There is no option with an index of {index}"
            ) from None

    def get_option(self, option_id: str) -> Option:
        """Get the option with the given ID.

        Args:
            option_id: The ID of the option to get.

        Returns:
            The option with the ID.

        Raises:
            OptionDoesNotExist: If no option has the given ID.
        """
        return self.get_option_at_index(self.get_option_index(option_id))

    def get_option_index(self, option_id: str) -> int:
        """Get the index of the option with the given ID.

        Args:
            option_id: The ID of the option to get the index of.

        Returns:
            The index of the item with the given ID.

        Raises:
            OptionDoesNotExist: If no option has the given ID.
        """
        try:
            return self._option_ids[option_id]
        except KeyError:
            raise OptionDoesNotExist(
                f"There is no option with an ID of '{option_id}'"
            ) from None

    def render_line(self, y: int) -> Strip:
        """Render a single line in the option list.

        Args:
            y: The Y offset of the line to render.

        Returns:
            A `Strip` instance for the caller to render.
        """

        scroll_x, scroll_y = self.scroll_offset

        # First off, work out which line we're working on, based off the
        # current scroll offset plus the line we're being asked to render.
        line_number = scroll_y + y
        try:
            line = self._lines[line_number]
        except IndexError:
            # An IndexError means we're drawing in an option list where
            # there's more list than there are options.
            return Strip([])

        # Now that we know which line we're on, pull out the option index so
        # we have a "local" copy to refer to rather than needing to do a
        # property access multiple times.
        option_index = line.option_index

        # Knowing which line we're going to be drawing, we can now go pull
        # the relevant segments for the line of that particular prompt.
        strip = line.segments

        # If the line we're looking at isn't associated with an option, it
        # will be a separator, so let's exit early with that.
        if option_index is None:
            return strip.apply_style(
                self.get_component_rich_style("option-list--separator")
            )

        # At this point we know we're drawing actual content. To allow for
        # horizontal scrolling, let's crop the strip at the right locations.
        strip = strip.crop(scroll_x, scroll_x + self.scrollable_content_region.width)

        highlighted = self.highlighted
        mouse_over = self._mouse_hovering_over
        spans = self._spans

        # Handle drawing a disabled option.
        if self._options[option_index].disabled:
            return strip.apply_style(
                self.get_component_rich_style("option-list--option-disabled")
            )

        # Handle drawing a highlighted option.
        if highlighted is not None and line_number in spans[highlighted]:
            # Highlighted with the mouse over it?
            if option_index == mouse_over:
                return strip.apply_style(
                    self.get_component_rich_style(
                        "option-list--option-hover-highlighted"
                    )
                )
            # Just a normal highlight.
            return strip.apply_style(
                self.get_component_rich_style("option-list--option-highlighted")
            )

        # Perhaps the line is within an otherwise-uninteresting option that
        # has the mouse hovering over it?
        if mouse_over is not None and line_number in spans[mouse_over]:
            return strip.apply_style(
                self.get_component_rich_style("option-list--option-hover")
            )

        # It's a normal option line.
        return strip.apply_style(self.rich_style)

    def scroll_to_highlight(self, top: bool = False) -> None:
        """Ensure that the highlighted option is in view.

        Args:
            top: Scroll highlight to top of the list.
        """
        highlighted = self.highlighted
        if highlighted is None:
            return
        try:
            span = self._spans[highlighted]
        except IndexError:
            # Index error means we're being asked to scroll to a highlight
            # before all the tracking information has been worked out.
            # That's fine; let's just NoP that.
            return
        self.scroll_to_region(
            Region(
                0, span.first, self.scrollable_content_region.width, span.line_count
            ),
            force=True,
            animate=False,
            top=top,
        )

    def validate_highlighted(self, highlighted: int | None) -> int | None:
        """Validate the `highlighted` property value on access."""
        if highlighted is None:
            return None
        elif highlighted < 0:
            return _widget_navigation.find_first_enabled(self._options)
        elif highlighted >= len(self._options):
            return _widget_navigation.find_last_enabled(self._options)
        elif self._options[highlighted].disabled:
            return self.highlighted

        return highlighted

    def watch_highlighted(self, highlighted: int | None) -> None:
        """React to the highlighted option having changed."""
        if highlighted is not None:
            self.scroll_to_highlight()
            if not self._options[highlighted].disabled:
                self.post_message(self.OptionHighlighted(self, highlighted))

    def action_cursor_up(self) -> None:
        """Move the highlight up to the previous enabled option."""
        self.highlighted = _widget_navigation.find_next_enabled(
            self._options,
            anchor=self.highlighted,
            direction=-1,
        )

    def action_cursor_down(self) -> None:
        """Move the highlight down to the next enabled option."""
        self.highlighted = _widget_navigation.find_next_enabled(
            self._options,
            anchor=self.highlighted,
            direction=1,
        )

    def action_first(self) -> None:
        """Move the highlight to the first enabled option."""
        self.highlighted = _widget_navigation.find_first_enabled(self._options)

    def action_last(self) -> None:
        """Move the highlight to the last enabled option."""
        self.highlighted = _widget_navigation.find_last_enabled(self._options)

    def _page(self, direction: Direction) -> None:
        """Move the highlight roughly by one page in the given direction.

        The highlight will tentatively move by exactly one page.
        If this would result in highlighting a disabled option, instead we look for
        an enabled option "further down" the list of options.
        If there are no such enabled options, we fallback to the "last" enabled option.
        (The meaning of "further down" and "last" depend on the direction specified.)

        Args:
            direction: The direction to head, -1 for up and 1 for down.
        """

        # If we find ourselves in a position where we don't know where we're
        # going, we need a fallback location. Where we go will depend on the
        # direction.
        fallback = self.action_first if direction == -1 else self.action_last

        highlighted = self.highlighted
        if highlighted is None:
            # There is no highlight yet so let's go to the default position.
            fallback()
        else:
            # We want to page roughly by lines, but we're dealing with
            # options that can be a varying number of lines in height. So
            # let's start with the target line alone.
            target_line = max(
                0,
                self._spans[highlighted].first
                + (direction * self.scrollable_content_region.height),
            )
            try:
                # Now that we've got a target line, let's figure out the
                # index of the target option.
                target_option = self._lines[target_line].option_index
            except IndexError:
                # An index error suggests we've gone out of bounds, let's
                # settle on whatever the call thinks is a good place to wrap
                # to.
                fallback()
            else:
<<<<<<< HEAD
                # Looks like we've figured where we'd like to jump to, we
                # just need to make sure we jump to an option that's enabled.
                if target_option is not None:
                    target_option = _widget_navigation.find_next_enabled_no_wrap(
                        candidates=self._options,
                        anchor=target_option,
                        direction=direction,
                        with_anchor=True,
                    )
                    # If we couldn't find an enabled option that's at least one page
                    # away from the current one, we instead move less than one page
                    # to the last enabled option in the correct direction.
                    if target_option is None:
                        fallback()
                    else:
                        self.highlighted = target_option

    def action_page_up(self) -> None:
        """Move the highlight up roughly by one page."""
        self._page(-1)

    def action_page_down(self) -> None:
        """Move the highlight down roughly by one page."""
=======
                # Looks like we've figured out the next option to jump to.
                self.highlighted = target_option

    def action_page_up(self) -> None:
        """Move the highlight up one page."""
        self._page(-1)

    def action_page_down(self) -> None:
        """Move the highlight down one page."""
>>>>>>> 9c8976ac
        self._page(1)

    def action_select(self) -> None:
        """Select the currently-highlighted option.

        If no option is selected, then nothing happens. If an option is
        selected, a [OptionList.OptionSelected][textual.widgets.OptionList.OptionSelected]
        message will be posted.
        """
        highlighted = self.highlighted
        if highlighted is not None and not self._options[highlighted].disabled:
            self.post_message(self.OptionSelected(self, highlighted))<|MERGE_RESOLUTION|>--- conflicted
+++ resolved
@@ -1045,7 +1045,6 @@
                 # to.
                 fallback()
             else:
-<<<<<<< HEAD
                 # Looks like we've figured where we'd like to jump to, we
                 # just need to make sure we jump to an option that's enabled.
                 if target_option is not None:
@@ -1069,17 +1068,6 @@
 
     def action_page_down(self) -> None:
         """Move the highlight down roughly by one page."""
-=======
-                # Looks like we've figured out the next option to jump to.
-                self.highlighted = target_option
-
-    def action_page_up(self) -> None:
-        """Move the highlight up one page."""
-        self._page(-1)
-
-    def action_page_down(self) -> None:
-        """Move the highlight down one page."""
->>>>>>> 9c8976ac
         self._page(1)
 
     def action_select(self) -> None:
