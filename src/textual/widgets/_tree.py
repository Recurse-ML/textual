--- conflicted
+++ resolved
@@ -903,13 +903,9 @@
             node._selected = True
             self._cursor_node = node
             if previous_node != node:
-<<<<<<< HEAD
                 self.post_message(self.NodeHighlighted(self, node))
-=======
-                self.post_message(self.NodeHighlighted(node))
         else:
             self._cursor_node = None
->>>>>>> 9c9829eb
 
     def watch_guide_depth(self, guide_depth: int) -> None:
         self._invalidate()
