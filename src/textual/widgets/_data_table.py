--- conflicted
+++ resolved
@@ -1498,12 +1498,7 @@
     def on_click(self, event: events.Click) -> None:
         self._set_hover_cursor(True)
         if self.show_cursor and self.cursor_type != "none":
-<<<<<<< HEAD
-            # Only emit selection events if there is a visible row/col/cell cursor.
-=======
             # Only post selection events if there is a visible row/col/cell cursor.
-            self._post_selected_message()
->>>>>>> b86882ed
             meta = self.get_style_at(event.x, event.y).meta
             if meta:
                 self.cursor_coordinate = Coordinate(meta["row"], meta["column"])
