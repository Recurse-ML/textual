--- conflicted
+++ resolved
@@ -82,16 +82,10 @@
         Binding("left", "cursor_left", "cursor left"),
         Binding("right", "cursor_right", "cursor right"),
         Binding("backspace", "delete_left", "delete left"),
-<<<<<<< HEAD
         Binding("home", "home", "home"),
         Binding("end", "end", "end"),
         Binding("ctrl+d", "delete_right", "delete right"),
-=======
-        Binding("home", "home", "Home"),
-        Binding("end", "end", "Home"),
-        Binding("ctrl+d", "delete_right", "Delete"),
         Binding("enter", "submit", "Submit"),
->>>>>>> 239151f1
     ]
 
     COMPONENT_CLASSES = {"input--cursor", "input--placeholder"}
