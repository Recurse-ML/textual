"""
This module contains a powerful Color class which Textual uses to expose colors.

The only exception would be for Rich renderables, which require a rich.color.Color instance.
You can convert from a Textual color to a Rich color with the [rich_color][textual.color.Color.rich_color] property.

## Named colors

The following named colors are used by the [parse][textual.color.Color.parse] method.

```{.rich title="colors"}
from textual._color_constants import COLOR_NAME_TO_RGB
from textual.color import Color
from rich.table import Table
from rich.text import Text
table = Table("Name", "hex", "RGB", "Color", expand=True, highlight=True)

for name, triplet in sorted(COLOR_NAME_TO_RGB.items()):
    if len(triplet) != 3:
        continue
    color = Color(*triplet)
    r, g, b = triplet
    table.add_row(
        f'"{name}"',
        Text(f"{color.hex}", "bold green"),
        f"rgb({r}, {g}, {b})",
        Text("                    ", style=f"on rgb({r},{g},{b})")
    )
output = table
```


"""

from __future__ import annotations

import re
from colorsys import hls_to_rgb, rgb_to_hls
from functools import lru_cache
from operator import itemgetter
from typing import Callable, NamedTuple

import rich.repr
from rich.color import Color as RichColor
from rich.color import ColorType
from rich.color_triplet import ColorTriplet
from rich.style import Style
from rich.text import Text

from textual.css.scalar import percentage_string_to_float
from textual.css.tokenize import CLOSE_BRACE, COMMA, DECIMAL, OPEN_BRACE, PERCENT
from textual.suggestions import get_suggestion

from ._color_constants import COLOR_NAME_TO_RGB
from .geometry import clamp

_TRUECOLOR = ColorType.TRUECOLOR


class HSL(NamedTuple):
    """A color in HLS format."""

    h: float
    """Hue"""
    s: float
    """Saturation"""
    l: float
    """Lightness"""

    @property
    def css(self) -> str:
        """HSL in css format."""
        h, s, l = self

        def as_str(number: float) -> str:
            return f"{number:.1f}".rstrip("0").rstrip(".")

        return f"hsl({as_str(h*360)},{as_str(s*100)}%,{as_str(l*100)}%)"


class HSV(NamedTuple):
    """A color in HSV format."""

    h: float
    """Hue"""
    s: float
    """Saturation"""
    v: float
    """Value"""


class Lab(NamedTuple):
    """A color in CIE-L*ab format."""

    L: float
    a: float
    b: float


RE_COLOR = re.compile(
    rf"""^
\#([0-9a-fA-F]{{3}})$|
\#([0-9a-fA-F]{{4}})$|
\#([0-9a-fA-F]{{6}})$|
\#([0-9a-fA-F]{{8}})$|
rgb{OPEN_BRACE}({DECIMAL}{COMMA}{DECIMAL}{COMMA}{DECIMAL}){CLOSE_BRACE}$|
rgba{OPEN_BRACE}({DECIMAL}{COMMA}{DECIMAL}{COMMA}{DECIMAL}{COMMA}{DECIMAL}){CLOSE_BRACE}$|
hsl{OPEN_BRACE}({DECIMAL}{COMMA}{PERCENT}{COMMA}{PERCENT}){CLOSE_BRACE}$|
hsla{OPEN_BRACE}({DECIMAL}{COMMA}{PERCENT}{COMMA}{PERCENT}{COMMA}{DECIMAL}){CLOSE_BRACE}$
""",
    re.VERBOSE,
)

# Fast way to split a string of 6 characters in to 3 pairs of 2 characters
_split_pairs3: Callable[[str], tuple[str, str, str]] = itemgetter(
    slice(0, 2), slice(2, 4), slice(4, 6)
)
# Fast way to split a string of 8 characters in to 4 pairs of 2 characters
_split_pairs4: Callable[[str], tuple[str, str, str, str]] = itemgetter(
    slice(0, 2), slice(2, 4), slice(4, 6), slice(6, 8)
)


class ColorParseError(Exception):
    """A color failed to parse.

    Args:
        message (str): the error message
        suggested_color (str | None): a close color we can suggest. Defaults to None.
    """

    def __init__(self, message: str, suggested_color: str | None = None):
        super().__init__(message)
        self.suggested_color = suggested_color


@rich.repr.auto
class Color(NamedTuple):
    """A class to represent a RGB color with an alpha component."""

    r: int
    """Red component (0-255)"""
    g: int
    """Green component (0-255)"""
    b: int
    """Blue component (0-255)"""
    a: float = 1.0
    """Alpha component (0-1)"""

    @classmethod
    def from_rich_color(cls, rich_color: RichColor) -> Color:
        """Create a new color from Rich's Color class.

        Args:
            rich_color (RichColor): An instance of rich.color.Color.

        Returns:
            Color: A new Color.
        """
        r, g, b = rich_color.get_truecolor()
        return cls(r, g, b)

    @classmethod
    def from_hsl(cls, h: float, s: float, l: float) -> Color:
        """Create a color from HLS components.

        Args:
            h (float): Hue.
            l (float): Lightness.
            s (float): Saturation.

        Returns:
            Color: A new color.
        """
        r, g, b = hls_to_rgb(h, l, s)
        return cls(int(r * 255 + 0.5), int(g * 255 + 0.5), int(b * 255 + 0.5))

    def __rich__(self) -> Text:
        """A Rich method to show the color."""
        return Text(
            f" {self!r} ",
            style=Style.from_color(
                self.get_contrast_text().rich_color, self.rich_color
            ),
        )

    @property
    def is_transparent(self) -> bool:
        """Check if the color is transparent, i.e. has 0 alpha.

        Returns:
            bool: True if transparent, otherwise False.

        """
        return self.a == 0

    @property
    def clamped(self) -> Color:
        """Get a color with all components saturated to maximum and minimum values.

        Returns:
            Color: A color object.

        """
        r, g, b, a = self
        _clamp = clamp
        color = Color(
            _clamp(r, 0, 255),
            _clamp(g, 0, 255),
            _clamp(b, 0, 255),
            _clamp(a, 0.0, 1.0),
        )
        return color

    @property
    def rich_color(self) -> RichColor:
        """This color encoded in Rich's Color class.

        Returns:
            RichColor: A color object as used by Rich.
        """
        r, g, b, _a = self
        return RichColor(
            f"#{r:02x}{g:02x}{b:02x}", _TRUECOLOR, None, ColorTriplet(r, g, b)
        )

    @property
    def normalized(self) -> tuple[float, float, float]:
        """A tuple of the color components normalized to between 0 and 1.

        Returns:
            tuple[float, float, float]: Normalized components.

        """
        r, g, b, _a = self
        return (r / 255, g / 255, b / 255)

    @property
    def rgb(self) -> tuple[int, int, int]:
        """Get just the red, green, and blue components.

        Returns:
            tuple[int, int, int]: Color components
        """
        r, g, b, _ = self
        return (r, g, b)

    @property
    def hsl(self) -> HSL:
        """Get the color as HSL.

        Returns:
            HSL: Color in HSL format.
        """
        r, g, b = self.normalized
        h, l, s = rgb_to_hls(r, g, b)
        return HSL(h, s, l)

    @property
    def brightness(self) -> float:
        """Get the human perceptual brightness.

        Returns:
            float: Brightness value (0-1).

        """
        r, g, b = self.normalized
        brightness = (299 * r + 587 * g + 114 * b) / 1000
        return brightness

    @property
    def hex(self) -> str:
        """The color in CSS hex form, with 6 digits for RGB, and 8 digits for RGBA.

        Returns:
            str: A CSS hex-style color, e.g. `"#46b3de"` or `"#3342457f"`

        """
        r, g, b, a = self.clamped
        return (
            f"#{r:02X}{g:02X}{b:02X}"
            if a == 1
            else f"#{r:02X}{g:02X}{b:02X}{int(a*255):02X}"
        )

    @property
    def hex6(self) -> str:
        """The color in CSS hex form, with 6 digits for RGB. Alpha is ignored.

        Returns:
            str: A CSS hex-style color, e.g. "#46b3de"

        """
        r, g, b, a = self.clamped
        return f"#{r:02X}{g:02X}{b:02X}"

    @property
    def css(self) -> str:
        """The color in CSS rgb or rgba form.

        Returns:
            str: A CSS style color, e.g. `"rgb(10,20,30)"` or `"rgb(50,70,80,0.5)"`

        """
        r, g, b, a = self
        return f"rgb({r},{g},{b})" if a == 1 else f"rgba({r},{g},{b},{a})"

    def __rich_repr__(self) -> rich.repr.Result:
        r, g, b, a = self
        yield r
        yield g
        yield b
        yield "a", a

    def with_alpha(self, alpha: float) -> Color:
        """Create a new color with the given alpha.

        Args:
            alpha (float): New value for alpha.

        Returns:
            Color: A new color.
        """
        r, g, b, _ = self
        return Color(r, g, b, alpha)

    def blend(self, destination: Color, factor: float, alpha: float = 1) -> Color:
        """Generate a new color between two colors.

        Args:
            destination (Color): Another color.
            factor (float): A blend factor, 0 -> 1.
            alpha (float | None): New alpha for result. Defaults to 1.

        Returns:
            Color: A new color.
        """
        if factor == 0:
            return self
        elif factor == 1:
            return destination
        r1, g1, b1, _ = self
        r2, g2, b2, _ = destination
        return Color(
            int(r1 + (r2 - r1) * factor),
            int(g1 + (g2 - g1) * factor),
            int(b1 + (b2 - b1) * factor),
            alpha,
        )

    def __add__(self, other: object) -> Color:
        if isinstance(other, Color):
            new_color = self.blend(other, other.a)
            return new_color
        return NotImplemented

    @classmethod
    @lru_cache(maxsize=1024 * 4)
    def parse(cls, color_text: str | Color) -> Color:
        """Parse a string containing a named color or CSS-style color.

        Colors may be parsed from the following formats:

        Text beginning with a `#` is parsed as hex:

        R, G, and B must be hex digits (0-9A-F)

        - `#RGB`
        - `#RRGGBB`
        - `#RRGGBBAA`

        Text in the following formats is parsed as decimal values:

        RED, GREEN, and BLUE must be numbers between 0 and 255.
        ALPHA should ba a value between 0 and 1.

        - `rgb(RED,GREEN,BLUE)`
        - `rgba(RED,GREEN,BLUE,ALPHA)`
        - `hsl(RED,GREEN,BLUE)`
        - `hsla(RED,GREEN,BLUE,ALPHA)`

        All other text will raise a `ColorParseError`.

        Args:
            color_text (str | Color): Text with a valid color format. Color objects will
                be returned unmodified.

        Raises:
            ColorParseError: If the color is not encoded correctly.

        Returns:
            Color: New color object.
        """
        if isinstance(color_text, Color):
            return color_text
        color_from_name = COLOR_NAME_TO_RGB.get(color_text)
        if color_from_name is not None:
            return cls(*color_from_name)
        color_match = RE_COLOR.match(color_text)
        if color_match is None:
            error_message = f"failed to parse {color_text!r} as a color"
            suggested_color = None
            if not color_text.startswith(("#", "rgb", "hsl")):
                # Seems like we tried to use a color name: let's try to find one that is close enough:
                suggested_color = get_suggestion(color_text, COLOR_NAME_TO_RGB.keys())
                if suggested_color:
                    error_message += f"; did you mean '{suggested_color}'?"
            raise ColorParseError(error_message, suggested_color)
        (
            rgb_hex_triple,
            rgb_hex_quad,
            rgb_hex,
            rgba_hex,
            rgb,
            rgba,
            hsl,
            hsla,
        ) = color_match.groups()

        if rgb_hex_triple is not None:
            r, g, b = rgb_hex_triple
            color = cls(int(f"{r}{r}", 16), int(f"{g}{g}", 16), int(f"{b}{b}", 16))
        elif rgb_hex_quad is not None:
            r, g, b, a = rgb_hex_quad
            color = cls(
                int(f"{r}{r}", 16),
                int(f"{g}{g}", 16),
                int(f"{b}{b}", 16),
                int(f"{a}{a}", 16) / 255.0,
            )
        elif rgb_hex is not None:
            r, g, b = [int(pair, 16) for pair in _split_pairs3(rgb_hex)]
            color = cls(r, g, b, 1.0)
        elif rgba_hex is not None:
            r, g, b, a = [int(pair, 16) for pair in _split_pairs4(rgba_hex)]
            color = cls(r, g, b, a / 255.0)
        elif rgb is not None:
            r, g, b = [clamp(int(float(value)), 0, 255) for value in rgb.split(",")]
            color = cls(r, g, b, 1.0)
        elif rgba is not None:
            float_r, float_g, float_b, float_a = [
                float(value) for value in rgba.split(",")
            ]
            color = cls(
                clamp(int(float_r), 0, 255),
                clamp(int(float_g), 0, 255),
                clamp(int(float_b), 0, 255),
                clamp(float_a, 0.0, 1.0),
            )
        elif hsl is not None:
            h, s, l = hsl.split(",")
            h = float(h) % 360 / 360
            s = percentage_string_to_float(s)
            l = percentage_string_to_float(l)
            color = Color.from_hsl(h, s, l)
        elif hsla is not None:
            h, s, l, a = hsla.split(",")
            h = float(h) % 360 / 360
            s = percentage_string_to_float(s)
            l = percentage_string_to_float(l)
            a = clamp(float(a), 0.0, 1.0)
            color = Color.from_hsl(h, s, l).with_alpha(a)
        else:
            raise AssertionError("Can't get here if RE_COLOR matches")
        return color

    @lru_cache(maxsize=1024)
    def darken(self, amount: float, alpha: float | None = None) -> Color:
        """Darken the color by a given amount.

        Args:
            amount (float): Value between 0-1 to reduce luminance by.
            alpha (float | None, optional): Alpha component for new color or None to copy alpha. Defaults to None.

        Returns:
            Color: New color.
        """
        l, a, b = rgb_to_lab(self)
        l -= amount * 100
        return lab_to_rgb(Lab(l, a, b), self.a if alpha is None else alpha).clamped

    def lighten(self, amount: float, alpha: float | None = None) -> Color:
        """Lighten the color by a given amount.

        Args:
            amount (float): Value between 0-1 to increase luminance by.
            alpha (float | None, optional): Alpha component for new color or None to copy alpha. Defaults to None.

        Returns:
            Color: New color.
        """
        return self.darken(-amount, alpha)

    @lru_cache(maxsize=1024)
    def get_contrast_text(self, alpha=0.95) -> Color:
        """Get a light or dark color that best contrasts this color, for use with text.

        Args:
            alpha (float, optional): An alpha value to adjust the pure white / black by.
                Defaults to 0.95.

        Returns:
            Color: A new color, either an off-white or off-black
        """
        white = self.blend(WHITE, alpha)
        black = self.blend(BLACK, alpha)
        brightness = self.brightness
        white_contrast = abs(brightness - white.brightness)
        black_contrast = abs(brightness - black.brightness)
        return white if white_contrast > black_contrast else black


# Color constants
WHITE = Color(255, 255, 255)
BLACK = Color(0, 0, 0)
TRANSPARENT = Color(0, 0, 0, 0)


def rgb_to_lab(rgb: Color) -> Lab:
    """Convert an RGB color to the CIE-L*ab format.

    Uses the standard RGB color space with a D65/2⁰ standard illuminant.
    Conversion passes through the XYZ color space.
    Cf. http://www.easyrgb.com/en/math.php.
    """

    r, g, b = rgb.r / 255, rgb.g / 255, rgb.b / 255

    r = pow((r + 0.055) / 1.055, 2.4) if r > 0.04045 else r / 12.92
    g = pow((g + 0.055) / 1.055, 2.4) if g > 0.04045 else g / 12.92
    b = pow((b + 0.055) / 1.055, 2.4) if b > 0.04045 else b / 12.92

    x = (r * 41.24 + g * 35.76 + b * 18.05) / 95.047
    y = (r * 21.26 + g * 71.52 + b * 7.22) / 100
    z = (r * 1.93 + g * 11.92 + b * 95.05) / 108.883

    off = 16 / 116
    x = pow(x, 1 / 3) if x > 0.008856 else 7.787 * x + off
    y = pow(y, 1 / 3) if y > 0.008856 else 7.787 * y + off
    z = pow(z, 1 / 3) if z > 0.008856 else 7.787 * z + off

    return Lab(116 * y - 16, 500 * (x - y), 200 * (y - z))


def lab_to_rgb(lab: Lab, alpha: float = 1.0) -> Color:
    """Convert a CIE-L*ab color to RGB.

    Uses the standard RGB color space with a D65/2⁰ standard illuminant.
    Conversion passes through the XYZ color space.
    Cf. http://www.easyrgb.com/en/math.php.
    """

    y = (lab.L + 16) / 116
    x = lab.a / 500 + y
    z = y - lab.b / 200

    off = 16 / 116
    y = pow(y, 3) if y > 0.2068930344 else (y - off) / 7.787
    x = 0.95047 * pow(x, 3) if x > 0.2068930344 else 0.122059 * (x - off)
    z = 1.08883 * pow(z, 3) if z > 0.2068930344 else 0.139827 * (z - off)

    r = x * 3.2406 + y * -1.5372 + z * -0.4986
    g = x * -0.9689 + y * 1.8758 + z * 0.0415
    b = x * 0.0557 + y * -0.2040 + z * 1.0570

    r = 1.055 * pow(r, 1 / 2.4) - 0.055 if r > 0.0031308 else 12.92 * r
    g = 1.055 * pow(g, 1 / 2.4) - 0.055 if g > 0.0031308 else 12.92 * g
    b = 1.055 * pow(b, 1 / 2.4) - 0.055 if b > 0.0031308 else 12.92 * b

<<<<<<< HEAD
    return Color(int(r * 255), int(g * 255), int(b * 255))
=======
    return Color(int(r * 255), int(g * 255), int(b * 255), alpha)


if __name__ == "__main__":

    from rich import print

    c1 = Color.parse("#112233")
    print(c1, c1.hex, c1.css)

    c2 = Color.parse("#11223344")
    print(c2)

    c3 = Color.parse("rgb(10,20,30)")
    print(c3)

    c4 = Color.parse("rgba(10,20,30,0.5)")
    print(c4, c4.hex, c4.css)

    p1 = ColorPair(c4, c1)
    print(p1)

    print(p1.style)

    print(Color.parse("dark_blue"))
>>>>>>> bc229b4e
<|MERGE_RESOLUTION|>--- conflicted
+++ resolved
@@ -567,32 +567,4 @@
     g = 1.055 * pow(g, 1 / 2.4) - 0.055 if g > 0.0031308 else 12.92 * g
     b = 1.055 * pow(b, 1 / 2.4) - 0.055 if b > 0.0031308 else 12.92 * b
 
-<<<<<<< HEAD
-    return Color(int(r * 255), int(g * 255), int(b * 255))
-=======
-    return Color(int(r * 255), int(g * 255), int(b * 255), alpha)
-
-
-if __name__ == "__main__":
-
-    from rich import print
-
-    c1 = Color.parse("#112233")
-    print(c1, c1.hex, c1.css)
-
-    c2 = Color.parse("#11223344")
-    print(c2)
-
-    c3 = Color.parse("rgb(10,20,30)")
-    print(c3)
-
-    c4 = Color.parse("rgba(10,20,30,0.5)")
-    print(c4, c4.hex, c4.css)
-
-    p1 = ColorPair(c4, c1)
-    print(p1)
-
-    print(p1.style)
-
-    print(Color.parse("dark_blue"))
->>>>>>> bc229b4e
+    return Color(int(r * 255), int(g * 255), int(b * 255), alpha)