from __future__ import annotations

from asyncio import Lock, wait
from collections import Counter
from fractions import Fraction
from itertools import islice
from operator import attrgetter
from types import TracebackType
from typing import (
    TYPE_CHECKING,
    ClassVar,
    Collection,
    Generator,
    Iterable,
    NamedTuple,
    Sequence,
    TypeVar,
    cast,
    overload,
)

import rich.repr
from rich.console import (
    Console,
    ConsoleOptions,
    ConsoleRenderable,
    JustifyMethod,
    RenderableType,
    RenderResult,
    RichCast,
)
from rich.measure import Measurement
from rich.segment import Segment
from rich.style import Style
from rich.text import Text
from rich.traceback import Traceback
from typing_extensions import Self

from . import errors, events, messages
from ._animator import DEFAULT_EASING, Animatable, BoundAnimator, EasingFunction
from ._arrange import DockArrangeResult, arrange
from ._asyncio import create_task
<<<<<<< HEAD
from ._compose import compose
=======
from ._cache import FIFOCache
>>>>>>> ab3e523a
from ._context import active_app
from ._easing import DEFAULT_SCROLL_EASING
from ._layout import Layout
from ._segment_tools import align_lines
from ._styles_cache import StylesCache
from .actions import SkipAction
from .await_remove import AwaitRemove
from .binding import Binding
from .box_model import BoxModel, get_box_model
from .css.query import NoMatches, WrongType
from .css.scalar import ScalarOffset
from .dom import DOMNode, NoScreen
from .geometry import Offset, Region, Size, Spacing, clamp
from .layouts.vertical import VerticalLayout
from .message import Message
from .messages import CallbackType
from .reactive import Reactive
from .render import measure
from .strip import Strip
from .walk import walk_depth_first

if TYPE_CHECKING:
    from .app import App, ComposeResult
    from .scrollbar import (
        ScrollBar,
        ScrollBarCorner,
        ScrollDown,
        ScrollLeft,
        ScrollRight,
        ScrollTo,
        ScrollUp,
    )

_JUSTIFY_MAP: dict[str, JustifyMethod] = {
    "start": "left",
    "end": "right",
    "justify": "full",
}


class AwaitMount:
    """An awaitable returned by mount() and mount_all().

    Example:
        await self.mount(Static("foo"))

    """

    def __init__(self, parent: Widget, widgets: Sequence[Widget]) -> None:
        self._parent = parent
        self._widgets = widgets

    async def __call__(self) -> None:
        """Allows awaiting via a call operation."""
        await self

    def __await__(self) -> Generator[None, None, None]:
        async def await_mount() -> None:
            if self._widgets:
                aws = [
                    create_task(widget._mounted_event.wait(), name="await mount")
                    for widget in self._widgets
                ]
                if aws:
                    await wait(aws)
                    self._parent.refresh(layout=True)

        return await_mount().__await__()


class _Styled:
    """Apply a style to a renderable.

    Args:
        renderable: Any renderable.
        style: A style to apply across the entire renderable.
    """

    def __init__(
        self, renderable: "ConsoleRenderable", style: Style, link_style: Style | None
    ) -> None:
        self.renderable = renderable
        self.style = style
        self.link_style = link_style

    def __rich_console__(
        self, console: "Console", options: "ConsoleOptions"
    ) -> "RenderResult":
        style = console.get_style(self.style)
        result_segments = console.render(self.renderable, options)

        _Segment = Segment
        if style:
            apply = style.__add__
            result_segments = (
                _Segment(text, apply(_style), None)
                for text, _style, control in result_segments
            )
        link_style = self.link_style
        if link_style:
            result_segments = (
                _Segment(
                    text,
                    (
                        style
                        if style._meta is None
                        else (style + link_style if "@click" in style.meta else style)
                    ),
                    control,
                )
                for text, style, control in result_segments
                if style is not None
            )
        return result_segments

    def __rich_measure__(
        self, console: "Console", options: "ConsoleOptions"
    ) -> Measurement:
        return Measurement.get(console, options, self.renderable)


class RenderCache(NamedTuple):
    """Stores results of a previous render."""

    size: Size
    lines: list[Strip]


class WidgetError(Exception):
    """Base widget error."""


class MountError(WidgetError):
    """Error raised when there was a problem with the mount request."""


@rich.repr.auto
class Widget(DOMNode):
    """
    A Widget is the base class for Textual widgets.

    See also [static][textual.widgets._static.Static] for starting point for your own widgets.

    """

    BINDINGS = [
        Binding("up", "scroll_up", "Scroll Up", show=False),
        Binding("down", "scroll_down", "Scroll Down", show=False),
        Binding("left", "scroll_left", "Scroll Up", show=False),
        Binding("right", "scroll_right", "Scroll Right", show=False),
        Binding("home", "scroll_home", "Scroll Home", show=False),
        Binding("end", "scroll_end", "Scroll End", show=False),
        Binding("pageup", "page_up", "Page Up", show=False),
        Binding("pagedown", "page_down", "Page Down", show=False),
    ]

    DEFAULT_CSS = """
    Widget{
        scrollbar-background: $panel-darken-1;
        scrollbar-background-hover: $panel-darken-2;
        scrollbar-background-active: $panel-darken-3;
        scrollbar-color: $primary-lighten-1;
        scrollbar-color-active: $warning-darken-1;
        scrollbar-color-hover: $primary-lighten-1;
        scrollbar-corner-color: $panel-darken-1;
        scrollbar-size-vertical: 2;
        scrollbar-size-horizontal: 1;
        link-background:;
        link-color: $text;
        link-style: underline;
        link-hover-background: $accent;
        link-hover-color: $text;
        link-hover-style: bold not underline;
    }
    """
    COMPONENT_CLASSES: ClassVar[set[str]] = set()

    can_focus: bool = False
    """Widget may receive focus."""
    can_focus_children: bool = True
    """Widget's children may receive focus."""
    expand = Reactive(False)
    """Rich renderable may expand."""
    shrink = Reactive(True)
    """Rich renderable may shrink."""
    auto_links = Reactive(True)
    """Widget will highlight links automatically."""
    disabled = Reactive(False)
    """The disabled state of the widget. `True` if disabled, `False` if not."""

    hover_style: Reactive[Style] = Reactive(Style, repaint=False)
    highlight_link_id: Reactive[str] = Reactive("")

    def __init__(
        self,
        *children: Widget,
        name: str | None = None,
        id: str | None = None,
        classes: str | None = None,
        disabled: bool = False,
    ) -> None:
        self._size = Size(0, 0)
        self._container_size = Size(0, 0)
        self._layout_required = False
        self._repaint_required = False
        self._scroll_required = False
        self._default_layout = VerticalLayout()
        self._animate: BoundAnimator | None = None
        self.highlight_style: Style | None = None

        self._vertical_scrollbar: ScrollBar | None = None
        self._horizontal_scrollbar: ScrollBar | None = None
        self._scrollbar_corner: ScrollBarCorner | None = None

        self._render_cache = RenderCache(Size(0, 0), [])
        # Regions which need to be updated (in Widget)
        self._dirty_regions: set[Region] = set()
        # Regions which need to be transferred from cache to screen
        self._repaint_regions: set[Region] = set()

        # Cache the auto content dimensions
        # TODO: add mechanism to explicitly clear this
        self._content_width_cache: tuple[object, int] = (None, 0)
        self._content_height_cache: tuple[object, int] = (None, 0)

        self._arrangement_cache: FIFOCache[
            tuple[Size, int], DockArrangeResult
        ] = FIFOCache(4)

        self._styles_cache = StylesCache()
        self._rich_style_cache: dict[str, tuple[Style, Style]] = {}
        self._stabilized_scrollbar_size: Size | None = None
        self._lock = Lock()

        super().__init__(
            name=name,
            id=id,
            classes=self.DEFAULT_CLASSES if classes is None else classes,
        )

        if self in children:
            raise WidgetError("A widget can't be its own parent")

        self._add_children(*children)
        self.disabled = disabled

    virtual_size = Reactive(Size(0, 0), layout=True)
    auto_width = Reactive(True)
    auto_height = Reactive(True)
    has_focus = Reactive(False)
    mouse_over = Reactive(False)
    scroll_x = Reactive(0.0, repaint=False, layout=False)
    scroll_y = Reactive(0.0, repaint=False, layout=False)
    scroll_target_x = Reactive(0.0, repaint=False)
    scroll_target_y = Reactive(0.0, repaint=False)
    show_vertical_scrollbar = Reactive(False, layout=True)
    show_horizontal_scrollbar = Reactive(False, layout=True)

    @property
    def siblings(self) -> list[Widget]:
        """Get the widget's siblings (self is removed from the return list).

        Returns:
            A list of siblings.
        """
        parent = self.parent
        if parent is not None:
            siblings = list(parent._nodes)
            siblings.remove(self)
            return siblings
        else:
            return []

    @property
    def visible_siblings(self) -> list[Widget]:
        """A list of siblings which will be shown.

        Returns:
            List of siblings.
        """
        siblings = [
            widget for widget in self.siblings if widget.visible and widget.display
        ]
        return siblings

    @property
    def allow_vertical_scroll(self) -> bool:
        """Check if vertical scroll is permitted.

        May be overridden if you want different logic regarding allowing scrolling.

        Returns:
            True if the widget may scroll _vertically_.
        """
        return self.is_scrollable and self.show_vertical_scrollbar

    @property
    def allow_horizontal_scroll(self) -> bool:
        """Check if horizontal scroll is permitted.

        May be overridden if you want different logic regarding allowing scrolling.

        Returns:
            True if the widget may scroll _horizontally_.
        """
        return self.is_scrollable and self.show_horizontal_scrollbar

    @property
    def _allow_scroll(self) -> bool:
        """Check if both axis may be scrolled.

        Returns:
            True if horizontal and vertical scrolling is enabled.
        """
        return self.is_scrollable and (
            self.allow_horizontal_scroll or self.allow_vertical_scroll
        )

    @property
    def offset(self) -> Offset:
        """Widget offset from origin.

        Returns:
            Relative offset.
        """
        return self.styles.offset.resolve(self.size, self.app.size)

    @offset.setter
    def offset(self, offset: Offset) -> None:
        self.styles.offset = ScalarOffset.from_offset(offset)

    def __enter__(self) -> Self:
        """Use as context manager when composing."""
        self.app._compose_stacks[-1].append(self)
        return self

    def __exit__(
        self,
        exc_type: type[BaseException] | None,
        exc_val: BaseException | None,
        exc_tb: TracebackType | None,
    ) -> None:
        """Exit compose context manager."""
        compose_stack = self.app._compose_stacks[-1]
        composed = compose_stack.pop()
        if compose_stack:
            compose_stack[-1]._nodes._append(composed)
        else:
            self.app._composed[-1].append(composed)

    ExpectType = TypeVar("ExpectType", bound="Widget")

    @overload
    def get_child_by_id(self, id: str) -> Widget:
        ...

    @overload
    def get_child_by_id(self, id: str, expect_type: type[ExpectType]) -> ExpectType:
        ...

    def get_child_by_id(
        self, id: str, expect_type: type[ExpectType] | None = None
    ) -> ExpectType | Widget:
        """Return the first child (immediate descendent) of this node with the given ID.

        Args:
            id: The ID of the child.
            expect_type: Require the object be of the supplied type, or None for any type.
                Defaults to None.

        Returns:
            The first child of this node with the ID.

        Raises:
            NoMatches: if no children could be found for this ID
            WrongType: if the wrong type was found.
        """
        child = self._nodes._get_by_id(id)
        if child is None:
            raise NoMatches(f"No child found with id={id!r}")
        if expect_type is None:
            return child
        if not isinstance(child, expect_type):
            raise WrongType(
                f"Child with id={id!r} is wrong type; expected {expect_type}, got"
                f" {type(child)}"
            )
        return child

    @overload
    def get_widget_by_id(self, id: str) -> Widget:
        ...

    @overload
    def get_widget_by_id(self, id: str, expect_type: type[ExpectType]) -> ExpectType:
        ...

    def get_widget_by_id(
        self, id: str, expect_type: type[ExpectType] | None = None
    ) -> ExpectType | Widget:
        """Return the first descendant widget with the given ID.
        Performs a depth-first search rooted at this widget.

        Args:
            id: The ID to search for in the subtree
            expect_type: Require the object be of the supplied type, or None for any type.
                Defaults to None.

        Returns:
            The first descendant encountered with this ID.

        Raises:
            NoMatches: if no children could be found for this ID
            WrongType: if the wrong type was found.
        """
        for child in walk_depth_first(self):
            try:
                return child.get_child_by_id(id, expect_type=expect_type)
            except NoMatches:
                pass
            except WrongType as exc:
                raise WrongType(
                    f"Descendant with id={id!r} is wrong type; expected {expect_type},"
                    f" got {type(child)}"
                ) from exc
        raise NoMatches(f"No descendant found with id={id!r}")

    def get_component_rich_style(self, name: str, *, partial: bool = False) -> Style:
        """Get a *Rich* style for a component.

        Args:
            name: Name of component.
            partial: Return a partial style (not combined with parent).

        Returns:
            A Rich style object.
        """

        if name not in self._rich_style_cache:
            component_styles = self.get_component_styles(name)
            style = component_styles.rich_style
            partial_style = component_styles.partial_rich_style
            self._rich_style_cache[name] = (style, partial_style)

        style, partial_style = self._rich_style_cache[name]

        return partial_style if partial else style

    def _arrange(self, size: Size) -> DockArrangeResult:
        """Arrange children.

        Args:
            size: Size of container.

        Returns:
            Widget locations.
        """
        assert self.is_container

        cache_key = (size, self._nodes._updates)
        cached_result = self._arrangement_cache.get(cache_key)
        if cached_result is not None:
            return cached_result

        arrangement = self._arrangement_cache[cache_key] = arrange(
            self, self._nodes, size, self.screen.size
        )

        return arrangement

    def _clear_arrangement_cache(self) -> None:
        """Clear arrangement cache, forcing a new arrange operation."""
        self._arrangement_cache.clear()

    def _get_virtual_dom(self) -> Iterable[Widget]:
        """Get widgets not part of the DOM.

        Returns:
            An iterable of Widgets.

        """
        if self._horizontal_scrollbar is not None:
            yield self._horizontal_scrollbar
        if self._vertical_scrollbar is not None:
            yield self._vertical_scrollbar
        if self._scrollbar_corner is not None:
            yield self._scrollbar_corner

    def _find_mount_point(self, spot: int | str | "Widget") -> tuple["Widget", int]:
        """Attempt to locate the point where the caller wants to mount something.

        Args:
            spot: The spot to find.

        Returns:
            The parent and the location in its child list.

        Raises:
            MountError: If there was an error finding where to mount a widget.

        The rules of this method are:

        - Given an ``int``, parent is ``self`` and location is the integer value.
        - Given a ``Widget``, parent is the widget's parent and location is
          where the widget is found in the parent's ``children``. If it
          can't be found a ``MountError`` will be raised.
        - Given a string, it is used to perform a ``query_one`` and then the
          result is used as if a ``Widget`` had been given.
        """

        # A numeric location means at that point in our child list.
        if isinstance(spot, int):
            return self, spot

        # If we've got a string, that should be treated like a query that
        # can be passed to query_one. So let's use that to get a widget to
        # work on.
        if isinstance(spot, str):
            spot = self.query_one(spot, Widget)

        # At this point we should have a widget, either because we got given
        # one, or because we pulled one out of the query. First off, does it
        # have a parent? There's no way we can use it as a sibling to make
        # mounting decisions if it doesn't have a parent.
        if spot.parent is None:
            raise MountError(
                f"Unable to find relative location of {spot!r} because it has no parent"
            )

        # We've got a widget. It has a parent. It has (zero or more)
        # children. We should be able to go looking for the widget's
        # location amongst its parent's children.
        try:
            return cast("Widget", spot.parent), spot.parent._nodes.index(spot)
        except ValueError:
            raise MountError(f"{spot!r} is not a child of {self!r}") from None

    def mount(
        self,
        *widgets: Widget,
        before: int | str | Widget | None = None,
        after: int | str | Widget | None = None,
    ) -> AwaitMount:
        """Mount widgets below this widget (making this widget a container).

        Args:
            *widgets: The widget(s) to mount.
            before: Optional location to mount before. An `int` is the index
                of the child to mount before, a `str` is a `query_one` query to
                find the widget to mount before.
            after: Optional location to mount after. An `int` is the index
                of the child to mount after, a `str` is a `query_one` query to
                find the widget to mount after.

        Returns:
            An awaitable object that waits for widgets to be mounted.

        Raises:
            MountError: If there is a problem with the mount request.

        Note:
            Only one of ``before`` or ``after`` can be provided. If both are
            provided a ``MountError`` will be raised.
        """

        # Check for duplicate IDs in the incoming widgets
        ids_to_mount = [widget.id for widget in widgets if widget.id is not None]
        unique_ids = set(ids_to_mount)
        num_unique_ids = len(unique_ids)
        num_widgets_with_ids = len(ids_to_mount)
        if num_unique_ids != num_widgets_with_ids:
            counter = Counter(widget.id for widget in widgets)
            for widget_id, count in counter.items():
                if count > 1:
                    raise MountError(
                        f"Tried to insert {count!r} widgets with the same ID {widget_id!r}. "
                        "Widget IDs must be unique."
                    )

        # Saying you want to mount before *and* after something is an error.
        if before is not None and after is not None:
            raise MountError(
                "Only one of `before` or `after` can be handled -- not both"
            )

        # Decide the final resting place depending on what we've been asked
        # to do.
        insert_before: int | None = None
        insert_after: int | None = None
        if before is not None:
            parent, insert_before = self._find_mount_point(before)
        elif after is not None:
            parent, insert_after = self._find_mount_point(after)
        else:
            parent = self

        mounted = self.app._register(
            parent, *widgets, before=insert_before, after=insert_after
        )

        await_mount = AwaitMount(self, mounted)
        self.call_next(await_mount)
        return await_mount

    def mount_all(
        self,
        widgets: Iterable[Widget],
        *,
        before: int | str | Widget | None = None,
        after: int | str | Widget | None = None,
    ) -> AwaitMount:
        """Mount widgets from an iterable.

        Args:
            widgets: An iterable of widgets.
            before: Optional location to mount before. An `int` is the index
                of the child to mount before, a `str` is a `query_one` query to
                find the widget to mount before.
            after: Optional location to mount after. An `int` is the index
                of the child to mount after, a `str` is a `query_one` query to
                find the widget to mount after.

        Returns:
            An awaitable object that waits for widgets to be mounted.

        Raises:
            MountError: If there is a problem with the mount request.

        Note:
            Only one of ``before`` or ``after`` can be provided. If both are
            provided a ``MountError`` will be raised.
        """
        await_mount = self.mount(*widgets, before=before, after=after)
        return await_mount

    def move_child(
        self,
        child: int | Widget,
        before: int | Widget | None = None,
        after: int | Widget | None = None,
    ) -> None:
        """Move a child widget within its parent's list of children.

        Args:
            child: The child widget to move.
            before: Optional location to move before. An `int` is the index
                of the child to move before, a `str` is a `query_one` query to
                find the widget to move before.
            after: Optional location to move after. An `int` is the index
                of the child to move after, a `str` is a `query_one` query to
                find the widget to move after.

        Raises:
            WidgetError: If there is a problem with the child or target.

        Note:
            Only one of ``before`` or ``after`` can be provided. If neither
            or both are provided a ``WidgetError`` will be raised.
        """

        # One or the other of before or after are required. Can't do
        # neither, can't do both.
        if before is None and after is None:
            raise WidgetError("One of `before` or `after` is required.")
        elif before is not None and after is not None:
            raise WidgetError("Only one of `before` or `after` can be handled.")

        def _to_widget(child: int | Widget, called: str) -> Widget:
            """Ensure a given child reference is a Widget."""
            if isinstance(child, int):
                try:
                    child = self._nodes[child]
                except IndexError:
                    raise WidgetError(
                        f"An index of {child} for the child to {called} is out of bounds"
                    ) from None
            else:
                # We got an actual widget, so let's be sure it really is one of
                # our children.
                try:
                    _ = self._nodes.index(child)
                except ValueError:
                    raise WidgetError(f"{child!r} is not a child of {self!r}") from None
            return child

        # Ensure the child and target are widgets.
        child = _to_widget(child, "move")
        target = _to_widget(before if after is None else after, "move towards")

        # At this point we should know what we're moving, and it should be a
        # child; where we're moving it to, which should be within the child
        # list; and how we're supposed to move it. All that's left is doing
        # the right thing.
        self._nodes._remove(child)
        if before is not None:
            self._nodes._insert(self._nodes.index(target), child)
        else:
            self._nodes._insert(self._nodes.index(target) + 1, child)

        # Request a refresh.
        self.refresh(layout=True)

    def compose(self) -> ComposeResult:
        """Called by Textual to create child widgets.

        Extend this to build a UI.

        Example:
            ```python
            def compose(self) -> ComposeResult:
                yield Header()
                yield Container(
                    Tree(), Viewer()
                )
                yield Footer()
            ```

        """
        yield from ()

    def _post_register(self, app: App) -> None:
        """Called when the instance is registered.

        Args:
            app: App instance.
        """
        # Parse the Widget's CSS
        for path, css, tie_breaker in self._get_default_css():
            self.app.stylesheet.add_source(
                css, path=path, is_default_css=True, tie_breaker=tie_breaker
            )

    def _get_box_model(
        self,
        container: Size,
        viewport: Size,
        width_fraction: Fraction,
        height_fraction: Fraction,
    ) -> BoxModel:
        """Process the box model for this widget.

        Args:
            container: The size of the container widget (with a layout)
            viewport: The viewport size.
            width_fraction: A fraction used for 1 `fr` unit on the width dimension.
            height_fraction: A fraction used for 1 `fr` unit on the height dimension.

        Returns:
            The size and margin for this widget.
        """
        box_model = get_box_model(
            self.styles,
            container,
            viewport,
            width_fraction,
            height_fraction,
            self.get_content_width,
            self.get_content_height,
        )
        return box_model

    def get_content_width(self, container: Size, viewport: Size) -> int:
        """Called by textual to get the width of the content area. May be overridden in a subclass.

        Args:
            container: Size of the container (immediate parent) widget.
            viewport: Size of the viewport.

        Returns:
            The optimal width of the content.
        """
        if self.is_container:
            assert self._layout is not None
            return self._layout.get_content_width(self, container, viewport)

        cache_key = container.width
        if self._content_width_cache[0] == cache_key:
            return self._content_width_cache[1]

        console = self.app.console
        renderable = self._render()

        width = measure(
            console, renderable, container.width, container_width=container.width
        )
        if self.expand:
            width = max(container.width, width)
        if self.shrink:
            width = min(width, container.width)

        self._content_width_cache = (cache_key, width)
        return width

    def get_content_height(self, container: Size, viewport: Size, width: int) -> int:
        """Called by Textual to get the height of the content area. May be overridden in a subclass.

        Args:
            container: Size of the container (immediate parent) widget.
            viewport: Size of the viewport.
            width: Width of renderable.

        Returns:
            The height of the content.
        """
        if self.is_container:
            assert self._layout is not None
            height = (
                self._layout.get_content_height(
                    self,
                    container,
                    viewport,
                    width,
                )
                + self.scrollbar_size_horizontal
            )
        else:
            cache_key = width

            if self._content_height_cache[0] == cache_key:
                return self._content_height_cache[1]

            renderable = self.render()
            options = self._console.options.update_width(width).update(highlight=False)
            segments = self._console.render(renderable, options)
            # Cheaper than counting the lines returned from render_lines!
            height = sum(text.count("\n") for text, _, _ in segments)
            self._content_height_cache = (cache_key, height)

        return height

    def watch_hover_style(
        self, previous_hover_style: Style, hover_style: Style
    ) -> None:
        if self.auto_links:
            self.highlight_link_id = hover_style.link_id

    def watch_scroll_x(self, old_value: float, new_value: float) -> None:
        self.horizontal_scrollbar.position = round(new_value)
        if round(old_value) != round(new_value):
            self._refresh_scroll()

    def watch_scroll_y(self, old_value: float, new_value: float) -> None:
        self.vertical_scrollbar.position = round(new_value)
        if round(old_value) != round(new_value):
            self._refresh_scroll()

    def validate_scroll_x(self, value: float) -> float:
        return clamp(value, 0, self.max_scroll_x)

    def validate_scroll_target_x(self, value: float) -> float:
        return clamp(value, 0, self.max_scroll_x)

    def validate_scroll_y(self, value: float) -> float:
        return clamp(value, 0, self.max_scroll_y)

    def validate_scroll_target_y(self, value: float) -> float:
        return clamp(value, 0, self.max_scroll_y)

    @property
    def max_scroll_x(self) -> int:
        """The maximum value of `scroll_x`."""
        return max(
            0,
            self.virtual_size.width
            - self.container_size.width
            + self.scrollbar_size_vertical,
        )

    @property
    def max_scroll_y(self) -> int:
        """The maximum value of `scroll_y`."""
        return max(
            0,
            self.virtual_size.height
            - self.container_size.height
            + self.scrollbar_size_horizontal,
        )

    @property
    def scrollbar_corner(self) -> ScrollBarCorner:
        """Return the ScrollBarCorner - the cells that appear between the
        horizontal and vertical scrollbars (only when both are visible).
        """
        from .scrollbar import ScrollBarCorner

        if self._scrollbar_corner is not None:
            return self._scrollbar_corner
        self._scrollbar_corner = ScrollBarCorner()
        self.app._start_widget(self, self._scrollbar_corner)
        return self._scrollbar_corner

    @property
    def vertical_scrollbar(self) -> ScrollBar:
        """Get a vertical scrollbar (create if necessary).

        Returns:
            ScrollBar Widget.
        """
        from .scrollbar import ScrollBar

        if self._vertical_scrollbar is not None:
            return self._vertical_scrollbar
        self._vertical_scrollbar = scroll_bar = ScrollBar(
            vertical=True, name="vertical", thickness=self.scrollbar_size_vertical
        )
        self._vertical_scrollbar.display = False
        self.app._start_widget(self, scroll_bar)
        return scroll_bar

    @property
    def horizontal_scrollbar(self) -> ScrollBar:
        """Get a vertical scrollbar (create if necessary).

        Returns:
            ScrollBar Widget.
        """

        from .scrollbar import ScrollBar

        if self._horizontal_scrollbar is not None:
            return self._horizontal_scrollbar
        self._horizontal_scrollbar = scroll_bar = ScrollBar(
            vertical=False, name="horizontal", thickness=self.scrollbar_size_horizontal
        )
        self._horizontal_scrollbar.display = False
        self.app._start_widget(self, scroll_bar)
        return scroll_bar

    def _refresh_scrollbars(self) -> None:
        """Refresh scrollbar visibility."""
        if not self.is_scrollable or not self.container_size:
            return

        styles = self.styles
        overflow_x = styles.overflow_x
        overflow_y = styles.overflow_y
        width, height = self.container_size

        show_horizontal = self.show_horizontal_scrollbar
        if overflow_x == "hidden":
            show_horizontal = False
        elif overflow_x == "scroll":
            show_horizontal = True
        elif overflow_x == "auto":
            show_horizontal = self.virtual_size.width > width

        show_vertical = self.show_vertical_scrollbar
        if overflow_y == "hidden":
            show_vertical = False
        elif overflow_y == "scroll":
            show_vertical = True
        elif overflow_y == "auto":
            show_vertical = self.virtual_size.height > height

        if (
            overflow_x == "auto"
            and show_vertical
            and not show_horizontal
            and self._stabilized_scrollbar_size != self.container_size
        ):
            show_horizontal = (
                self.virtual_size.width + styles.scrollbar_size_vertical > width
            )
            self._stabilized_scrollbar_size = self.container_size

        self.show_horizontal_scrollbar = show_horizontal
        self.show_vertical_scrollbar = show_vertical

        if self._horizontal_scrollbar is not None or show_horizontal:
            self.horizontal_scrollbar.display = show_horizontal
        if self._vertical_scrollbar is not None or show_vertical:
            self.vertical_scrollbar.display = show_vertical

    @property
    def scrollbars_enabled(self) -> tuple[bool, bool]:
        """A tuple of booleans that indicate if scrollbars are enabled.

        Returns:
            A tuple of (<vertical scrollbar enabled>, <horizontal scrollbar enabled>)

        """
        if not self.is_scrollable:
            return False, False

        enabled = self.show_vertical_scrollbar, self.show_horizontal_scrollbar
        return enabled

    @property
    def scrollbar_size_vertical(self) -> int:
        """Get the width used by the *vertical* scrollbar.

        Returns:
            Number of columns in the vertical scrollbar.
        """
        styles = self.styles
        if styles.scrollbar_gutter == "stable" and styles.overflow_y == "auto":
            return styles.scrollbar_size_vertical
        return styles.scrollbar_size_vertical if self.show_vertical_scrollbar else 0

    @property
    def scrollbar_size_horizontal(self) -> int:
        """Get the height used by the *horizontal* scrollbar.

        Returns:
            Number of rows in the horizontal scrollbar.
        """
        styles = self.styles
        return styles.scrollbar_size_horizontal if self.show_horizontal_scrollbar else 0

    @property
    def scrollbar_gutter(self) -> Spacing:
        """Spacing required to fit scrollbar(s).

        Returns:
            Scrollbar gutter spacing.
        """
        return Spacing(
            0, self.scrollbar_size_vertical, self.scrollbar_size_horizontal, 0
        )

    @property
    def gutter(self) -> Spacing:
        """Spacing for padding / border / scrollbars.

        Returns:
            Additional spacing around content area.

        """
        return self.styles.gutter + self.scrollbar_gutter

    @property
    def size(self) -> Size:
        """The size of the content area.

        Returns:
            Content area size.
        """
        return self.content_region.size

    @property
    def outer_size(self) -> Size:
        """The size of the widget (including padding and border).

        Returns:
            Outer size.
        """
        return self._size

    @property
    def container_size(self) -> Size:
        """The size of the container (parent widget).

        Returns:
            Container size.
        """
        return self._container_size

    @property
    def content_region(self) -> Region:
        """Gets an absolute region containing the content (minus padding and border).

        Returns:
            Screen region that contains a widget's content.
        """
        content_region = self.region.shrink(self.styles.gutter)
        return content_region

    @property
    def scrollable_content_region(self) -> Region:
        """Gets an absolute region containing the scrollable content (minus padding, border, and scrollbars).

        Returns:
            Screen region that contains a widget's content.
        """
        content_region = self.region.shrink(self.styles.gutter).shrink(
            self.scrollbar_gutter
        )
        return content_region

    @property
    def content_offset(self) -> Offset:
        """An offset from the Widget origin where the content begins.

        Returns:
            Offset from widget's origin.

        """
        x, y = self.gutter.top_left
        return Offset(x, y)

    @property
    def content_size(self) -> Size:
        """Get the size of the content area."""
        return self.region.shrink(self.styles.gutter).size

    @property
    def region(self) -> Region:
        """The region occupied by this widget, relative to the Screen.

        Raises:
            NoScreen: If there is no screen.
            errors.NoWidget: If the widget is not on the screen.

        Returns:
            Region within screen occupied by widget.
        """
        try:
            return self.screen.find_widget(self).region
        except NoScreen:
            return Region()
        except errors.NoWidget:
            return Region()

    @property
    def container_viewport(self) -> Region:
        """The viewport region (parent window).

        Returns:
            The region that contains this widget.
        """
        if self.parent is None:
            return self.size.region
        assert isinstance(self.parent, Widget)
        return self.parent.region

    @property
    def virtual_region(self) -> Region:
        """The widget region relative to it's container. Which may not be visible,
        depending on scroll offset.
        """
        try:
            return self.screen.find_widget(self).virtual_region
        except NoScreen:
            return Region()
        except errors.NoWidget:
            return Region()

    @property
    def window_region(self) -> Region:
        """The region within the scrollable area that is currently visible.

        Returns:
            New region.
        """
        window_region = self.region.at_offset(self.scroll_offset)
        return window_region

    @property
    def virtual_region_with_margin(self) -> Region:
        """The widget region relative to its container (*including margin*), which may not be visible,
        depending on the scroll offset.

        Returns:
            The virtual region of the Widget, inclusive of its margin.
        """
        return self.virtual_region.grow(self.styles.margin)

    @property
    def _self_or_ancestors_disabled(self) -> bool:
        """Is this widget or any of its ancestors disabled?"""
        return any(
            node.disabled
            for node in self.ancestors_with_self
            if isinstance(node, Widget)
        )

    @property
    def focusable(self) -> bool:
        """Can this widget currently receive focus?"""
        return self.can_focus and not self._self_or_ancestors_disabled

    @property
    def focusable_children(self) -> list[Widget]:
        """Get the children which may be focused.

        Returns:
            List of widgets that can receive focus.

        """
        focusable = [child for child in self._nodes if child.display and child.visible]
        return sorted(focusable, key=attrgetter("_focus_sort_key"))

    @property
    def _focus_sort_key(self) -> tuple[int, int]:
        """Key function to sort widgets in to focus order."""
        x, y, _, _ = self.virtual_region
        top, _, _, left = self.styles.margin
        return y - top, x - left

    @property
    def scroll_offset(self) -> Offset:
        """Get the current scroll offset.

        Returns:
            Offset a container has been scrolled by.
        """
        return Offset(round(self.scroll_x), round(self.scroll_y))

    @property
    def is_transparent(self) -> bool:
        """Check if the background styles is not set.

        Returns:
            ``True`` if there is background color, otherwise ``False``.
        """
        return self.is_scrollable and self.styles.background.is_transparent

    @property
    def _console(self) -> Console:
        """Get the current console.

        Returns:
            A Rich console object.

        """
        return active_app.get().console

    def animate(
        self,
        attribute: str,
        value: float | Animatable,
        *,
        final_value: object = ...,
        duration: float | None = None,
        speed: float | None = None,
        delay: float = 0.0,
        easing: EasingFunction | str = DEFAULT_EASING,
        on_complete: CallbackType | None = None,
    ) -> None:
        """Animate an attribute.

        Args:
            attribute: Name of the attribute to animate.
            value: The value to animate to.
            final_value: The final value of the animation. Defaults to `value` if not set.
            duration: The duration of the animate. Defaults to None.
            speed: The speed of the animation. Defaults to None.
            delay: A delay (in seconds) before the animation starts. Defaults to 0.0.
            easing: An easing method. Defaults to "in_out_cubic".
            on_complete: A callable to invoke when the animation is finished. Defaults to None.

        """
        if self._animate is None:
            self._animate = self.app.animator.bind(self)
        assert self._animate is not None
        self._animate(
            attribute,
            value,
            final_value=final_value,
            duration=duration,
            speed=speed,
            delay=delay,
            easing=easing,
            on_complete=on_complete,
        )

    @property
    def _layout(self) -> Layout:
        """Get the layout object if set in styles, or a default layout.

        Returns:
            A layout object.

        """
        return self.styles.layout or self._default_layout

    @property
    def is_container(self) -> bool:
        """Check if this widget is a container (contains other widgets).

        Returns:
            True if this widget is a container.
        """
        return self.styles.layout is not None or bool(self._nodes)

    @property
    def is_scrollable(self) -> bool:
        """Check if this Widget may be scrolled.

        Returns:
            True if this widget may be scrolled.
        """
        return self.styles.layout is not None or bool(self._nodes)

    @property
    def layer(self) -> str:
        """Get the name of this widgets layer.

        Returns:
            Name of layer.

        """
        return self.styles.layer or "default"

    @property
    def layers(self) -> tuple[str, ...]:
        """Layers of from parent.

        Returns:
            Tuple of layer names.
        """
        for node in self.ancestors_with_self:
            if not isinstance(node, Widget):
                break
            if node.styles.has_rule("layers"):
                return node.styles.layers
        return ("default",)

    @property
    def link_style(self) -> Style:
        """Style of links."""
        styles = self.styles
        _, background = self.background_colors
        link_background = background + styles.link_background
        link_color = link_background + (
            link_background.get_contrast_text(styles.link_color.a)
            if styles.auto_link_color
            else styles.link_color
        )
        style = styles.link_style + Style.from_color(
            link_color.rich_color,
            link_background.rich_color,
        )
        return style

    @property
    def link_hover_style(self) -> Style:
        """Style of links with mouse hover."""
        styles = self.styles
        _, background = self.background_colors
        hover_background = background + styles.link_hover_background
        hover_color = hover_background + (
            hover_background.get_contrast_text(styles.link_hover_color.a)
            if styles.auto_link_hover_color
            else styles.link_hover_color
        )
        style = styles.link_hover_style + Style.from_color(
            hover_color.rich_color,
            hover_background.rich_color,
        )
        return style

    def _set_dirty(self, *regions: Region) -> None:
        """Set the Widget as 'dirty' (requiring re-paint).

        Regions should be specified as positional args. If no regions are added, then
        the entire widget will be considered dirty.

        Args:
            *regions: Regions which require a repaint.

        """
        if regions:
            content_offset = self.content_offset
            widget_regions = [region.translate(content_offset) for region in regions]
            self._dirty_regions.update(widget_regions)
            self._repaint_regions.update(widget_regions)
            self._styles_cache.set_dirty(*widget_regions)
        else:
            self._dirty_regions.clear()
            self._repaint_regions.clear()
            self._styles_cache.clear()
            self._dirty_regions.add(self.outer_size.region)
            self._repaint_regions.add(self.outer_size.region)

    def _exchange_repaint_regions(self) -> Collection[Region]:
        """Get a copy of the regions which need a repaint, and clear internal cache.

        Returns:
            Regions to repaint.
        """
        regions = self._repaint_regions.copy()
        self._repaint_regions.clear()
        return regions

    def scroll_to(
        self,
        x: float | None = None,
        y: float | None = None,
        *,
        animate: bool = True,
        speed: float | None = None,
        duration: float | None = None,
        easing: EasingFunction | str | None = None,
        force: bool = False,
    ) -> bool:
        """Scroll to a given (absolute) coordinate, optionally animating.

        Args:
            x: X coordinate (column) to scroll to, or None for no change. Defaults to None.
            y: Y coordinate (row) to scroll to, or None for no change. Defaults to None.
            animate: Animate to new scroll position. Defaults to True.
            speed: Speed of scroll if animate is True. Or None to use duration.
            duration: Duration of animation, if animate is True and speed is None.
            easing: An easing method for the scrolling animation. Defaults to "None",
                which will result in Textual choosing the default scrolling easing function.
            force: Force scrolling even when prohibited by overflow styling. Defaults to `False`.

        Returns:
            True if the scroll position changed, otherwise False.
        """
        maybe_scroll_x = x is not None and (self.allow_horizontal_scroll or force)
        maybe_scroll_y = y is not None and (self.allow_vertical_scroll or force)
        scrolled_x = scrolled_y = False
        if animate:
            # TODO: configure animation speed
            if duration is None and speed is None:
                speed = 50

            if easing is None:
                easing = DEFAULT_SCROLL_EASING

            if maybe_scroll_x:
                assert x is not None
                self.scroll_target_x = x
                if x != self.scroll_x:
                    self.animate(
                        "scroll_x",
                        self.scroll_target_x,
                        speed=speed,
                        duration=duration,
                        easing=easing,
                    )
                    scrolled_x = True
            if maybe_scroll_y:
                assert y is not None
                self.scroll_target_y = y
                if y != self.scroll_y:
                    self.animate(
                        "scroll_y",
                        self.scroll_target_y,
                        speed=speed,
                        duration=duration,
                        easing=easing,
                    )
                    scrolled_y = True

        else:
            if maybe_scroll_x:
                assert x is not None
                scroll_x = self.scroll_x
                self.scroll_target_x = self.scroll_x = x
                scrolled_x = scroll_x != self.scroll_x
            if maybe_scroll_y:
                assert y is not None
                scroll_y = self.scroll_y
                self.scroll_target_y = self.scroll_y = y
                scrolled_y = scroll_y != self.scroll_y

        return scrolled_x or scrolled_y

    def scroll_relative(
        self,
        x: float | None = None,
        y: float | None = None,
        *,
        animate: bool = True,
        speed: float | None = None,
        duration: float | None = None,
        easing: EasingFunction | str | None = None,
        force: bool = False,
    ) -> bool:
        """Scroll relative to current position.

        Args:
            x: X distance (columns) to scroll, or ``None`` for no change. Defaults to None.
            y: Y distance (rows) to scroll, or ``None`` for no change. Defaults to None.
            animate: Animate to new scroll position. Defaults to False.
            speed: Speed of scroll if animate is True. Or None to use duration.
            duration: Duration of animation, if animate is True and speed is None.
            easing: An easing method for the scrolling animation. Defaults to "None",
                which will result in Textual choosing the configured default scrolling easing function.
            force: Force scrolling even when prohibited by overflow styling. Defaults to `False`.

        Returns:
            True if the scroll position changed, otherwise False.
        """
        return self.scroll_to(
            None if x is None else (self.scroll_x + x),
            None if y is None else (self.scroll_y + y),
            animate=animate,
            speed=speed,
            duration=duration,
            easing=easing,
            force=force,
        )

    def scroll_home(
        self,
        *,
        animate: bool = True,
        speed: float | None = None,
        duration: float | None = None,
        easing: EasingFunction | str | None = None,
        force: bool = False,
    ) -> bool:
        """Scroll to home position.

        Args:
            animate: Animate scroll. Defaults to True.
            speed: Speed of scroll if animate is True. Or None to use duration.
            duration: Duration of animation, if animate is True and speed is None.
            easing: An easing method for the scrolling animation. Defaults to "None",
                which will result in Textual choosing the configured default scrolling easing function.
            force: Force scrolling even when prohibited by overflow styling. Defaults to `False`.

        Returns:
            True if any scrolling was done.
        """
        if speed is None and duration is None:
            duration = 1.0
        return self.scroll_to(
            0,
            0,
            animate=animate,
            speed=speed,
            duration=duration,
            easing=easing,
            force=force,
        )

    def scroll_end(
        self,
        *,
        animate: bool = True,
        speed: float | None = None,
        duration: float | None = None,
        easing: EasingFunction | str | None = None,
        force: bool = False,
    ) -> bool:
        """Scroll to the end of the container.

        Args:
            animate: Animate scroll. Defaults to True.
            speed: Speed of scroll if animate is True. Or None to use duration.
            duration: Duration of animation, if animate is True and speed is None.
            easing: An easing method for the scrolling animation. Defaults to "None",
                which will result in Textual choosing the configured default scrolling easing function.
            force: Force scrolling even when prohibited by overflow styling. Defaults to `False`.

        Returns:
            True if any scrolling was done.

        """
        if speed is None and duration is None:
            duration = 1.0
        return self.scroll_to(
            0,
            self.max_scroll_y,
            animate=animate,
            speed=speed,
            duration=duration,
            easing=easing,
            force=force,
        )

    def scroll_left(
        self,
        *,
        animate: bool = True,
        speed: float | None = None,
        duration: float | None = None,
        easing: EasingFunction | str | None = None,
        force: bool = False,
    ) -> bool:
        """Scroll one cell left.

        Args:
            animate: Animate scroll. Defaults to True.
            speed: Speed of scroll if animate is True. Or None to use duration.
            duration: Duration of animation, if animate is True and speed is None.
            easing: An easing method for the scrolling animation. Defaults to "None",
                which will result in Textual choosing the configured default scrolling easing function.
            force: Force scrolling even when prohibited by overflow styling. Defaults to `False`.

        Returns:
            True if any scrolling was done.

        """
        return self.scroll_to(
            x=self.scroll_target_x - self.app.scroll_sensitivity_x,
            animate=animate,
            speed=speed,
            duration=duration,
            easing=easing,
            force=force,
        )

    def scroll_right(
        self,
        *,
        animate: bool = True,
        speed: float | None = None,
        duration: float | None = None,
        easing: EasingFunction | str | None = None,
        force: bool = False,
    ) -> bool:
        """Scroll on cell right.

        Args:
            animate: Animate scroll. Defaults to True.
            speed: Speed of scroll if animate is True. Or None to use duration.
            duration: Duration of animation, if animate is True and speed is None.
            easing: An easing method for the scrolling animation. Defaults to "None",
                which will result in Textual choosing the configured default scrolling easing function.
            force: Force scrolling even when prohibited by overflow styling. Defaults to `False`.

        Returns:
            True if any scrolling was done.

        """
        return self.scroll_to(
            x=self.scroll_target_x + self.app.scroll_sensitivity_x,
            animate=animate,
            speed=speed,
            duration=duration,
            easing=easing,
            force=force,
        )

    def scroll_down(
        self,
        *,
        animate: bool = True,
        speed: float | None = None,
        duration: float | None = None,
        easing: EasingFunction | str | None = None,
        force: bool = False,
    ) -> bool:
        """Scroll one line down.

        Args:
            animate: Animate scroll. Defaults to True.
            speed: Speed of scroll if animate is True. Or None to use duration.
            duration: Duration of animation, if animate is True and speed is None.
            easing: An easing method for the scrolling animation. Defaults to "None",
                which will result in Textual choosing the configured default scrolling easing function.
            force: Force scrolling even when prohibited by overflow styling. Defaults to `False`.

        Returns:
            True if any scrolling was done.

        """
        return self.scroll_to(
            y=self.scroll_target_y + self.app.scroll_sensitivity_y,
            animate=animate,
            speed=speed,
            duration=duration,
            easing=easing,
            force=force,
        )

    def scroll_up(
        self,
        *,
        animate: bool = True,
        speed: float | None = None,
        duration: float | None = None,
        easing: EasingFunction | str | None = None,
        force: bool = False,
    ) -> bool:
        """Scroll one line up.

        Args:
            animate: Animate scroll. Defaults to True.
            speed: Speed of scroll if animate is True. Or None to use duration.
            duration: Duration of animation, if animate is True and speed is None.
            easing: An easing method for the scrolling animation. Defaults to "None",
                which will result in Textual choosing the configured default scrolling easing function.
            force: Force scrolling even when prohibited by overflow styling. Defaults to `False`.

        Returns:
            True if any scrolling was done.

        """
        return self.scroll_to(
            y=self.scroll_target_y - +self.app.scroll_sensitivity_y,
            animate=animate,
            speed=speed,
            duration=duration,
            easing=easing,
            force=force,
        )

    def scroll_page_up(
        self,
        *,
        animate: bool = True,
        speed: float | None = None,
        duration: float | None = None,
        easing: EasingFunction | str | None = None,
        force: bool = False,
    ) -> bool:
        """Scroll one page up.

        Args:
            animate: Animate scroll. Defaults to True.
            speed: Speed of scroll if animate is True. Or None to use duration.
            duration: Duration of animation, if animate is True and speed is None.
            easing: An easing method for the scrolling animation. Defaults to "None",
                which will result in Textual choosing the configured default scrolling easing function.
            force: Force scrolling even when prohibited by overflow styling. Defaults to `False`.

        Returns:
            True if any scrolling was done.

        """
        return self.scroll_to(
            y=self.scroll_y - self.container_size.height,
            animate=animate,
            speed=speed,
            duration=duration,
            easing=easing,
            force=force,
        )

    def scroll_page_down(
        self,
        *,
        animate: bool = True,
        speed: float | None = None,
        duration: float | None = None,
        easing: EasingFunction | str | None = None,
        force: bool = False,
    ) -> bool:
        """Scroll one page down.

        Args:
            animate: Animate scroll. Defaults to True.
            speed: Speed of scroll if animate is True. Or None to use duration.
            duration: Duration of animation, if animate is True and speed is None.
            easing: An easing method for the scrolling animation. Defaults to "None",
                which will result in Textual choosing the configured default scrolling easing function.
            force: Force scrolling even when prohibited by overflow styling. Defaults to `False`.

        Returns:
            True if any scrolling was done.

        """
        return self.scroll_to(
            y=self.scroll_y + self.container_size.height,
            animate=animate,
            speed=speed,
            duration=duration,
            easing=easing,
            force=force,
        )

    def scroll_page_left(
        self,
        *,
        animate: bool = True,
        speed: float | None = None,
        duration: float | None = None,
        easing: EasingFunction | str | None = None,
        force: bool = False,
    ) -> bool:
        """Scroll one page left.

        Args:
            animate: Animate scroll. Defaults to True.
            speed: Speed of scroll if animate is True. Or None to use duration.
            duration: Duration of animation, if animate is True and speed is None.
            easing: An easing method for the scrolling animation. Defaults to "None",
                which will result in Textual choosing the configured default scrolling easing function.
            force: Force scrolling even when prohibited by overflow styling. Defaults to `False`.

        Returns:
            True if any scrolling was done.

        """
        if speed is None and duration is None:
            duration = 0.3
        return self.scroll_to(
            x=self.scroll_x - self.container_size.width,
            animate=animate,
            speed=speed,
            duration=duration,
            easing=easing,
            force=force,
        )

    def scroll_page_right(
        self,
        *,
        animate: bool = True,
        speed: float | None = None,
        duration: float | None = None,
        easing: EasingFunction | str | None = None,
        force: bool = False,
    ) -> bool:
        """Scroll one page right.

        Args:
            animate: Animate scroll. Defaults to True.
            speed: Speed of scroll if animate is True. Or None to use duration.
            duration: Duration of animation, if animate is True and speed is None.
            easing: An easing method for the scrolling animation. Defaults to "None",
                which will result in Textual choosing the configured default scrolling easing function.
            force: Force scrolling even when prohibited by overflow styling. Defaults to `False`.

        Returns:
            True if any scrolling was done.

        """
        if speed is None and duration is None:
            duration = 0.3
        return self.scroll_to(
            x=self.scroll_x + self.container_size.width,
            animate=animate,
            speed=speed,
            duration=duration,
            easing=easing,
            force=force,
        )

    def scroll_to_widget(
        self,
        widget: Widget,
        *,
        animate: bool = True,
        speed: float | None = None,
        duration: float | None = None,
        easing: EasingFunction | str | None = None,
        top: bool = False,
        force: bool = False,
    ) -> bool:
        """Scroll scrolling to bring a widget in to view.

        Args:
            widget: A descendant widget.
            animate: True to animate, or False to jump. Defaults to True.
            speed: Speed of scroll if animate is True. Or None to use duration.
            duration: Duration of animation, if animate is True and speed is None.
            easing: An easing method for the scrolling animation. Defaults to "None",
                which will result in Textual choosing the configured default scrolling easing function.
            top: Scroll widget to top of container. Defaults to False.
            force: Force scrolling even when prohibited by overflow styling. Defaults to `False`.

        Returns:
            True if any scrolling has occurred in any descendant, otherwise False.
        """

        # Grow the region by the margin so to keep the margin in view.
        region = widget.virtual_region_with_margin
        scrolled = False

        while isinstance(widget.parent, Widget) and widget is not self:
            container = widget.parent
            scroll_offset = container.scroll_to_region(
                region,
                spacing=widget.parent.gutter,
                animate=animate,
                speed=speed,
                duration=duration,
                top=top,
                easing=easing,
                force=force,
            )
            if scroll_offset:
                scrolled = True

            # Adjust the region by the amount we just scrolled it, and convert to
            # it's parent's virtual coordinate system.
            region = (
                (
                    region.translate(-scroll_offset)
                    .translate(-widget.scroll_offset)
                    .translate(container.virtual_region.offset)
                )
                .grow(container.styles.margin)
                .intersection(container.virtual_region)
            )
            widget = container
        return scrolled

    def scroll_to_region(
        self,
        region: Region,
        *,
        spacing: Spacing | None = None,
        animate: bool = True,
        speed: float | None = None,
        duration: float | None = None,
        easing: EasingFunction | str | None = None,
        top: bool = False,
        force: bool = False,
    ) -> Offset:
        """Scrolls a given region in to view, if required.

        This method will scroll the least distance required to move `region` fully within
        the scrollable area.

        Args:
            region: A region that should be visible.
            spacing: Optional spacing around the region. Defaults to None.
            animate: True to animate, or False to jump. Defaults to True.
            speed: Speed of scroll if animate is True. Or None to use duration.
            duration: Duration of animation, if animate is True and speed is None.
            easing: An easing method for the scrolling animation. Defaults to "None",
                which will result in Textual choosing the configured default scrolling easing function.
            top: Scroll region to top of container. Defaults to False.
            force: Force scrolling even when prohibited by overflow styling. Defaults to `False`.

        Returns:
            The distance that was scrolled.
        """
        window = self.scrollable_content_region.at_offset(self.scroll_offset)
        if spacing is not None:
            window = window.shrink(spacing)

        if window in region and not top:
            return Offset()

        delta_x, delta_y = Region.get_scroll_to_visible(window, region, top=top)
        scroll_x, scroll_y = self.scroll_offset
        delta = Offset(
            clamp(scroll_x + delta_x, 0, self.max_scroll_x) - scroll_x,
            clamp(scroll_y + delta_y, 0, self.max_scroll_y) - scroll_y,
        )
        if delta:
            if speed is None and duration is None:
                duration = 0.2
            self.scroll_relative(
                delta.x or None,
                delta.y or None,
                animate=animate if (abs(delta_y) > 1 or delta_x) else False,
                speed=speed,
                duration=duration,
                easing=easing,
                force=force,
            )
        return delta

    def scroll_visible(
        self,
        animate: bool = True,
        *,
        speed: float | None = None,
        duration: float | None = None,
        top: bool = False,
        easing: EasingFunction | str | None = None,
        force: bool = False,
    ) -> None:
        """Scroll the container to make this widget visible.

        Args:
            animate: _description_. Defaults to True.
            speed: _description_. Defaults to None.
            duration: _description_. Defaults to None.
            top: Scroll to top of container. Defaults to False.
            easing: An easing method for the scrolling animation. Defaults to "None",
                which will result in Textual choosing the configured default scrolling easing function.
            force: Force scrolling even when prohibited by overflow styling. Defaults to `False`.
        """
        parent = self.parent
        if isinstance(parent, Widget):
            self.call_after_refresh(
                parent.scroll_to_widget,
                self,
                animate=animate,
                speed=speed,
                duration=duration,
                top=top,
                easing=easing,
                force=force,
            )

    def __init_subclass__(
        cls,
        can_focus: bool | None = None,
        can_focus_children: bool | None = None,
        inherit_css: bool = True,
        inherit_bindings: bool = True,
    ) -> None:
        base = cls.__mro__[0]
        super().__init_subclass__(
            inherit_css=inherit_css,
            inherit_bindings=inherit_bindings,
        )
        if issubclass(base, Widget):
            cls.can_focus = base.can_focus if can_focus is None else can_focus
            cls.can_focus_children = (
                base.can_focus_children
                if can_focus_children is None
                else can_focus_children
            )

    def __rich_repr__(self) -> rich.repr.Result:
        yield "id", self.id, None
        if self.name:
            yield "name", self.name
        if self.classes:
            yield "classes", set(self.classes)
        pseudo_classes = self.pseudo_classes
        if pseudo_classes:
            yield "pseudo_classes", set(pseudo_classes)

    def _get_scrollable_region(self, region: Region) -> Region:
        """Adjusts the Widget region to accommodate scrollbars.

        Args:
            region: A region for the widget.

        Returns:
            The widget region minus scrollbars.
        """
        show_vertical_scrollbar, show_horizontal_scrollbar = self.scrollbars_enabled

        styles = self.styles
        scrollbar_size_horizontal = styles.scrollbar_size_horizontal
        scrollbar_size_vertical = styles.scrollbar_size_vertical

        if styles.scrollbar_gutter == "stable":
            # Let's _always_ reserve some space, whether the scrollbar is actually displayed or not:
            show_vertical_scrollbar = True
            scrollbar_size_vertical = styles.scrollbar_size_vertical

        if show_horizontal_scrollbar and show_vertical_scrollbar:
            (region, _, _, _) = region.split(
                -scrollbar_size_vertical,
                -scrollbar_size_horizontal,
            )
        elif show_vertical_scrollbar:
            region, _ = region.split_vertical(-scrollbar_size_vertical)
        elif show_horizontal_scrollbar:
            region, _ = region.split_horizontal(-scrollbar_size_horizontal)
        return region

    def _arrange_scrollbars(self, region: Region) -> Iterable[tuple[Widget, Region]]:
        """Arrange the 'chrome' widgets (typically scrollbars) for a layout element.

        Args:
            region: The containing region.

        Returns:
            Tuples of scrollbar Widget and region.

        """

        show_vertical_scrollbar, show_horizontal_scrollbar = self.scrollbars_enabled

        scrollbar_size_horizontal = self.scrollbar_size_horizontal
        scrollbar_size_vertical = self.scrollbar_size_vertical

        if show_horizontal_scrollbar and show_vertical_scrollbar:
            (
                _,
                vertical_scrollbar_region,
                horizontal_scrollbar_region,
                scrollbar_corner_gap,
            ) = region.split(
                -scrollbar_size_vertical,
                -scrollbar_size_horizontal,
            )
            if scrollbar_corner_gap:
                yield self.scrollbar_corner, scrollbar_corner_gap
            if vertical_scrollbar_region:
                yield self.vertical_scrollbar, vertical_scrollbar_region
            if horizontal_scrollbar_region:
                yield self.horizontal_scrollbar, horizontal_scrollbar_region

        elif show_vertical_scrollbar:
            _, scrollbar_region = region.split_vertical(-scrollbar_size_vertical)
            if scrollbar_region:
                yield self.vertical_scrollbar, scrollbar_region
        elif show_horizontal_scrollbar:
            _, scrollbar_region = region.split_horizontal(-scrollbar_size_horizontal)
            if scrollbar_region:
                yield self.horizontal_scrollbar, scrollbar_region

    def get_pseudo_classes(self) -> Iterable[str]:
        """Pseudo classes for a widget.

        Returns:
            Names of the pseudo classes.

        """
        node = self
        while isinstance(node, Widget):
            if node.disabled:
                yield "disabled"
                break
            node = node._parent
        else:
            yield "enabled"
        if self.mouse_over:
            yield "hover"
        if self.has_focus:
            yield "focus"
        try:
            focused = self.screen.focused
        except NoScreen:
            pass
        else:
            if focused:
                node = focused
                while node is not None:
                    if node is self:
                        yield "focus-within"
                        break
                    node = node._parent

    def post_render(self, renderable: RenderableType) -> ConsoleRenderable:
        """Applies style attributes to the default renderable.

        Returns:
            A new renderable.
        """
        text_justify: JustifyMethod | None = None
        if self.styles.has_rule("text_align"):
            text_align: JustifyMethod = cast(JustifyMethod, self.styles.text_align)
            text_justify = _JUSTIFY_MAP.get(text_align, text_align)

        if isinstance(renderable, str):
            renderable = Text.from_markup(renderable, justify=text_justify)

        if (
            isinstance(renderable, Text)
            and text_justify is not None
            and renderable.justify is None
        ):
            renderable.justify = text_justify

        renderable = _Styled(
            renderable, self.rich_style, self.link_style if self.auto_links else None
        )

        return renderable

    def watch_mouse_over(self, value: bool) -> None:
        """Update from CSS if mouse over state changes."""
        if self._has_hover_style:
            self._update_styles()

    def watch_has_focus(self, value: bool) -> None:
        """Update from CSS if has focus state changes."""
        self._update_styles()

    def watch_disabled(self) -> None:
        """Update the styles of the widget and its children when disabled is toggled."""
        self._update_styles()

    def _size_updated(
        self, size: Size, virtual_size: Size, container_size: Size, layout: bool = True
    ) -> bool:
        """Called when the widget's size is updated.

        Args:
            size: Screen size.
            virtual_size: Virtual (scrollable) size.
            container_size: Container size (size of parent).
            layout: Perform layout if required.

        Returns:
            True if anything changed, or False if nothing changed.
        """
        if (
            self._size != size
            or self.virtual_size != virtual_size
            or self._container_size != container_size
        ):
            self._size = size
            if layout:
                self.virtual_size = virtual_size
            else:
                self._reactive_virtual_size = virtual_size
            self._container_size = container_size
            if self.is_scrollable:
                self._scroll_update(virtual_size)
            return True
        else:
            return False

    def _scroll_update(self, virtual_size: Size) -> None:
        """Update scrollbars visibility and dimensions.

        Args:
            virtual_size: Virtual size.
        """
        self._refresh_scrollbars()
        width, height = self.container_size

        if self.show_vertical_scrollbar:
            self.vertical_scrollbar.window_virtual_size = virtual_size.height
            self.vertical_scrollbar.window_size = (
                height - self.scrollbar_size_horizontal
            )
        if self.show_horizontal_scrollbar:
            self.horizontal_scrollbar.window_virtual_size = virtual_size.width
            self.horizontal_scrollbar.window_size = width - self.scrollbar_size_vertical

        self.scroll_x = self.validate_scroll_x(self.scroll_x)
        self.scroll_y = self.validate_scroll_y(self.scroll_y)

    def _render_content(self) -> None:
        """Render all lines."""
        width, height = self.size
        renderable = self.render()
        renderable = self.post_render(renderable)
        options = self._console.options.update_dimensions(width, height).update(
            highlight=False
        )

        segments = self._console.render(renderable, options)
        lines = list(
            islice(
                Segment.split_and_crop_lines(
                    segments, width, include_new_lines=False, pad=False
                ),
                None,
                height,
            )
        )

        styles = self.styles
        align_horizontal, align_vertical = styles.content_align
        lines = list(
            align_lines(
                lines,
                Style(),
                self.size,
                align_horizontal,
                align_vertical,
            )
        )
        strips = [Strip(line, width) for line in lines]
        self._render_cache = RenderCache(self.size, strips)
        self._dirty_regions.clear()

    def render_line(self, y: int) -> Strip:
        """Render a line of content.

        Args:
            y: Y Coordinate of line.

        Returns:
            A rendered line.
        """
        if self._dirty_regions:
            self._render_content()
        try:
            line = self._render_cache.lines[y]
        except IndexError:
            line = Strip.blank(self.size.width, self.rich_style)
        return line

    def render_lines(self, crop: Region) -> list[Strip]:
        """Render the widget in to lines.

        Args:
            crop: Region within visible area to render.

        Returns:
            A list of list of segments.
        """
        strips = self._styles_cache.render_widget(self, crop)
        return strips

    def get_style_at(self, x: int, y: int) -> Style:
        """Get the Rich style in a widget at a given relative offset.

        Args:
            x: X coordinate relative to the widget.
            y: Y coordinate relative to the widget.

        Returns:
            A rich Style object.
        """
        offset = Offset(x, y)
        screen_offset = offset + self.region.offset

        widget, _ = self.screen.get_widget_at(*screen_offset)
        if widget is not self:
            return Style()
        return self.screen.get_style_at(*screen_offset)

    async def _forward_event(self, event: events.Event) -> None:
        event._set_forwarded()
        await self.post_message(event)

    def _refresh_scroll(self) -> None:
        """Refreshes the scroll position."""
        self._scroll_required = True
        self.check_idle()

    def refresh(
        self,
        *regions: Region,
        repaint: bool = True,
        layout: bool = False,
    ) -> None:
        """Initiate a refresh of the widget.

        This method sets an internal flag to perform a refresh, which will be done on the
        next idle event. Only one refresh will be done even if this method is called multiple times.

        By default this method will cause the content of the widget to refresh, but not change its size. You can also
        set `layout=True` to perform a layout.

        !!! warning

            It is rarely necessary to call this method explicitly. Updating styles or reactive attributes will
            do this automatically.

        Args:
            *regions: Additional screen regions to mark as dirty.
            repaint: Repaint the widget (will call render() again). Defaults to True.
            layout: Also layout widgets in the view. Defaults to False.
        """
        if layout and not self._layout_required:
            self._layout_required = True
            for ancestor in self.ancestors:
                if not isinstance(ancestor, Widget):
                    break
                ancestor._clear_arrangement_cache()

        if repaint:
            self._set_dirty(*regions)
            self._content_width_cache = (None, 0)
            self._content_height_cache = (None, 0)
            self._rich_style_cache.clear()
            self._repaint_required = True

        self.check_idle()

    def remove(self) -> AwaitRemove:
        """Remove the Widget from the DOM (effectively deleting it)

        Returns:
            An awaitable object that waits for the widget to be removed.
        """

        await_remove = self.app._remove_nodes([self])
        return await_remove

    def render(self) -> RenderableType:
        """Get renderable for widget.

        Returns:
            Any renderable
        """
        render = "" if self.is_container else self.css_identifier_styled
        return render

    def _render(self) -> ConsoleRenderable | RichCast:
        """Get renderable, promoting str to text as required.

        Returns:
            A renderable
        """
        renderable = self.render()
        if isinstance(renderable, str):
            return Text(renderable)
        return renderable

    async def action(self, action: str) -> None:
        """Perform a given action, with this widget as the default namespace.

        Args:
            action: Action encoded as a string.
        """
        await self.app.action(action, self)

    async def post_message(self, message: Message) -> bool:
        """Post a message to this widget.

        Args:
            message: Message to post.

        Returns:
            True if the message was posted, False if this widget was closed / closing.
        """
        if not self.check_message_enabled(message):
            return True
        if not self.is_running:
            self.log.warning(self, f"IS NOT RUNNING, {message!r} not sent")
        return await super().post_message(message)

    async def _on_idle(self, event: events.Idle) -> None:
        """Called when there are no more events on the queue.

        Args:
            event: Idle event.
        """
        if self._parent is not None and not self._closing:
            try:
                screen = self.screen
            except NoScreen:
                pass
            else:
                if self._scroll_required:
                    self._scroll_required = False
                    screen.post_message_no_wait(messages.UpdateScroll(self))
                if self._repaint_required:
                    self._repaint_required = False
                    screen.post_message_no_wait(messages.Update(self, self))
                if self._layout_required:
                    self._layout_required = False
                    screen.post_message_no_wait(messages.Layout(self))

    def focus(self, scroll_visible: bool = True) -> None:
        """Give focus to this widget.

        Args:
            scroll_visible: Scroll parent to make this widget
                visible. Defaults to True.
        """

        def set_focus(widget: Widget):
            """Callback to set the focus."""
            try:
                widget.screen.set_focus(self, scroll_visible=scroll_visible)
            except NoScreen:
                pass

        self.app.call_later(set_focus, self)

    def reset_focus(self) -> None:
        """Reset the focus (move it to the next available widget)."""
        try:
            self.screen._reset_focus(self)
        except NoScreen:
            pass

    def capture_mouse(self, capture: bool = True) -> None:
        """Capture (or release) the mouse.

        When captured, mouse events will go to this widget even when the pointer is not directly over the widget.

        Args:
            capture: True to capture or False to release. Defaults to True.
        """
        self.app.capture_mouse(self if capture else None)

    def release_mouse(self) -> None:
        """Release the mouse.

        Mouse events will only be sent when the mouse is over the widget.
        """
        self.app.capture_mouse(None)

    def check_message_enabled(self, message: Message) -> bool:
        # Do the normal checking and get out if that fails.
        if not super().check_message_enabled(message):
            return False
        # Otherwise, if this is a mouse event, the widget receiving the
        # event must not be disabled at this moment.
        return (
            not self._self_or_ancestors_disabled
            if isinstance(message, (events.MouseEvent, events.Enter, events.Leave))
            else True
        )

    async def broker_event(self, event_name: str, event: events.Event) -> bool:
        return await self.app._broker_event(event_name, event, default_namespace=self)

    def _on_styles_updated(self) -> None:
        self._rich_style_cache.clear()

    async def _on_mouse_down(self, event: events.MouseDown) -> None:
        await self.broker_event("mouse.down", event)

    async def _on_mouse_up(self, event: events.MouseUp) -> None:
        await self.broker_event("mouse.up", event)

    async def _on_click(self, event: events.Click) -> None:
        await self.broker_event("click", event)

    async def _on_key(self, event: events.Key) -> None:
        await self.handle_key(event)

    async def handle_key(self, event: events.Key) -> bool:
        return await self.dispatch_key(event)

    async def _on_compose(self) -> None:
        try:
            widgets = compose(self)
        except TypeError as error:
            raise TypeError(
                f"{self!r} compose() returned an invalid response; {error}"
            ) from error
        except Exception:
            self.app.panic(Traceback())
        else:
            await self.mount(*widgets)

    def _on_mount(self, event: events.Mount) -> None:
        if self.styles.overflow_y == "scroll":
            self.show_vertical_scrollbar = True
        if self.styles.overflow_x == "scroll":
            self.show_horizontal_scrollbar = True

    def _on_leave(self, event: events.Leave) -> None:
        self.mouse_over = False
        self.hover_style = Style()

    def _on_enter(self, event: events.Enter) -> None:
        self.mouse_over = True

    def _on_focus(self, event: events.Focus) -> None:
        self.has_focus = True
        self.refresh()
        self.post_message_no_wait(events.DescendantFocus(self))

    def _on_blur(self, event: events.Blur) -> None:
        self.has_focus = False
        self.refresh()
        self.post_message_no_wait(events.DescendantBlur(self))

    def _on_descendant_blur(self, event: events.DescendantBlur) -> None:
        if self._has_focus_within:
            self._update_styles()

    def _on_descendant_focus(self, event: events.DescendantBlur) -> None:
        if self._has_focus_within:
            self._update_styles()

    def _on_mouse_scroll_down(self, event: events.MouseScrollDown) -> None:
        if event.ctrl or event.shift:
            if self.allow_horizontal_scroll:
                if self.scroll_right(animate=False):
                    event.stop()
        else:
            if self.allow_vertical_scroll:
                if self.scroll_down(animate=False):
                    event.stop()

    def _on_mouse_scroll_up(self, event: events.MouseScrollUp) -> None:
        if event.ctrl or event.shift:
            if self.allow_horizontal_scroll:
                if self.scroll_left(animate=False):
                    event.stop()
        else:
            if self.allow_vertical_scroll:
                if self.scroll_up(animate=False):
                    event.stop()

    def _on_scroll_to(self, message: ScrollTo) -> None:
        if self._allow_scroll:
            self.scroll_to(message.x, message.y, animate=message.animate, duration=0.1)
            message.stop()

    def _on_scroll_up(self, event: ScrollUp) -> None:
        if self.allow_vertical_scroll:
            self.scroll_page_up()
            event.stop()

    def _on_scroll_down(self, event: ScrollDown) -> None:
        if self.allow_vertical_scroll:
            self.scroll_page_down()
            event.stop()

    def _on_scroll_left(self, event: ScrollLeft) -> None:
        if self.allow_horizontal_scroll:
            self.scroll_page_left()
            event.stop()

    def _on_scroll_right(self, event: ScrollRight) -> None:
        if self.allow_horizontal_scroll:
            self.scroll_page_right()
            event.stop()

    def _on_hide(self, event: events.Hide) -> None:
        if self.has_focus:
            self.reset_focus()

    def _on_scroll_to_region(self, message: messages.ScrollToRegion) -> None:
        self.scroll_to_region(message.region, animate=True)

    def action_scroll_home(self) -> None:
        if not self._allow_scroll:
            raise SkipAction()
        self.scroll_home()

    def action_scroll_end(self) -> None:
        if not self._allow_scroll:
            raise SkipAction()
        self.scroll_end()

    def action_scroll_left(self) -> None:
        if not self.allow_horizontal_scroll:
            raise SkipAction()
        self.scroll_left()

    def action_scroll_right(self) -> None:
        if not self.allow_horizontal_scroll:
            raise SkipAction()
        self.scroll_right()

    def action_scroll_up(self) -> None:
        if not self.allow_vertical_scroll:
            raise SkipAction()
        self.scroll_up()

    def action_scroll_down(self) -> None:
        if not self.allow_vertical_scroll:
            raise SkipAction()
        self.scroll_down()

    def action_page_down(self) -> None:
        if not self.allow_vertical_scroll:
            raise SkipAction()
        self.scroll_page_down()

    def action_page_up(self) -> None:
        if not self.allow_vertical_scroll:
            raise SkipAction()
        self.scroll_page_up()<|MERGE_RESOLUTION|>--- conflicted
+++ resolved
@@ -40,11 +40,8 @@
 from ._animator import DEFAULT_EASING, Animatable, BoundAnimator, EasingFunction
 from ._arrange import DockArrangeResult, arrange
 from ._asyncio import create_task
-<<<<<<< HEAD
 from ._compose import compose
-=======
 from ._cache import FIFOCache
->>>>>>> ab3e523a
 from ._context import active_app
 from ._easing import DEFAULT_SCROLL_EASING
 from ._layout import Layout
