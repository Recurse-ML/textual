--- conflicted
+++ resolved
@@ -383,11 +383,7 @@
 
     DEFAULT_CSS = """
     SearchIcon {
-<<<<<<< HEAD
-        color: #000;
-=======
         color: #000;  /* required for snapshot tests */
->>>>>>> 363c9d4c
         margin-left: 1;
         margin-top: 1;
         width: 2;
