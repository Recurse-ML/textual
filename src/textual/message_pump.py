from __future__ import annotations

import asyncio
import inspect
from asyncio import CancelledError
from asyncio import PriorityQueue, QueueEmpty, Task
from functools import partial, total_ordering
from typing import TYPE_CHECKING, Awaitable, Iterable, Callable, NamedTuple
from weakref import WeakSet

from . import events
from . import log
from ._timer import Timer, TimerCallback
from ._callback import invoke
from ._context import active_app
from .message import Message
from . import messages

if TYPE_CHECKING:
    from .app import App
    from .screen import Screen


class NoParent(Exception):
    pass


class CallbackError(Exception):
    pass


class MessagePumpClosed(Exception):
    pass


@total_ordering
class MessagePriority:
    """Wraps a messages with a priority, and provides equality."""

    __slots__ = ["message", "priority"]

    def __init__(self, message: Message | None = None, priority: int = 0):
        self.message = message
        self.priority = priority

    def __eq__(self, other: object) -> bool:
        assert isinstance(other, MessagePriority)
        return self.priority == other.priority

    def __gt__(self, other: object) -> bool:
        assert isinstance(other, MessagePriority)
        return self.priority > other.priority


class MessagePump:
    def __init__(self, parent: MessagePump | None = None) -> None:
        self._message_queue: PriorityQueue[MessagePriority] = PriorityQueue()
        self._parent = parent
        self._running: bool = False
        self._closing: bool = False
        self._closed: bool = False
        self._disabled_messages: set[type[Message]] = set()
        self._pending_message: Message | None = None
        self._task: Task | None = None
        self._child_tasks: WeakSet[Task] = WeakSet()

    @property
    def task(self) -> Task:
        assert self._task is not None
        return self._task

    @property
    def has_parent(self) -> bool:
        return self._parent is not None

    @property
    def app(self) -> "App":
        """Get the current app."""
        return active_app.get()

    @property
    def is_parent_active(self):
        return self._parent and not self._parent._closed and not self._parent._closing

    @property
    def is_running(self) -> bool:
        return self._running

    def log(self, *args, **kwargs) -> None:
        return self.app.log(*args, **kwargs, caller=inspect.stack()[1])

    def set_parent(self, parent: MessagePump) -> None:
        self._parent = parent

    def check_message_enabled(self, message: Message) -> bool:
        return type(message) not in self._disabled_messages

    def disable_messages(self, *messages: type[Message]) -> None:
        """Disable message types from being processed."""
        self._disabled_messages.update(messages)

    def enable_messages(self, *messages: type[Message]) -> None:
        """Enable processing of messages types."""
        self._disabled_messages.difference_update(messages)

    async def get_message(self) -> Message:
        """Get the next event on the queue, or None if queue is closed.

        Returns:
            Optional[Event]: Event object or None.
        """
        if self._closed:
            raise MessagePumpClosed("The message pump is closed")
        if self._pending_message is not None:
            try:
                return self._pending_message
            finally:
                self._pending_message = None
        message = (await self._message_queue.get()).message
        if message is None:
            self._closed = True
            raise MessagePumpClosed("The message pump is now closed")
        return message

    def peek_message(self) -> Message | None:
        """Peek the message at the head of the queue (does not remove it from the queue),
        or return None if the queue is empty.

        Returns:
            Optional[Message]: The message or None.
        """
        if self._pending_message is None:
            try:
                self._pending_message = self._message_queue.get_nowait().message
            except QueueEmpty:
                pass

        if self._pending_message is not None:
            return self._pending_message
        return None

    def set_timer(
        self,
        delay: float,
        callback: TimerCallback = None,
        *,
        name: str | None = None,
    ) -> Timer:
        timer = Timer(self, delay, self, name=name, callback=callback, repeat=0)
        self._child_tasks.add(timer.start())
        return timer

    def set_interval(
        self,
        interval: float,
        callback: TimerCallback | None = None,
        *,
        name: str | None = None,
        repeat: int = 0,
    ):
        timer = Timer(
            self, interval, self, name=name, callback=callback, repeat=repeat or None
        )
        self._child_tasks.add(timer.start())
        return timer

    def call_later(self, callback: Callable, *args, **kwargs) -> None:
        """Run a callback after processing all messages and refreshing the screen.

        Args:
            callback (Callable): A callable.
        """
        self.post_message_no_wait(
            events.Callback(self, partial(callback, *args, **kwargs))
        )

    def close_messages_no_wait(self) -> None:
        self._message_queue.put_nowait(MessagePriority(None))

    async def close_messages(self) -> None:
        """Close message queue, and optionally wait for queue to finish processing."""
        if self._closed:
            return

        self._closing = True

        await self._message_queue.put(MessagePriority(None))

        for task in self._child_tasks:
            task.cancel()
            await task
        self._child_tasks.clear()

    def start_messages(self) -> None:
        self._task = asyncio.create_task(self.process_messages())

    async def process_messages(self) -> None:
        self._running = True
        try:
            return await self._process_messages()
        except CancelledError:
            pass
        finally:
            self._running = False

    async def _process_messages(self) -> None:
        """Process messages until the queue is closed."""
        _rich_traceback_guard = True

        while not self._closed:
            try:
                message = await self.get_message()
            except MessagePumpClosed:
                break
            except CancelledError:
                raise
            except Exception as error:
                raise error from None

            # Combine any pending messages that may supersede this one
            while not (self._closed or self._closing):
                pending = self.peek_message()
                if pending is None or not message.can_replace(pending):
                    break
                # self.log(message, "replaced with", pending)
                try:
                    message = await self.get_message()
                except MessagePumpClosed:
                    break

            try:
                await self.dispatch_message(message)
            except CancelledError:
                raise
<<<<<<< HEAD
            except Exception:
                self.app.panic()
=======
            except Exception as error:
                self.app.panic(error)
>>>>>>> a0f1a9ad
                break
            finally:
                if self._message_queue.empty():
                    if not self._closed:
                        event = events.Idle(self)
                        for method in self._get_dispatch_methods("on_idle", event):
                            await invoke(method, event)

        log("CLOSED", self)

    async def dispatch_message(self, message: Message) -> bool | None:
        _rich_traceback_guard = True
        if message.system:
            return False
        if isinstance(message, events.Event):
            if not isinstance(message, events.Null):
                await self.on_event(message)
        else:
            return await self.on_message(message)
        return False

    def _get_dispatch_methods(
        self, method_name: str, message: Message
    ) -> Iterable[Callable[[Message], Awaitable]]:
        for cls in self.__class__.__mro__:
            if message._no_default_action:
                break
            method = cls.__dict__.get(method_name, None)
            if method is not None:
                yield method.__get__(self, cls)

    async def on_event(self, event: events.Event) -> None:
        _rich_traceback_guard = True
        for method in self._get_dispatch_methods(f"on_{event.name}", event):
            log(event, ">>>", self, verbosity=event.verbosity)
            await invoke(method, event)

        if event.bubble and self._parent and not event._stop_propagation:
            if event.sender == self._parent:
                # parent is sender, so we stop propagation after parent
                event.stop()
            if self.is_parent_active:
                await self._parent.post_message(event)

    async def on_message(self, message: Message) -> None:
        _rich_traceback_guard = True
        method_name = f"handle_{message.name}"
        method = getattr(self, method_name, None)

        if method is not None:
            log(message, ">>>", self, verbosity=message.verbosity)
            await invoke(method, message)

        if message.bubble and self._parent and not message._stop_propagation:
            if message.sender == self._parent:
                # parent is sender, so we stop propagation after parent
                message.stop()
            if not self._parent._closed and not self._parent._closing:
                await self._parent.post_message(message)

    def check_idle(self):
        """Prompt the message pump to call idle if the queue is empty."""
        if self._message_queue.empty():
            self.post_message_no_wait(messages.Prompt(sender=self))

    async def post_message(self, message: Message) -> bool:
        if self._closing or self._closed:
            return False
        if not self.check_message_enabled(message):
            return True
        await self._message_queue.put(MessagePriority(message))
        return True

    # TODO: This may not be needed, or may only be needed by the timer
    # Consider removing or making private
    async def post_priority_message(self, message: Message) -> bool:
        """Post a "priority" messages which will be processes prior to regular messages.

        Note that you should rarely need this in a regular app. It exists primarily to allow
        timer messages to skip the queue, so that they can be more regular.

        Args:
            message (Message): A message.

        Returns:
            bool: True if the messages was processed.
        """
        if self._closing or self._closed:
            return False
        if not self.check_message_enabled(message):
            return True
        await self._message_queue.put(MessagePriority(message, -1))
        return True

    def post_message_no_wait(self, message: Message) -> bool:
        if self._closing or self._closed:
            return False
        if not self.check_message_enabled(message):
            return True
        self._message_queue.put_nowait(MessagePriority(message))
        return True

    async def post_message_from_child(self, message: Message) -> bool:
        if self._closing or self._closed:
            return False
        return await self.post_message(message)

    def post_message_from_child_no_wait(self, message: Message) -> bool:
        if self._closing or self._closed:
            return False
        return self.post_message_no_wait(message)

    async def on_callback(self, event: events.Callback) -> None:
        await invoke(event.callback)

    def emit_no_wait(self, message: Message) -> bool:
        if self._parent:
            return self._parent.post_message_from_child_no_wait(message)
        else:
            return False

    async def emit(self, message: Message) -> bool:
        if self._parent:
            return await self._parent.post_message_from_child(message)
        else:
            return False

    # TODO: Does dispatch_key belong on message pump?
    async def dispatch_key(self, event: events.Key) -> None:
        """Dispatch a key event to method.

        This method will call the method named 'key_<event.key>' if it exists.

        Args:
            event (events.Key): A key event.
        """

        key_method = getattr(self, f"key_{event.key}", None)
        if key_method is not None:
            if await invoke(key_method, event):
                event.prevent_default()

    async def on_timer(self, event: events.Timer) -> None:
        event.prevent_default()
        event.stop()
        if event.callback is not None:
            try:
                await invoke(event.callback)
            except Exception as error:
                raise CallbackError(
                    f"unable to run callback {event.callback!r}; {error}"
                )<|MERGE_RESOLUTION|>--- conflicted
+++ resolved
@@ -232,13 +232,8 @@
                 await self.dispatch_message(message)
             except CancelledError:
                 raise
-<<<<<<< HEAD
             except Exception:
-                self.app.panic()
-=======
-            except Exception as error:
                 self.app.panic(error)
->>>>>>> a0f1a9ad
                 break
             finally:
                 if self._message_queue.empty():
