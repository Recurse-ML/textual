--- conflicted
+++ resolved
@@ -3,13 +3,10 @@
 import os
 import runpy
 import shlex
-<<<<<<< HEAD
 from typing import cast, TYPE_CHECKING, Iterable
-=======
 from typing import TYPE_CHECKING, cast
 
 from textual._import_app import AppFail, import_app
->>>>>>> f70232ca
 
 if TYPE_CHECKING:
     from textual.app import App
@@ -32,21 +29,9 @@
 
         cwd = os.getcwd()
         try:
-<<<<<<< HEAD
             rows = int(attrs.get("lines", 24))
             columns = int(attrs.get("columns", 80))
             svg = take_svg_screenshot(path, press, title, terminal_size=(rows, columns))
-=======
-            app = import_app(path)
-            app.run(
-                quit_after=5,
-                press=press or ["ctrl+c"],
-                headless=True,
-                screenshot=True,
-                screenshot_title=title,
-            )
-            svg = app._screenshot
->>>>>>> f70232ca
         finally:
             os.chdir(cwd)
 
@@ -69,14 +54,7 @@
 
     os.environ["COLUMNS"] = str(columns)
     os.environ["LINES"] = str(rows)
-
-    app_vars = runpy.run_path(app_path)
-    if "sys" in app_vars:
-        cmd: list[str] = shlex.split(app_path)
-        app_vars["sys"].argv = cmd
-
-    app: App = cast("App", app_vars["app"])
-
+    app = import_app(app_path)
     if title is None:
         title = app.title
 
