--- conflicted
+++ resolved
@@ -36,12 +36,8 @@
 - `SelectionList` option IDs are usable as soon as the widget is instantiated https://github.com/Textualize/textual/issues/3903
 - Fix issue with `Strip.crop` when crop window start aligned with strip end https://github.com/Textualize/textual/pull/3998
 - Fixed Strip.crop_extend https://github.com/Textualize/textual/pull/4011
-<<<<<<< HEAD
-=======
 - Fixed a crash if the `TextArea` language was set but tree-sitter language binaries were not installed https://github.com/Textualize/textual/issues/4045
 - Ensuring `TextArea.SelectionChanged` message only sends when the updated selection is different https://github.com/Textualize/textual/pull/3933
->>>>>>> 07f64f37
-
 
 ## [0.47.1] - 2023-01-05
 
