# Change Log

All notable changes to this project will be documented in this file.

The format is based on [Keep a Changelog](http://keepachangelog.com/)
and this project adheres to [Semantic Versioning](http://semver.org/).

## [0.54.0] - 2023-03-26

### Fixed

- Fixed a crash in `TextArea` when undoing an edit to a selection the selection was made backwards https://github.com/Textualize/textual/issues/4301
- Fixed issue with flickering scrollbars https://github.com/Textualize/textual/pull/4315
- Fixed issue where narrow TextArea would repeatedly wrap due to scrollbar appearing/disappearing https://github.com/Textualize/textual/pull/4334
- Fix progress bar ETA not updating when setting `total` reactive https://github.com/Textualize/textual/pull/4316
<<<<<<< HEAD
- Fix priority bindings not appearing in footer when key clashes with focused widget https://github.com/Textualize/textual/pull/4342
=======
- Exceptions inside `Widget.compose` or workers weren't bubbling up in tests https://github.com/Textualize/textual/issues/4282
>>>>>>> 75560355

### Changed

- ProgressBar won't show ETA until there is at least one second of samples https://github.com/Textualize/textual/pull/4316
<<<<<<< HEAD
- App.namespace_bindings renamed to App.active_bindings and now returns a list instead of a dict https://github.com/Textualize/textual/pull/4342
=======
- `Input` waits until an edit has been made, after entry to the widget, before offering a suggestion https://github.com/Textualize/textual/pull/4335

### Added

- Added `Document.start` and `end` location properties for convenience https://github.com/Textualize/textual/pull/4267
>>>>>>> 75560355

## [0.53.1] - 2023-03-18

### Fixed

- Fixed issue with data binding https://github.com/Textualize/textual/pull/4308

## [0.53.0] - 2023-03-18

### Added

- Mapping of ANSI colors to hex codes configurable via `App.ansi_theme_dark` and `App.ansi_theme_light` https://github.com/Textualize/textual/pull/4192
- `Pilot.resize_terminal` to resize the terminal in testing https://github.com/Textualize/textual/issues/4212
- Added `sort_children` method https://github.com/Textualize/textual/pull/4244
- Support for pseudo-classes in nested TCSS https://github.com/Textualize/textual/issues/4039

### Fixed

- Fixed `TextArea.code_editor` missing recently added attributes https://github.com/Textualize/textual/pull/4172
- Fixed `Sparkline` not working with data in a `deque` https://github.com/Textualize/textual/issues/3899
- Tooltips are now cleared when the related widget is no longer under them https://github.com/Textualize/textual/issues/3045
- Simplified tree-sitter highlight queries for HTML, which also seems to fix segfault issue https://github.com/Textualize/textual/pull/4195
- Fixed `DirectoryTree.path` no longer reacting to new values https://github.com/Textualize/textual/issues/4208
- Fixed content size cache with Pretty widget https://github.com/Textualize/textual/pull/4211
- Fixed `grid-gutter` interaction with Pretty widget https://github.com/Textualize/textual/pull/4219
- Fixed `TextArea` styling issue on alternate screens https://github.com/Textualize/textual/pull/4220
- Fixed writing to invisible `RichLog` https://github.com/Textualize/textual/pull/4223
- Fixed `RichLog.min_width` not being used https://github.com/Textualize/textual/pull/4223
- Rename `CollapsibleTitle.action_toggle` to `action_toggle_collapsible` to fix clash with `DOMNode.action_toggle` https://github.com/Textualize/textual/pull/4221
- Markdown component classes weren't refreshed when watching for CSS https://github.com/Textualize/textual/issues/3464
- Rename `Switch.action_toggle` to `action_toggle_switch` to fix clash with `DOMNode.action_toggle` https://github.com/Textualize/textual/issues/4262
- Fixed `OptionList.OptionHighlighted` leaking out of `Select` https://github.com/Textualize/textual/issues/4224
- Fixed `Tab` enable/disable messages leaking into `TabbedContent` https://github.com/Textualize/textual/issues/4233
- Fixed a style leak from `TabbedContent` https://github.com/Textualize/textual/issues/4232
- Fixed active hidden scrollbars not releasing the mouse https://github.com/Textualize/textual/issues/4274
- Fixed the mouse not being released when hiding a `TextArea` while mouse selection is happening https://github.com/Textualize/textual/issues/4292
- Fix mouse scrolling not working when mouse cursor is over a disabled child widget https://github.com/Textualize/textual/issues/4242

### Changed

- Clicking a non focusable widget focus ancestors https://github.com/Textualize/textual/pull/4236
- BREAKING: widget class names must start with a capital letter or an underscore `_` https://github.com/Textualize/textual/pull/4252
- BREAKING: for many widgets, messages are now sent when programmatic changes that mirror user input are made https://github.com/Textualize/textual/pull/4256
  - Changed `Collapsible`
  - Changed `Markdown`
  - Changed `Select`
  - Changed `SelectionList`
  - Changed `TabbedContent`
  - Changed `Tabs`
  - Changed `TextArea`
  - Changed `Tree`
- Improved ETA calculation for ProgressBar https://github.com/Textualize/textual/pull/4271
- BREAKING: `AppFocus` and `AppBlur` are now posted when the terminal window gains or loses focus, if the terminal supports this https://github.com/Textualize/textual/pull/4265
  - When the terminal window loses focus, the currently-focused widget will also lose focus.
  - When the terminal window regains focus, the previously-focused widget will regain focus.
- TextArea binding for <kbd>ctrl</kbd>+<kbd>k</kbd> will now delete the line if the line is empty https://github.com/Textualize/textual/issues/4277
- The active tab (in `Tabs`) / tab pane (in `TabbedContent`) can now be unset https://github.com/Textualize/textual/issues/4241

## [0.52.1] - 2024-02-20

### Fixed

- Fixed the check for animation level in `LoadingIndicator` https://github.com/Textualize/textual/issues/4188

## [0.52.0] - 2024-02-19

### Changed

- Textual now writes to stderr rather than stdout https://github.com/Textualize/textual/pull/4177

### Added

- Added an `asyncio` lock attribute `Widget.lock` to be used to synchronize widget state https://github.com/Textualize/textual/issues/4134
- Added support for environment variable `TEXTUAL_ANIMATIONS` to control what animations Textual displays https://github.com/Textualize/textual/pull/4062
- Add attribute `App.animation_level` to control whether animations on that app run or not https://github.com/Textualize/textual/pull/4062
- Added support for a `TEXTUAL_SCREENSHOT_LOCATION` environment variable to specify the location of an automated screenshot https://github.com/Textualize/textual/pull/4181/
- Added support for a `TEXTUAL_SCREENSHOT_FILENAME` environment variable to specify the filename of an automated screenshot https://github.com/Textualize/textual/pull/4181/
- Added an `asyncio` lock attribute `Widget.lock` to be used to synchronize widget state https://github.com/Textualize/textual/issues/4134
- `Widget.remove_children` now accepts a CSS selector to specify which children to remove https://github.com/Textualize/textual/pull/4183
- `Widget.batch` combines widget locking and app update batching https://github.com/Textualize/textual/pull/4183

## [0.51.0] - 2024-02-15

### Added

- TextArea now has `read_only` mode https://github.com/Textualize/textual/pull/4151
- Add some syntax highlighting to TextArea default theme https://github.com/Textualize/textual/pull/4149
- Add undo and redo to TextArea https://github.com/Textualize/textual/pull/4124
- Added support for command palette command discoverability https://github.com/Textualize/textual/pull/4154

### Fixed

- Fixed out-of-view `Tab` not being scrolled into view when `Tabs.active` is assigned https://github.com/Textualize/textual/issues/4150
- Fixed `TabbedContent.TabActivate` not being posted when `TabbedContent.active` is assigned https://github.com/Textualize/textual/issues/4150

### Changed

- Breaking change: Renamed `TextArea.tab_behaviour` to `TextArea.tab_behavior` https://github.com/Textualize/textual/pull/4124
- `TextArea.theme` now defaults to `"css"` instead of None, and is no longer optional https://github.com/Textualize/textual/pull/4157

### Fixed

- Improve support for selector lists in nested TCSS https://github.com/Textualize/textual/issues/3969
- Improve support for rule declarations after nested TCSS rule sets https://github.com/Textualize/textual/issues/3999

## [0.50.1] - 2024-02-09

### Fixed

- Fixed tint applied to ANSI colors https://github.com/Textualize/textual/pull/4142

## [0.50.0] - 2024-02-08

### Fixed

- Fixed issue with ANSI colors not being converted to truecolor https://github.com/Textualize/textual/pull/4138
- Fixed duplicate watch methods being attached to DOM nodes https://github.com/Textualize/textual/pull/4030
- Fixed using `watch` to create additional watchers would trigger other watch methods https://github.com/Textualize/textual/issues/3878

### Added

- Added support for configuring dark and light themes for code in `Markdown` https://github.com/Textualize/textual/issues/3997

## [0.49.0] - 2024-02-07

### Fixed

- Fixed scrolling in long `OptionList` by adding max height of 100% https://github.com/Textualize/textual/issues/4021
- Fixed `DirectoryTree.clear_node` not clearing the node specified https://github.com/Textualize/textual/issues/4122

### Changed

- `DirectoryTree.reload` and `DirectoryTree.reload_node` now preserve state when reloading https://github.com/Textualize/textual/issues/4056
- Fixed a crash in the TextArea when performing a backward replace https://github.com/Textualize/textual/pull/4126
- Fixed selection not updating correctly when pasting while there's a non-zero selection https://github.com/Textualize/textual/pull/4126
- Breaking change: `TextArea` will not use `Escape` to shift focus if the `tab_behaviour` is the default https://github.com/Textualize/textual/issues/4110
- `TextArea` cursor will now be invisible before first focus https://github.com/Textualize/textual/pull/4128
- Fix toggling `TextArea.cursor_blink` reactive when widget does not have focus https://github.com/Textualize/textual/pull/4128

### Added

- Added DOMQuery.set https://github.com/Textualize/textual/pull/4075
- Added DOMNode.set_reactive https://github.com/Textualize/textual/pull/4075
- Added DOMNode.data_bind https://github.com/Textualize/textual/pull/4075
- Added DOMNode.action_toggle https://github.com/Textualize/textual/pull/4075
- Added Worker.cancelled_event https://github.com/Textualize/textual/pull/4075
- `Tree` (and `DirectoryTree`) grew an attribute `lock` that can be used for synchronization across coroutines https://github.com/Textualize/textual/issues/4056


## [0.48.2] - 2024-02-02

### Fixed

- Fixed a hang in the Linux driver when connected to a pipe https://github.com/Textualize/textual/issues/4104
- Fixed broken `OptionList` `Option.id` mappings https://github.com/Textualize/textual/issues/4101

### Changed

- Breaking change: keyboard navigation in `RadioSet`, `ListView`, `OptionList`, and `SelectionList`, no longer allows highlighting disabled items https://github.com/Textualize/textual/issues/3881

## [0.48.1] - 2024-02-01

### Fixed

- `TextArea` uses CSS theme by default instead of `monokai` https://github.com/Textualize/textual/pull/4091

## [0.48.0] - 2024-02-01

### Changed

- Breaking change: Significant changes to `TextArea.__init__` default values/behaviour https://github.com/Textualize/textual/pull/3933
  - `soft_wrap=True` - soft wrapping is now enabled by default.
  - `show_line_numbers=False` - line numbers are now disabled by default.
  - `tab_behaviour="focus"` - pressing the tab key now switches focus instead of indenting by default.
- Breaking change: `TextArea` default theme changed to CSS, and default styling changed https://github.com/Textualize/textual/pull/4074
- Breaking change: `DOMNode.has_pseudo_class` now accepts a single name only https://github.com/Textualize/textual/pull/3970
- Made `textual.cache` (formerly `textual._cache`) public https://github.com/Textualize/textual/pull/3976
- `Tab.label` can now be used to change the label of a tab https://github.com/Textualize/textual/pull/3979
- Changed the default notification timeout from 3 to 5 seconds https://github.com/Textualize/textual/pull/4059
- Prior scroll animations are now cancelled on new scrolls https://github.com/Textualize/textual/pull/4081

### Added

- Added `DOMNode.has_pseudo_classes` https://github.com/Textualize/textual/pull/3970
- Added `Widget.allow_focus` and `Widget.allow_focus_children` https://github.com/Textualize/textual/pull/3989
- Added `TextArea.soft_wrap` reactive attribute added https://github.com/Textualize/textual/pull/3933
- Added `TextArea.tab_behaviour` reactive attribute added https://github.com/Textualize/textual/pull/3933
- Added `TextArea.code_editor` classmethod/alternative constructor https://github.com/Textualize/textual/pull/3933
- Added `TextArea.wrapped_document` attribute which can convert between wrapped visual coordinates and locations https://github.com/Textualize/textual/pull/3933
- Added `show_line_numbers` to `TextArea.__init__` https://github.com/Textualize/textual/pull/3933
- Added component classes allowing `TextArea` to be styled using CSS https://github.com/Textualize/textual/pull/4074
- Added `Query.blur` and `Query.focus` https://github.com/Textualize/textual/pull/4012
- Added `MessagePump.message_queue_size` https://github.com/Textualize/textual/pull/4012
- Added `TabbedContent.active_pane` https://github.com/Textualize/textual/pull/4012
- Added `App.suspend` https://github.com/Textualize/textual/pull/4064
- Added `App.action_suspend_process` https://github.com/Textualize/textual/pull/4064


### Fixed

- Parameter `animate` from `DataTable.move_cursor` was being ignored https://github.com/Textualize/textual/issues/3840
- Fixed a crash if `DirectoryTree.show_root` was set before the DOM was fully available https://github.com/Textualize/textual/issues/2363
- Live reloading of TCSS wouldn't apply CSS changes to screens under the top screen of the stack https://github.com/Textualize/textual/issues/3931
- `SelectionList` option IDs are usable as soon as the widget is instantiated https://github.com/Textualize/textual/issues/3903
- Fix issue with `Strip.crop` when crop window start aligned with strip end https://github.com/Textualize/textual/pull/3998
- Fixed Strip.crop_extend https://github.com/Textualize/textual/pull/4011
- Fix for percentage dimensions https://github.com/Textualize/textual/pull/4037
- Fixed a crash if the `TextArea` language was set but tree-sitter language binaries were not installed https://github.com/Textualize/textual/issues/4045
- Ensuring `TextArea.SelectionChanged` message only sends when the updated selection is different https://github.com/Textualize/textual/pull/3933
- Fixed declaration after nested rule set causing a parse error https://github.com/Textualize/textual/pull/4012
- ID and class validation was too lenient https://github.com/Textualize/textual/issues/3954
- Fixed CSS watcher crash if file becomes unreadable (even temporarily) https://github.com/Textualize/textual/pull/4079
- Fixed display of keys when used in conjunction with other keys https://github.com/Textualize/textual/pull/3050
- Fixed double detection of <kbd>Escape</kbd> on Windows https://github.com/Textualize/textual/issues/4038

## [0.47.1] - 2024-01-05

### Fixed

- Fixed nested specificity https://github.com/Textualize/textual/pull/3963

## [0.47.0] - 2024-01-04

### Fixed

- `Widget.move_child` would break if `before`/`after` is set to the index of the widget in `child` https://github.com/Textualize/textual/issues/1743
- Fixed auto width text not processing markup https://github.com/Textualize/textual/issues/3918
- Fixed `Tree.clear` not retaining the root's expanded state https://github.com/Textualize/textual/issues/3557

### Changed

- Breaking change: `Widget.move_child` parameters `before` and `after` are now keyword-only https://github.com/Textualize/textual/pull/3896
- Style tweak to toasts https://github.com/Textualize/textual/pull/3955

### Added

- Added textual.lazy https://github.com/Textualize/textual/pull/3936
- Added App.push_screen_wait https://github.com/Textualize/textual/pull/3955
- Added nesting of CSS https://github.com/Textualize/textual/pull/3946

## [0.46.0] - 2023-12-17

### Fixed

- Disabled radio buttons could be selected with the keyboard https://github.com/Textualize/textual/issues/3839
- Fixed zero width scrollbars causing content to disappear https://github.com/Textualize/textual/issues/3886

### Changed

- The tabs within a `TabbedContent` now prefix their IDs to stop any clash with their associated `TabPane` https://github.com/Textualize/textual/pull/3815
- Breaking change: `tab` is no longer a `@on` decorator selector for `TabbedContent.TabActivated` -- use `pane` instead https://github.com/Textualize/textual/pull/3815

### Added

- Added `Collapsible.title` reactive attribute https://github.com/Textualize/textual/pull/3830
- Added a `pane` attribute to `TabbedContent.TabActivated` https://github.com/Textualize/textual/pull/3815
- Added caching of rules attributes and `cache` parameter to Stylesheet.apply https://github.com/Textualize/textual/pull/3880

## [0.45.1] - 2023-12-12

### Fixed

- Fixed issues where styles wouldn't update if changed in mount. https://github.com/Textualize/textual/pull/3860

## [0.45.0] - 2023-12-12

### Fixed

- Fixed `DataTable.update_cell` not raising an error with an invalid column key https://github.com/Textualize/textual/issues/3335
- Fixed `Input` showing suggestions when not focused https://github.com/Textualize/textual/pull/3808
- Fixed loading indicator not covering scrollbars https://github.com/Textualize/textual/pull/3816

### Removed

- Removed renderables/align.py which was no longer used.

### Changed

- Dropped ALLOW_CHILDREN flag introduced in 0.43.0 https://github.com/Textualize/textual/pull/3814
- Widgets with an auto height in an auto height container will now expand if they have no siblings https://github.com/Textualize/textual/pull/3814
- Breaking change: Removed `limit_rules` from Stylesheet.apply https://github.com/Textualize/textual/pull/3844

### Added

- Added `get_loading_widget` to Widget and App customize the loading widget. https://github.com/Textualize/textual/pull/3816
- Added messages `Collapsible.Expanded` and `Collapsible.Collapsed` that inherit from `Collapsible.Toggled`. https://github.com/Textualize/textual/issues/3824

## [0.44.1] - 2023-12-4

### Fixed

- Fixed slow scrolling when there are many widgets https://github.com/Textualize/textual/pull/3801

## [0.44.0] - 2023-12-1

### Changed

- Breaking change: Dropped 3.7 support https://github.com/Textualize/textual/pull/3766
- Breaking changes https://github.com/Textualize/textual/issues/1530
 - `link-hover-background` renamed to `link-background-hover`
 - `link-hover-color` renamed to `link-color-hover`
 - `link-hover-style` renamed to `link-style-hover`
- `Tree` now forces a scroll when `scroll_to_node` is called https://github.com/Textualize/textual/pull/3786
- Brought rxvt's use of shift-numpad keys in line with most other terminals https://github.com/Textualize/textual/pull/3769

### Added

- Added support for Ctrl+Fn and Ctrl+Shift+Fn keys in urxvt https://github.com/Textualize/textual/pull/3737
- Friendly error messages when trying to mount non-widgets https://github.com/Textualize/textual/pull/3780
- Added `Select.from_values` class method that can be used to initialize a Select control with an iterator of values https://github.com/Textualize/textual/pull/3743

### Fixed

- Fixed NoWidget when mouse goes outside window https://github.com/Textualize/textual/pull/3790
- Removed spurious print statements from press_keys https://github.com/Textualize/textual/issues/3785

## [0.43.2] - 2023-11-29

### Fixed

- Fixed NoWidget error https://github.com/Textualize/textual/pull/3779

## [0.43.1] - 2023-11-29

### Fixed

- Fixed clicking on scrollbar moves TextArea cursor https://github.com/Textualize/textual/issues/3763

## [0.43.0] - 2023-11-28

### Fixed

- Fixed mouse targeting issue in `TextArea` when tabs were not fully expanded https://github.com/Textualize/textual/pull/3725
- Fixed `Select` not updating after changing the `prompt` reactive https://github.com/Textualize/textual/issues/2983
- Fixed flicker when updating Markdown https://github.com/Textualize/textual/pull/3757

### Added

- Added experimental Canvas class https://github.com/Textualize/textual/pull/3669/
- Added `keyline` rule https://github.com/Textualize/textual/pull/3669/
- Widgets can now have an ALLOW_CHILDREN (bool) classvar to disallow adding children to a widget https://github.com/Textualize/textual/pull/3758
- Added the ability to set the `label` property of a `Checkbox` https://github.com/Textualize/textual/pull/3765
- Added the ability to set the `label` property of a `RadioButton` https://github.com/Textualize/textual/pull/3765
- Added support for various modified edit and navigation keys in urxvt https://github.com/Textualize/textual/pull/3739
- Added app focus/blur for textual-web https://github.com/Textualize/textual/pull/3767

### Changed

- Method `MarkdownTableOfContents.set_table_of_contents` renamed to `MarkdownTableOfContents.rebuild_table_of_contents` https://github.com/Textualize/textual/pull/3730
- Exception `Tree.UnknownNodeID` moved out of `Tree`, import from `textual.widgets.tree` https://github.com/Textualize/textual/pull/3730
- Exception `TreeNode.RemoveRootError` moved out of `TreeNode`, import from `textual.widgets.tree` https://github.com/Textualize/textual/pull/3730
- Optimized startup time https://github.com/Textualize/textual/pull/3753
- App.COMMANDS or Screen.COMMANDS can now accept a callable which returns a command palette provider https://github.com/Textualize/textual/pull/3756

## [0.42.0] - 2023-11-22

### Fixed

- Duplicate CSS errors when parsing CSS from a screen https://github.com/Textualize/textual/issues/3581
- Added missing `blur` pseudo class https://github.com/Textualize/textual/issues/3439
- Fixed visual glitched characters on Windows due to Python limitation https://github.com/Textualize/textual/issues/2548
- Fixed `ScrollableContainer` to receive focus https://github.com/Textualize/textual/pull/3632
- Fixed app-level queries causing a crash when the command palette is active https://github.com/Textualize/textual/issues/3633
- Fixed outline not rendering correctly in some scenarios (e.g. on Button widgets) https://github.com/Textualize/textual/issues/3628
- Fixed live-reloading of screen CSS https://github.com/Textualize/textual/issues/3454
- `Select.value` could be in an invalid state https://github.com/Textualize/textual/issues/3612
- Off-by-one in CSS error reporting https://github.com/Textualize/textual/issues/3625
- Loading indicators and app notifications overlapped in the wrong order https://github.com/Textualize/textual/issues/3677
- Widgets being loaded are disabled and have their scrolling explicitly disabled too https://github.com/Textualize/textual/issues/3677
- Method render on a widget could be called before mounting said widget https://github.com/Textualize/textual/issues/2914

### Added

- Exceptions to `textual.widgets.select` https://github.com/Textualize/textual/pull/3614
  - `InvalidSelectValueError` for when setting a `Select` to an invalid value
  - `EmptySelectError` when creating/setting a `Select` to have no options when `allow_blank` is `False`
- `Select` methods https://github.com/Textualize/textual/pull/3614
  - `clear`
  - `is_blank`
- Constant `Select.BLANK` to flag an empty selection https://github.com/Textualize/textual/pull/3614
- Added `restrict`, `type`, `max_length`, and `valid_empty` to Input https://github.com/Textualize/textual/pull/3657
- Added `Pilot.mouse_down` to simulate `MouseDown` events https://github.com/Textualize/textual/pull/3495
- Added `Pilot.mouse_up` to simulate `MouseUp` events https://github.com/Textualize/textual/pull/3495
- Added `Widget.is_mounted` property https://github.com/Textualize/textual/pull/3709
- Added `TreeNode.refresh` https://github.com/Textualize/textual/pull/3639

### Changed

- CSS error reporting will no longer provide links to the files in question https://github.com/Textualize/textual/pull/3582
- inline CSS error reporting will report widget/class variable where the CSS was read from https://github.com/Textualize/textual/pull/3582
- Breaking change: `Tree.refresh_line` has now become an internal https://github.com/Textualize/textual/pull/3639
- Breaking change: Setting `Select.value` to `None` no longer clears the selection (See `Select.BLANK` and `Select.clear`) https://github.com/Textualize/textual/pull/3614
- Breaking change: `Button` no longer inherits from `Static`, now it inherits directly from `Widget` https://github.com/Textualize/textual/issues/3603
- Rich markup in markdown headings is now escaped when building the TOC https://github.com/Textualize/textual/issues/3689
- Mechanics behind mouse clicks. See [this](https://github.com/Textualize/textual/pull/3495#issue-1934915047) for more details. https://github.com/Textualize/textual/pull/3495
- Breaking change: max/min-width/height now includes padding and border. https://github.com/Textualize/textual/pull/3712

## [0.41.0] - 2023-10-31

### Fixed

- Fixed `Input.cursor_blink` reactive not changing blink state after `Input` was mounted https://github.com/Textualize/textual/pull/3498
- Fixed `Tabs.active` attribute value not being re-assigned after removing a tab or clearing https://github.com/Textualize/textual/pull/3498
- Fixed `DirectoryTree` race-condition crash when changing path https://github.com/Textualize/textual/pull/3498
- Fixed issue with `LRUCache.discard` https://github.com/Textualize/textual/issues/3537
- Fixed `DataTable` not scrolling to rows that were just added https://github.com/Textualize/textual/pull/3552
- Fixed cache bug with `DataTable.update_cell` https://github.com/Textualize/textual/pull/3551
- Fixed CSS errors being repeated https://github.com/Textualize/textual/pull/3566
- Fix issue with chunky highlights on buttons https://github.com/Textualize/textual/pull/3571
- Fixed `OptionList` event leakage from `CommandPalette` to `App`.
- Fixed crash in `LoadingIndicator` https://github.com/Textualize/textual/pull/3498
- Fixed crash when `Tabs` appeared as a descendant of `TabbedContent` in the DOM https://github.com/Textualize/textual/pull/3602
- Fixed the command palette cancelling other workers https://github.com/Textualize/textual/issues/3615

### Added

- Add Document `get_index_from_location` / `get_location_from_index` https://github.com/Textualize/textual/pull/3410
- Add setter for `TextArea.text` https://github.com/Textualize/textual/discussions/3525
- Added `key` argument to the `DataTable.sort()` method, allowing the table to be sorted using a custom function (or other callable) https://github.com/Textualize/textual/pull/3090
- Added `initial` to all css rules, which restores default (i.e. value from DEFAULT_CSS) https://github.com/Textualize/textual/pull/3566
- Added HorizontalPad to pad.py https://github.com/Textualize/textual/pull/3571
- Added `AwaitComplete` class, to be used for optionally awaitable return values https://github.com/Textualize/textual/pull/3498

### Changed

- Breaking change: `Button.ACTIVE_EFFECT_DURATION` classvar converted to `Button.active_effect_duration` attribute https://github.com/Textualize/textual/pull/3498
- Breaking change: `Input.blink_timer` made private (renamed to `Input._blink_timer`) https://github.com/Textualize/textual/pull/3498
- Breaking change: `Input.cursor_blink` reactive updated to not run on mount (now `init=False`) https://github.com/Textualize/textual/pull/3498
- Breaking change: `AwaitTabbedContent` class removed https://github.com/Textualize/textual/pull/3498
- Breaking change: `Tabs.remove_tab` now returns an `AwaitComplete` instead of an `AwaitRemove` https://github.com/Textualize/textual/pull/3498
- Breaking change: `Tabs.clear` now returns an `AwaitComplete` instead of an `AwaitRemove` https://github.com/Textualize/textual/pull/3498
- `TabbedContent.add_pane` now returns an `AwaitComplete` instead of an `AwaitTabbedContent` https://github.com/Textualize/textual/pull/3498
- `TabbedContent.remove_pane` now returns an `AwaitComplete` instead of an `AwaitTabbedContent` https://github.com/Textualize/textual/pull/3498
- `TabbedContent.clear_pane` now returns an `AwaitComplete` instead of an `AwaitTabbedContent` https://github.com/Textualize/textual/pull/3498
- `Tabs.add_tab` now returns an `AwaitComplete` instead of an `AwaitMount` https://github.com/Textualize/textual/pull/3498
- `DirectoryTree.reload` now returns an `AwaitComplete`, which may be awaited to ensure the node has finished being processed by the internal queue https://github.com/Textualize/textual/pull/3498
- `Tabs.remove_tab` now returns an `AwaitComplete`, which may be awaited to ensure the tab is unmounted and internal state is updated https://github.com/Textualize/textual/pull/3498
- `App.switch_mode` now returns an `AwaitMount`, which may be awaited to ensure the screen is mounted https://github.com/Textualize/textual/pull/3498
- Buttons will now display multiple lines, and have auto height https://github.com/Textualize/textual/pull/3539
- DataTable now has a max-height of 100vh rather than 100%, which doesn't work with auto
- Breaking change: empty rules now result in an error https://github.com/Textualize/textual/pull/3566
- Improved startup time by caching CSS parsing https://github.com/Textualize/textual/pull/3575
- Workers are now created/run in a thread-safe way https://github.com/Textualize/textual/pull/3586

## [0.40.0] - 2023-10-11

### Added

- Added `loading` reactive property to widgets https://github.com/Textualize/textual/pull/3509

## [0.39.0] - 2023-10-10

### Fixed

- `Pilot.click`/`Pilot.hover` can't use `Screen` as a selector https://github.com/Textualize/textual/issues/3395
- App exception when a `Tree` is initialized/mounted with `disabled=True` https://github.com/Textualize/textual/issues/3407
- Fixed `print` locations not being correctly reported in `textual console` https://github.com/Textualize/textual/issues/3237
- Fix location of IME and emoji popups https://github.com/Textualize/textual/pull/3408
- Fixed application freeze when pasting an emoji into an application on Windows https://github.com/Textualize/textual/issues/3178
- Fixed duplicate option ID handling in the `OptionList` https://github.com/Textualize/textual/issues/3455
- Fix crash when removing and updating DataTable cell at same time https://github.com/Textualize/textual/pull/3487
- Fixed fractional styles to allow integer values https://github.com/Textualize/textual/issues/3414
- Stop eating stdout/stderr in headless mode - print works again in tests https://github.com/Textualize/textual/pull/3486

### Added

- `OutOfBounds` exception to be raised by `Pilot` https://github.com/Textualize/textual/pull/3360
- `TextArea.cursor_screen_offset` property for getting the screen-relative position of the cursor https://github.com/Textualize/textual/pull/3408
- `Input.cursor_screen_offset` property for getting the screen-relative position of the cursor https://github.com/Textualize/textual/pull/3408
- Reactive `cell_padding` (and respective parameter) to define horizontal cell padding in data table columns https://github.com/Textualize/textual/issues/3435
- Added `Input.clear` method https://github.com/Textualize/textual/pull/3430
- Added `TextArea.SelectionChanged` and `TextArea.Changed` messages https://github.com/Textualize/textual/pull/3442
- Added `wait_for_dismiss` parameter to `App.push_screen` https://github.com/Textualize/textual/pull/3477
- Allow scrollbar-size to be set to 0 to achieve scrollable containers with no visible scrollbars https://github.com/Textualize/textual/pull/3488

### Changed

- Breaking change: tree-sitter and tree-sitter-languages dependencies moved to `syntax` extra https://github.com/Textualize/textual/pull/3398
- `Pilot.click`/`Pilot.hover` now raises `OutOfBounds` when clicking outside visible screen https://github.com/Textualize/textual/pull/3360
- `Pilot.click`/`Pilot.hover` now return a Boolean indicating whether the click/hover landed on the widget that matches the selector https://github.com/Textualize/textual/pull/3360
- Added a delay to when the `No Matches` message appears in the command palette, thus removing a flicker https://github.com/Textualize/textual/pull/3399
- Timer callbacks are now typed more loosely https://github.com/Textualize/textual/issues/3434

## [0.38.1] - 2023-09-21

### Fixed

- Hotfix - added missing highlight files in build distribution https://github.com/Textualize/textual/pull/3370

## [0.38.0] - 2023-09-21

### Added

- Added a TextArea https://github.com/Textualize/textual/pull/2931
- Added :dark and :light pseudo classes

### Fixed

- Fixed `DataTable` not updating component styles on hot-reloading https://github.com/Textualize/textual/issues/3312

### Changed

- Breaking change: CSS in DEFAULT_CSS is now automatically scoped to the widget (set SCOPED_CSS=False) to disable
- Breaking change: Changed `Markdown.goto_anchor` to return a boolean (if the anchor was found) instead of `None` https://github.com/Textualize/textual/pull/3334

## [0.37.1] - 2023-09-16

### Fixed

- Fixed the command palette crashing with a `TimeoutError` in any Python before 3.11 https://github.com/Textualize/textual/issues/3320
- Fixed `Input` event leakage from `CommandPalette` to `App`.

## [0.37.0] - 2023-09-15

### Added

- Added the command palette https://github.com/Textualize/textual/pull/3058
- `Input` is now validated when focus moves out of it https://github.com/Textualize/textual/pull/3193
- Attribute `Input.validate_on` (and `__init__` parameter of the same name) to customise when validation occurs https://github.com/Textualize/textual/pull/3193
- Screen-specific (sub-)title attributes https://github.com/Textualize/textual/pull/3199:
  - `Screen.TITLE`
  - `Screen.SUB_TITLE`
  - `Screen.title`
  - `Screen.sub_title`
- Properties `Header.screen_title` and `Header.screen_sub_title` https://github.com/Textualize/textual/pull/3199
- Added `DirectoryTree.DirectorySelected` message https://github.com/Textualize/textual/issues/3200
- Added `widgets.Collapsible` contributed by Sunyoung Yoo https://github.com/Textualize/textual/pull/2989

### Fixed

- Fixed a crash when removing an option from an `OptionList` while the mouse is hovering over the last option https://github.com/Textualize/textual/issues/3270
- Fixed a crash in `MarkdownViewer` when clicking on a link that contains an anchor https://github.com/Textualize/textual/issues/3094
- Fixed wrong message pump in pop_screen https://github.com/Textualize/textual/pull/3315

### Changed

- Widget.notify and App.notify are now thread-safe https://github.com/Textualize/textual/pull/3275
- Breaking change: Widget.notify and App.notify now return None https://github.com/Textualize/textual/pull/3275
- App.unnotify is now private (renamed to App._unnotify) https://github.com/Textualize/textual/pull/3275
- `Markdown.load` will now attempt to scroll to a related heading if an anchor is provided https://github.com/Textualize/textual/pull/3244
- `ProgressBar` explicitly supports being set back to its indeterminate state https://github.com/Textualize/textual/pull/3286

## [0.36.0] - 2023-09-05

### Added

- TCSS styles `layer` and `layers` can be strings https://github.com/Textualize/textual/pull/3169
- `App.return_code` for the app return code https://github.com/Textualize/textual/pull/3202
- Added `animate` switch to `Tree.scroll_to_line` and `Tree.scroll_to_node` https://github.com/Textualize/textual/pull/3210
- Added `Rule` widget https://github.com/Textualize/textual/pull/3209
- Added App.current_mode to get the current mode https://github.com/Textualize/textual/pull/3233

### Changed

- Reactive callbacks are now scheduled on the message pump of the reactable that is watching instead of the owner of reactive attribute https://github.com/Textualize/textual/pull/3065
- Callbacks scheduled with `call_next` will now have the same prevented messages as when the callback was scheduled https://github.com/Textualize/textual/pull/3065
- Added `cursor_type` to the `DataTable` constructor.
- Fixed `push_screen` not updating Screen.CSS styles https://github.com/Textualize/textual/issues/3217
- `DataTable.add_row` accepts `height=None` to automatically compute optimal height for a row https://github.com/Textualize/textual/pull/3213

### Fixed

- Fixed flicker when calling pop_screen multiple times https://github.com/Textualize/textual/issues/3126
- Fixed setting styles.layout not updating https://github.com/Textualize/textual/issues/3047
- Fixed flicker when scrolling tree up or down a line https://github.com/Textualize/textual/issues/3206

## [0.35.1]

### Fixed

- Fixed flash of 80x24 interface in textual-web

## [0.35.0]

### Added

- Ability to enable/disable tabs via the reactive `disabled` in tab panes https://github.com/Textualize/textual/pull/3152
- Textual-web driver support for Windows

### Fixed

- Could not hide/show/disable/enable tabs in nested `TabbedContent` https://github.com/Textualize/textual/pull/3150

## [0.34.0] - 2023-08-22

### Added

- Methods `TabbedContent.disable_tab` and `TabbedContent.enable_tab` https://github.com/Textualize/textual/pull/3112
- Methods `Tabs.disable` and `Tabs.enable` https://github.com/Textualize/textual/pull/3112
- Messages `Tab.Disabled`, `Tab.Enabled`, `Tabs.TabDisabled` and `Tabs.Enabled` https://github.com/Textualize/textual/pull/3112
- Methods `TabbedContent.hide_tab` and `TabbedContent.show_tab` https://github.com/Textualize/textual/pull/3112
- Methods `Tabs.hide` and `Tabs.show` https://github.com/Textualize/textual/pull/3112
- Messages `Tabs.TabHidden` and `Tabs.TabShown` https://github.com/Textualize/textual/pull/3112
- Added `ListView.extend` method to append multiple items https://github.com/Textualize/textual/pull/3012

### Changed

- grid-columns and grid-rows now accept an `auto` token to detect the optimal size https://github.com/Textualize/textual/pull/3107
- LoadingIndicator now has a minimum height of 1 line.

### Fixed

- Fixed auto height container with default grid-rows https://github.com/Textualize/textual/issues/1597
- Fixed `page_up` and `page_down` bug in `DataTable` when `show_header = False` https://github.com/Textualize/textual/pull/3093
- Fixed issue with visible children inside invisible container when moving focus https://github.com/Textualize/textual/issues/3053

## [0.33.0] - 2023-08-15

### Fixed

- Fixed unintuitive sizing behaviour of TabbedContent https://github.com/Textualize/textual/issues/2411
- Fixed relative units not always expanding auto containers https://github.com/Textualize/textual/pull/3059
- Fixed background refresh https://github.com/Textualize/textual/issues/3055
- Fixed `SelectionList.clear_options` https://github.com/Textualize/textual/pull/3075
- `MouseMove` events bubble up from widgets. `App` and `Screen` receive `MouseMove` events even if there's no Widget under the cursor. https://github.com/Textualize/textual/issues/2905
- Fixed click on double-width char https://github.com/Textualize/textual/issues/2968

### Changed

- Breaking change: `DOMNode.visible` now takes into account full DOM to report whether a node is visible or not.

### Removed

- Property `Widget.focusable_children` https://github.com/Textualize/textual/pull/3070

### Added

- Added an interface for replacing prompt of an individual option in an `OptionList` https://github.com/Textualize/textual/issues/2603
- Added `DirectoryTree.reload_node` method https://github.com/Textualize/textual/issues/2757
- Added widgets.Digit https://github.com/Textualize/textual/pull/3073
- Added `BORDER_TITLE` and `BORDER_SUBTITLE` classvars to Widget https://github.com/Textualize/textual/pull/3097

### Changed

- DescendantBlur and DescendantFocus can now be used with @on decorator

## [0.32.0] - 2023-08-03

### Added

- Added widgets.Log
- Added Widget.is_vertical_scroll_end, Widget.is_horizontal_scroll_end, Widget.is_vertical_scrollbar_grabbed, Widget.is_horizontal_scrollbar_grabbed

### Changed

- Breaking change: Renamed TextLog to RichLog

## [0.31.0] - 2023-08-01

### Added

- Added App.begin_capture_print, App.end_capture_print, Widget.begin_capture_print, Widget.end_capture_print https://github.com/Textualize/textual/issues/2952
- Added the ability to run async methods as thread workers https://github.com/Textualize/textual/pull/2938
- Added `App.stop_animation` https://github.com/Textualize/textual/issues/2786
- Added `Widget.stop_animation` https://github.com/Textualize/textual/issues/2786

### Changed

- Breaking change: Creating a thread worker now requires that a `thread=True` keyword argument is passed https://github.com/Textualize/textual/pull/2938
- Breaking change: `Markdown.load` no longer captures all errors and returns a `bool`, errors now propagate https://github.com/Textualize/textual/issues/2956
- Breaking change: the default style of a `DataTable` now has `max-height: 100%` https://github.com/Textualize/textual/issues/2959

### Fixed

- Fixed a crash when a `SelectionList` had a prompt wider than itself https://github.com/Textualize/textual/issues/2900
- Fixed a bug where `Click` events were bubbling up from `Switch` widgets https://github.com/Textualize/textual/issues/2366
- Fixed a crash when using empty CSS variables https://github.com/Textualize/textual/issues/1849
- Fixed issue with tabs in TextLog https://github.com/Textualize/textual/issues/3007
- Fixed a bug with `DataTable` hover highlighting https://github.com/Textualize/textual/issues/2909

## [0.30.0] - 2023-07-17

### Added

- Added `DataTable.remove_column` method https://github.com/Textualize/textual/pull/2899
- Added notifications https://github.com/Textualize/textual/pull/2866
- Added `on_complete` callback to scroll methods https://github.com/Textualize/textual/pull/2903

### Fixed

- Fixed CancelledError issue with timer https://github.com/Textualize/textual/issues/2854
- Fixed Toggle Buttons issue with not being clickable/hoverable https://github.com/Textualize/textual/pull/2930


## [0.29.0] - 2023-07-03

### Changed

- Factored dev tools (`textual` command) in to external lib (`textual-dev`).

### Added

- Updated `DataTable.get_cell` type hints to accept string keys https://github.com/Textualize/textual/issues/2586
- Added `DataTable.get_cell_coordinate` method
- Added `DataTable.get_row_index` method https://github.com/Textualize/textual/issues/2587
- Added `DataTable.get_column_index` method
- Added can-focus pseudo-class to target widgets that may receive focus
- Make `Markdown.update` optionally awaitable https://github.com/Textualize/textual/pull/2838
- Added `default` parameter to `DataTable.add_column` for populating existing rows https://github.com/Textualize/textual/pull/2836
- Added can-focus pseudo-class to target widgets that may receive focus

### Fixed

- Fixed crash when columns were added to populated `DataTable` https://github.com/Textualize/textual/pull/2836
- Fixed issues with opacity on Screens https://github.com/Textualize/textual/issues/2616
- Fixed style problem with selected selections in a non-focused selection list https://github.com/Textualize/textual/issues/2768
- Fixed sys.stdout and sys.stderr being None https://github.com/Textualize/textual/issues/2879

## [0.28.1] - 2023-06-20

### Fixed

- Fixed indented code blocks not showing up in `Markdown` https://github.com/Textualize/textual/issues/2781
- Fixed inline code blocks in lists showing out of order in `Markdown` https://github.com/Textualize/textual/issues/2676
- Fixed list items in a `Markdown` being added to the focus chain https://github.com/Textualize/textual/issues/2380
- Fixed `Tabs` posting unnecessary messages when removing non-active tabs https://github.com/Textualize/textual/issues/2807
- call_after_refresh will preserve the sender within the callback https://github.com/Textualize/textual/pull/2806

### Added

- Added a method of allowing third party code to handle unhandled tokens in `Markdown` https://github.com/Textualize/textual/pull/2803
- Added `MarkdownBlock` as an exported symbol in `textual.widgets.markdown` https://github.com/Textualize/textual/pull/2803

### Changed

- Tooltips are now inherited, so will work with compound widgets


## [0.28.0] - 2023-06-19

### Added

- The devtools console now confirms when CSS files have been successfully loaded after a previous error https://github.com/Textualize/textual/pull/2716
- Class variable `CSS` to screens https://github.com/Textualize/textual/issues/2137
- Class variable `CSS_PATH` to screens https://github.com/Textualize/textual/issues/2137
- Added `cursor_foreground_priority` and `cursor_background_priority` to `DataTable` https://github.com/Textualize/textual/pull/2736
- Added Region.center
- Added `center` parameter to `Widget.scroll_to_region`
- Added `origin_visible` parameter to `Widget.scroll_to_region`
- Added `origin_visible` parameter to `Widget.scroll_to_center`
- Added `TabbedContent.tab_count` https://github.com/Textualize/textual/pull/2751
- Added `TabbedContent.add_pane` https://github.com/Textualize/textual/pull/2751
- Added `TabbedContent.remove_pane` https://github.com/Textualize/textual/pull/2751
- Added `TabbedContent.clear_panes` https://github.com/Textualize/textual/pull/2751
- Added `TabbedContent.Cleared` https://github.com/Textualize/textual/pull/2751

### Fixed

- Fixed setting `TreeNode.label` on an existing `Tree` node not immediately refreshing https://github.com/Textualize/textual/pull/2713
- Correctly implement `__eq__` protocol in DataTable https://github.com/Textualize/textual/pull/2705
- Fixed exceptions in Pilot tests being silently ignored https://github.com/Textualize/textual/pull/2754
- Fixed issue where internal data of `OptionList` could be invalid for short window after `clear_options` https://github.com/Textualize/textual/pull/2754
- Fixed `Tooltip` causing a `query_one` on a lone `Static` to fail https://github.com/Textualize/textual/issues/2723
- Nested widgets wouldn't lose focus when parent is disabled https://github.com/Textualize/textual/issues/2772
- Fixed the `Tabs` `Underline` highlight getting "lost" in some extreme situations https://github.com/Textualize/textual/pull/2751

### Changed

- Breaking change: The `@on` decorator will now match a message class and any child classes https://github.com/Textualize/textual/pull/2746
- Breaking change: Styles update to checkbox, radiobutton, OptionList, Select, SelectionList, Switch https://github.com/Textualize/textual/pull/2777
- `Tabs.add_tab` is now optionally awaitable https://github.com/Textualize/textual/pull/2778
- `Tabs.add_tab` now takes `before` and `after` arguments to position a new tab https://github.com/Textualize/textual/pull/2778
- `Tabs.remove_tab` is now optionally awaitable https://github.com/Textualize/textual/pull/2778
- Breaking change: `Tabs.clear` has been changed from returning `self` to being optionally awaitable https://github.com/Textualize/textual/pull/2778

## [0.27.0] - 2023-06-01

### Fixed

- Fixed zero division error https://github.com/Textualize/textual/issues/2673
- Fix `scroll_to_center` when there were nested layers out of view (Compositor full_map not populated fully) https://github.com/Textualize/textual/pull/2684
- Fix crash when `Select` widget value attribute was set in `compose` https://github.com/Textualize/textual/pull/2690
- Issue with computing progress in workers https://github.com/Textualize/textual/pull/2686
- Issues with `switch_screen` not updating the results callback appropriately https://github.com/Textualize/textual/issues/2650
- Fixed incorrect mount order https://github.com/Textualize/textual/pull/2702

### Added

- `work` decorator accepts `description` parameter to add debug string https://github.com/Textualize/textual/issues/2597
- Added `SelectionList` widget https://github.com/Textualize/textual/pull/2652
- `App.AUTO_FOCUS` to set auto focus on all screens https://github.com/Textualize/textual/issues/2594
- Option to `scroll_to_center` to ensure we don't scroll such that the top left corner of the widget is not visible https://github.com/Textualize/textual/pull/2682
- Added `Widget.tooltip` property https://github.com/Textualize/textual/pull/2670
- Added `Region.inflect` https://github.com/Textualize/textual/pull/2670
- `Suggester` API to compose with widgets for automatic suggestions https://github.com/Textualize/textual/issues/2330
- `SuggestFromList` class to let widgets get completions from a fixed set of options https://github.com/Textualize/textual/pull/2604
- `Input` has a new component class `input--suggestion` https://github.com/Textualize/textual/pull/2604
- Added `Widget.remove_children` https://github.com/Textualize/textual/pull/2657
- Added `Validator` framework and validation for `Input` https://github.com/Textualize/textual/pull/2600
- Ability to have private and public validate methods https://github.com/Textualize/textual/pull/2708
- Ability to have private compute methods https://github.com/Textualize/textual/pull/2708
- Added `message_hook` to App.run_test https://github.com/Textualize/textual/pull/2702
- Added `Sparkline` widget https://github.com/Textualize/textual/pull/2631

### Changed

- `Placeholder` now sets its color cycle per app https://github.com/Textualize/textual/issues/2590
- Footer now clears key highlight regardless of whether it's in the active screen or not https://github.com/Textualize/textual/issues/2606
- The default Widget repr no longer displays classes and pseudo-classes (to reduce noise in logs). Add them to your `__rich_repr__` method if needed. https://github.com/Textualize/textual/pull/2623
- Setting `Screen.AUTO_FOCUS` to `None` will inherit `AUTO_FOCUS` from the app instead of disabling it https://github.com/Textualize/textual/issues/2594
- Setting `Screen.AUTO_FOCUS` to `""` will disable it on the screen https://github.com/Textualize/textual/issues/2594
- Messages now have a `handler_name` class var which contains the name of the default handler method.
- `Message.control` is now a property instead of a class variable. https://github.com/Textualize/textual/issues/2528
- `Tree` and `DirectoryTree` Messages no longer accept a `tree` parameter, using `self.node.tree` instead. https://github.com/Textualize/textual/issues/2529
- Keybinding <kbd>right</kbd> in `Input` is also used to accept a suggestion if the cursor is at the end of the input https://github.com/Textualize/textual/pull/2604
- `Input.__init__` now accepts a `suggester` attribute for completion suggestions https://github.com/Textualize/textual/pull/2604
- Using `switch_screen` to switch to the currently active screen is now a no-op https://github.com/Textualize/textual/pull/2692
- Breaking change: removed `reactive.py::Reactive.var` in favor of `reactive.py::var` https://github.com/Textualize/textual/pull/2709/

### Removed

- `Placeholder.reset_color_cycle`
- Removed `Widget.reset_focus` (now called `Widget.blur`) https://github.com/Textualize/textual/issues/2642

## [0.26.0] - 2023-05-20

### Added

- Added `Widget.can_view`

### Changed

- Textual will now scroll focused widgets to center if not in view

## [0.25.0] - 2023-05-17

### Changed

- App `title` and `sub_title` attributes can be set to any type https://github.com/Textualize/textual/issues/2521
- `DirectoryTree` now loads directory contents in a worker https://github.com/Textualize/textual/issues/2456
- Only a single error will be written by default, unless in dev mode ("debug" in App.features) https://github.com/Textualize/textual/issues/2480
- Using `Widget.move_child` where the target and the child being moved are the same is now a no-op https://github.com/Textualize/textual/issues/1743
- Calling `dismiss` on a screen that is not at the top of the stack now raises an exception https://github.com/Textualize/textual/issues/2575
- `MessagePump.call_after_refresh` and `MessagePump.call_later` will now return `False` if the callback could not be scheduled. https://github.com/Textualize/textual/pull/2584

### Fixed

- Fixed `ZeroDivisionError` in `resolve_fraction_unit` https://github.com/Textualize/textual/issues/2502
- Fixed `TreeNode.expand` and `TreeNode.expand_all` not posting a `Tree.NodeExpanded` message https://github.com/Textualize/textual/issues/2535
- Fixed `TreeNode.collapse` and `TreeNode.collapse_all` not posting a `Tree.NodeCollapsed` message https://github.com/Textualize/textual/issues/2535
- Fixed `TreeNode.toggle` and `TreeNode.toggle_all` not posting a `Tree.NodeExpanded` or `Tree.NodeCollapsed` message https://github.com/Textualize/textual/issues/2535
- `footer--description` component class was being ignored https://github.com/Textualize/textual/issues/2544
- Pasting empty selection in `Input` would raise an exception https://github.com/Textualize/textual/issues/2563
- `Screen.AUTO_FOCUS` now focuses the first _focusable_ widget that matches the selector https://github.com/Textualize/textual/issues/2578
- `Screen.AUTO_FOCUS` now works on the default screen on startup https://github.com/Textualize/textual/pull/2581
- Fix for setting dark in App `__init__` https://github.com/Textualize/textual/issues/2583
- Fix issue with scrolling and docks https://github.com/Textualize/textual/issues/2525
- Fix not being able to use CSS classes with `Tab` https://github.com/Textualize/textual/pull/2589

### Added

- Class variable `AUTO_FOCUS` to screens https://github.com/Textualize/textual/issues/2457
- Added `NULL_SPACING` and `NULL_REGION` to geometry.py

## [0.24.1] - 2023-05-08

### Fixed

- Fix TypeError in code browser

## [0.24.0] - 2023-05-08

### Fixed

- Fixed crash when creating a `DirectoryTree` starting anywhere other than `.`
- Fixed line drawing in `Tree` when `Tree.show_root` is `True` https://github.com/Textualize/textual/issues/2397
- Fixed line drawing in `Tree` not marking branches as selected when first getting focus https://github.com/Textualize/textual/issues/2397

### Changed

- The DataTable cursor is now scrolled into view when the cursor coordinate is changed programmatically https://github.com/Textualize/textual/issues/2459
- run_worker exclusive parameter is now `False` by default https://github.com/Textualize/textual/pull/2470
- Added `always_update` as an optional argument for `reactive.var`
- Made Binding description default to empty string, which is equivalent to show=False https://github.com/Textualize/textual/pull/2501
- Modified Message to allow it to be used as a dataclass https://github.com/Textualize/textual/pull/2501
- Decorator `@on` accepts arbitrary `**kwargs` to apply selectors to attributes of the message https://github.com/Textualize/textual/pull/2498

### Added

- Property `control` as alias for attribute `tabs` in `Tabs` messages https://github.com/Textualize/textual/pull/2483
- Experimental: Added "overlay" rule https://github.com/Textualize/textual/pull/2501
- Experimental: Added "constrain" rule https://github.com/Textualize/textual/pull/2501
- Added textual.widgets.Select https://github.com/Textualize/textual/pull/2501
- Added Region.translate_inside https://github.com/Textualize/textual/pull/2501
- `TabbedContent` now takes kwargs `id`, `name`, `classes`, and `disabled`, upon initialization, like other widgets https://github.com/Textualize/textual/pull/2497
- Method `DataTable.move_cursor` https://github.com/Textualize/textual/issues/2472
- Added `OptionList.add_options` https://github.com/Textualize/textual/pull/2508
- Added `TreeNode.is_root` https://github.com/Textualize/textual/pull/2510
- Added `TreeNode.remove_children` https://github.com/Textualize/textual/pull/2510
- Added `TreeNode.remove` https://github.com/Textualize/textual/pull/2510
- Added classvar `Message.ALLOW_SELECTOR_MATCH` https://github.com/Textualize/textual/pull/2498
- Added `ALLOW_SELECTOR_MATCH` to all built-in messages associated with widgets https://github.com/Textualize/textual/pull/2498
- Markdown document sub-widgets now reference the container document
- Table of contents of a markdown document now references the document
- Added the `control` property to messages
  - `DirectoryTree.FileSelected`
  - `ListView`
    - `Highlighted`
    - `Selected`
  - `Markdown`
    - `TableOfContentsUpdated`
    - `TableOfContentsSelected`
    - `LinkClicked`
  - `OptionList`
    - `OptionHighlighted`
    - `OptionSelected`
  - `RadioSet.Changed`
  - `TabContent.TabActivated`
  - `Tree`
    - `NodeSelected`
    - `NodeHighlighted`
    - `NodeExpanded`
    - `NodeCollapsed`

## [0.23.0] - 2023-05-03

### Fixed

- Fixed `outline` top and bottom not handling alpha - https://github.com/Textualize/textual/issues/2371
- Fixed `!important` not applying to `align` https://github.com/Textualize/textual/issues/2420
- Fixed `!important` not applying to `border` https://github.com/Textualize/textual/issues/2420
- Fixed `!important` not applying to `content-align` https://github.com/Textualize/textual/issues/2420
- Fixed `!important` not applying to `outline` https://github.com/Textualize/textual/issues/2420
- Fixed `!important` not applying to `overflow` https://github.com/Textualize/textual/issues/2420
- Fixed `!important` not applying to `scrollbar-size` https://github.com/Textualize/textual/issues/2420
- Fixed `outline-right` not being recognised https://github.com/Textualize/textual/issues/2446
- Fixed OSError when a file system is not available https://github.com/Textualize/textual/issues/2468

### Changed

- Setting attributes with a `compute_` method will now raise an `AttributeError` https://github.com/Textualize/textual/issues/2383
- Unknown psuedo-selectors will now raise a tokenizer error (previously they were silently ignored) https://github.com/Textualize/textual/pull/2445
- Breaking change: `DirectoryTree.FileSelected.path` is now always a `Path` https://github.com/Textualize/textual/issues/2448
- Breaking change: `Directorytree.load_directory` renamed to `Directorytree._load_directory` https://github.com/Textualize/textual/issues/2448
- Unknown pseudo-selectors will now raise a tokenizer error (previously they were silently ignored) https://github.com/Textualize/textual/pull/2445

### Added

- Watch methods can now optionally be private https://github.com/Textualize/textual/issues/2382
- Added `DirectoryTree.path` reactive attribute https://github.com/Textualize/textual/issues/2448
- Added `DirectoryTree.FileSelected.node` https://github.com/Textualize/textual/pull/2463
- Added `DirectoryTree.reload` https://github.com/Textualize/textual/issues/2448
- Added textual.on decorator https://github.com/Textualize/textual/issues/2398

## [0.22.3] - 2023-04-29

### Fixed

- Fixed `textual run` on Windows https://github.com/Textualize/textual/issues/2406
- Fixed top border of button hover state

## [0.22.2] - 2023-04-29

### Added

- Added `TreeNode.tree` as a read-only public attribute https://github.com/Textualize/textual/issues/2413

### Fixed

- Fixed superfluous style updates for focus-within pseudo-selector

## [0.22.1] - 2023-04-28

### Fixed

- Fixed timer issue https://github.com/Textualize/textual/issues/2416
- Fixed `textual run` issue https://github.com/Textualize/textual/issues/2391

## [0.22.0] - 2023-04-27

### Fixed

- Fixed broken fr units when there is a min or max dimension https://github.com/Textualize/textual/issues/2378
- Fixed plain text in Markdown code blocks with no syntax being difficult to read https://github.com/Textualize/textual/issues/2400

### Added

- Added `ProgressBar` widget https://github.com/Textualize/textual/pull/2333

### Changed

- All `textual.containers` are now `1fr` in relevant dimensions by default https://github.com/Textualize/textual/pull/2386


## [0.21.0] - 2023-04-26

### Changed

- `textual run` execs apps in a new context.
- Textual console no longer parses console markup.
- Breaking change: `Container` no longer shows required scrollbars by default https://github.com/Textualize/textual/issues/2361
- Breaking change: `VerticalScroll` no longer shows a required horizontal scrollbar by default
- Breaking change: `HorizontalScroll` no longer shows a required vertical scrollbar by default
- Breaking change: Renamed `App.action_add_class_` to `App.action_add_class`
- Breaking change: Renamed `App.action_remove_class_` to `App.action_remove_class`
- Breaking change: `RadioSet` is now a single focusable widget https://github.com/Textualize/textual/pull/2372
- Breaking change: Removed `containers.Content` (use `containers.VerticalScroll` now)

### Added

- Added `-c` switch to `textual run` which runs commands in a Textual dev environment.
- Breaking change: standard keyboard scrollable navigation bindings have been moved off `Widget` and onto a new base class for scrollable containers (see also below addition) https://github.com/Textualize/textual/issues/2332
- `ScrollView` now inherits from `ScrollableContainer` rather than `Widget` https://github.com/Textualize/textual/issues/2332
- Containers no longer inherit any bindings from `Widget` https://github.com/Textualize/textual/issues/2331
- Added `ScrollableContainer`; a container class that binds the common navigation keys to scroll actions (see also above breaking change) https://github.com/Textualize/textual/issues/2332

### Fixed

- Fixed dark mode toggles in a "child" screen not updating a "parent" screen https://github.com/Textualize/textual/issues/1999
- Fixed "panel" border not exposed via CSS
- Fixed `TabbedContent.active` changes not changing the actual content https://github.com/Textualize/textual/issues/2352
- Fixed broken color on macOS Terminal https://github.com/Textualize/textual/issues/2359

## [0.20.1] - 2023-04-18

### Fix

- New fix for stuck tabs underline https://github.com/Textualize/textual/issues/2229

## [0.20.0] - 2023-04-18

### Changed

- Changed signature of Driver. Technically a breaking change, but unlikely to affect anyone.
- Breaking change: Timer.start is now private, and returns None. There was no reason to call this manually, so unlikely to affect anyone.
- A clicked tab will now be scrolled to the center of its tab container https://github.com/Textualize/textual/pull/2276
- Style updates are now done immediately rather than on_idle https://github.com/Textualize/textual/pull/2304
- `ButtonVariant` is now exported from `textual.widgets.button` https://github.com/Textualize/textual/issues/2264
- `HorizontalScroll` and `VerticalScroll` are now focusable by default https://github.com/Textualize/textual/pull/2317

### Added

- Added `DataTable.remove_row` method https://github.com/Textualize/textual/pull/2253
- option `--port` to the command `textual console` to specify which port the console should connect to https://github.com/Textualize/textual/pull/2258
- `Widget.scroll_to_center` method to scroll children to the center of container widget https://github.com/Textualize/textual/pull/2255 and https://github.com/Textualize/textual/pull/2276
- Added `TabActivated` message to `TabbedContent` https://github.com/Textualize/textual/pull/2260
- Added "panel" border style https://github.com/Textualize/textual/pull/2292
- Added `border-title-color`, `border-title-background`, `border-title-style` rules https://github.com/Textualize/textual/issues/2289
- Added `border-subtitle-color`, `border-subtitle-background`, `border-subtitle-style` rules https://github.com/Textualize/textual/issues/2289

### Fixed

- Fixed order styles are applied in DataTable - allows combining of renderable styles and component classes https://github.com/Textualize/textual/pull/2272
- Fixed key combos with up/down keys in some terminals https://github.com/Textualize/textual/pull/2280
- Fix empty ListView preventing bindings from firing https://github.com/Textualize/textual/pull/2281
- Fix `get_component_styles` returning incorrect values on first call when combined with pseudoclasses https://github.com/Textualize/textual/pull/2304
- Fixed `active_message_pump.get` sometimes resulting in a `LookupError` https://github.com/Textualize/textual/issues/2301

## [0.19.1] - 2023-04-10

### Fixed

- Fix viewport units using wrong viewport size  https://github.com/Textualize/textual/pull/2247
- Fixed layout not clearing arrangement cache https://github.com/Textualize/textual/pull/2249


## [0.19.0] - 2023-04-07

### Added

- Added support for filtering a `DirectoryTree` https://github.com/Textualize/textual/pull/2215

### Changed

- Allowed border_title and border_subtitle to accept Text objects
- Added additional line around titles
- When a container is auto, relative dimensions in children stretch the container. https://github.com/Textualize/textual/pull/2221
- DataTable page up / down now move cursor

### Fixed

- Fixed margin not being respected when width or height is "auto" https://github.com/Textualize/textual/issues/2220
- Fixed issue which prevent scroll_visible from working https://github.com/Textualize/textual/issues/2181
- Fixed missing tracebacks on Windows https://github.com/Textualize/textual/issues/2027

## [0.18.0] - 2023-04-04

### Added

- Added Worker API https://github.com/Textualize/textual/pull/2182

### Changed

- Breaking change: Markdown.update is no longer a coroutine https://github.com/Textualize/textual/pull/2182

### Fixed

- `RadioSet` is now far less likely to report `pressed_button` as `None` https://github.com/Textualize/textual/issues/2203

## [0.17.3] - 2023-04-02

### [Fixed]

- Fixed scrollable area not taking in to account dock https://github.com/Textualize/textual/issues/2188

## [0.17.2] - 2023-04-02

### [Fixed]

- Fixed bindings persistance https://github.com/Textualize/textual/issues/1613
- The `Markdown` widget now auto-increments ordered lists https://github.com/Textualize/textual/issues/2002
- Fixed modal bindings https://github.com/Textualize/textual/issues/2194
- Fix binding enter to active button https://github.com/Textualize/textual/issues/2194

### [Changed]

- tab and shift+tab are now defined on Screen.

## [0.17.1] - 2023-03-30

### Fixed

- Fix cursor not hiding on Windows https://github.com/Textualize/textual/issues/2170
- Fixed freeze when ctrl-clicking links https://github.com/Textualize/textual/issues/2167 https://github.com/Textualize/textual/issues/2073

## [0.17.0] - 2023-03-29

### Fixed

- Issue with parsing action strings whose arguments contained quoted closing parenthesis https://github.com/Textualize/textual/pull/2112
- Issues with parsing action strings with tuple arguments https://github.com/Textualize/textual/pull/2112
- Issue with watching for CSS file changes https://github.com/Textualize/textual/pull/2128
- Fix for tabs not invalidating https://github.com/Textualize/textual/issues/2125
- Fixed scrollbar layers issue https://github.com/Textualize/textual/issues/1358
- Fix for interaction between pseudo-classes and widget-level render caches https://github.com/Textualize/textual/pull/2155

### Changed

- DataTable now has height: auto by default. https://github.com/Textualize/textual/issues/2117
- Textual will now render strings within renderables (such as tables) as Console Markup by default. You can wrap your text with rich.Text() if you want the original behavior. https://github.com/Textualize/textual/issues/2120
- Some widget methods now return `self` instead of `None` https://github.com/Textualize/textual/pull/2102:
  - `Widget`: `refresh`, `focus`, `reset_focus`
  - `Button.press`
  - `DataTable`: `clear`, `refresh_coordinate`, `refresh_row`, `refresh_column`, `sort`
  - `Placehoder.cycle_variant`
  - `Switch.toggle`
  - `Tabs.clear`
  - `TextLog`: `write`, `clear`
  - `TreeNode`: `expand`, `expand_all`, `collapse`, `collapse_all`, `toggle`, `toggle_all`
  - `Tree`: `clear`, `reset`
- Screens with alpha in their background color will now blend with the background. https://github.com/Textualize/textual/pull/2139
- Added "thick" border style. https://github.com/Textualize/textual/pull/2139
- message_pump.app will now set the active app if it is not already set.
- DataTable now has max height set to 100vh

### Added

- Added auto_scroll attribute to TextLog https://github.com/Textualize/textual/pull/2127
- Added scroll_end switch to TextLog.write https://github.com/Textualize/textual/pull/2127
- Added `Widget.get_pseudo_class_state` https://github.com/Textualize/textual/pull/2155
- Added Screen.ModalScreen which prevents App from handling bindings. https://github.com/Textualize/textual/pull/2139
- Added TEXTUAL_LOG env var which should be a path that Textual will write verbose logs to (textual devtools is generally preferred) https://github.com/Textualize/textual/pull/2148
- Added textual.logging.TextualHandler logging handler
- Added Query.set_classes, DOMNode.set_classes, and `classes` setter for Widget https://github.com/Textualize/textual/issues/1081
- Added `OptionList` https://github.com/Textualize/textual/pull/2154

## [0.16.0] - 2023-03-22

### Added
- Added `parser_factory` argument to `Markdown` and `MarkdownViewer` constructors https://github.com/Textualize/textual/pull/2075
- Added `HorizontalScroll` https://github.com/Textualize/textual/issues/1957
- Added `Center` https://github.com/Textualize/textual/issues/1957
- Added `Middle` https://github.com/Textualize/textual/issues/1957
- Added `VerticalScroll` (mimicking the old behaviour of `Vertical`) https://github.com/Textualize/textual/issues/1957
- Added `Widget.border_title` and `Widget.border_subtitle` to set border (sub)title for a widget https://github.com/Textualize/textual/issues/1864
- Added CSS styles `border_title_align` and `border_subtitle_align`.
- Added `TabbedContent` widget https://github.com/Textualize/textual/pull/2059
- Added `get_child_by_type` method to widgets / app https://github.com/Textualize/textual/pull/2059
- Added `Widget.render_str` method https://github.com/Textualize/textual/pull/2059
- Added TEXTUAL_DRIVER environment variable

### Changed

- Dropped "loading-indicator--dot" component style from LoadingIndicator https://github.com/Textualize/textual/pull/2050
- Tabs widget now sends Tabs.Cleared when there is no active tab.
- Breaking change: changed default behaviour of `Vertical` (see `VerticalScroll`) https://github.com/Textualize/textual/issues/1957
- The default `overflow` style for `Horizontal` was changed to `hidden hidden` https://github.com/Textualize/textual/issues/1957
- `DirectoryTree` also accepts `pathlib.Path` objects as the path to list https://github.com/Textualize/textual/issues/1438

### Removed

- Removed `sender` attribute from messages. It's now just private (`_sender`). https://github.com/Textualize/textual/pull/2071

### Fixed

- Fixed borders not rendering correctly. https://github.com/Textualize/textual/pull/2074
- Fix for error when removing nodes. https://github.com/Textualize/textual/issues/2079

## [0.15.1] - 2023-03-14

### Fixed

- Fixed how the namespace for messages is calculated to facilitate inheriting messages https://github.com/Textualize/textual/issues/1814
- `Tab` is now correctly made available from `textual.widgets`. https://github.com/Textualize/textual/issues/2044

## [0.15.0] - 2023-03-13

### Fixed

- Fixed container not resizing when a widget is removed https://github.com/Textualize/textual/issues/2007
- Fixes issue where the horizontal scrollbar would be incorrectly enabled https://github.com/Textualize/textual/pull/2024

## [0.15.0] - 2023-03-13

### Changed

- Fixed container not resizing when a widget is removed https://github.com/Textualize/textual/issues/2007
- Fixed issue where the horizontal scrollbar would be incorrectly enabled https://github.com/Textualize/textual/pull/2024
- Fixed `Pilot.click` not correctly creating the mouse events https://github.com/Textualize/textual/issues/2022
- Fixes issue where the horizontal scrollbar would be incorrectly enabled https://github.com/Textualize/textual/pull/2024
- Fixes for tracebacks not appearing on exit https://github.com/Textualize/textual/issues/2027

### Added

- Added a LoadingIndicator widget https://github.com/Textualize/textual/pull/2018
- Added Tabs Widget https://github.com/Textualize/textual/pull/2020

### Changed

- Breaking change: Renamed Widget.action and App.action to Widget.run_action and App.run_action
- Added `shift`, `meta` and `control` arguments to `Pilot.click`.

## [0.14.0] - 2023-03-09

### Changed

- Breaking change: There is now only `post_message` to post events, which is non-async, `post_message_no_wait` was dropped. https://github.com/Textualize/textual/pull/1940
- Breaking change: The Timer class now has just one method to stop it, `Timer.stop` which is non sync https://github.com/Textualize/textual/pull/1940
- Breaking change: Messages don't require a `sender` in their constructor https://github.com/Textualize/textual/pull/1940
- Many messages have grown a `control` property which returns the control they relate to. https://github.com/Textualize/textual/pull/1940
- Updated styling to make it clear DataTable grows horizontally https://github.com/Textualize/textual/pull/1946
- Changed the `Checkbox` character due to issues with Windows Terminal and Windows 10 https://github.com/Textualize/textual/issues/1934
- Changed the `RadioButton` character due to issues with Windows Terminal and Windows 10 and 11 https://github.com/Textualize/textual/issues/1934
- Changed the `Markdown` initial bullet character due to issues with Windows Terminal and Windows 10 and 11 https://github.com/Textualize/textual/issues/1982
- The underscore `_` is no longer a special alias for the method `pilot.press`

### Added

- Added `data_table` attribute to DataTable events https://github.com/Textualize/textual/pull/1940
- Added `list_view` attribute to `ListView` events https://github.com/Textualize/textual/pull/1940
- Added `radio_set` attribute to `RadioSet` events https://github.com/Textualize/textual/pull/1940
- Added `switch` attribute to `Switch` events https://github.com/Textualize/textual/pull/1940
- Added `hover` and `click` methods to `Pilot` https://github.com/Textualize/textual/pull/1966
- Breaking change: Added `toggle_button` attribute to RadioButton and Checkbox events, replaces `input` https://github.com/Textualize/textual/pull/1940
- A percentage alpha can now be applied to a border https://github.com/Textualize/textual/issues/1863
- Added `Color.multiply_alpha`.
- Added `ContentSwitcher` https://github.com/Textualize/textual/issues/1945

### Fixed

- Fixed bug that prevented pilot from pressing some keys https://github.com/Textualize/textual/issues/1815
- DataTable race condition that caused crash https://github.com/Textualize/textual/pull/1962
- Fixed scrollbar getting "stuck" to cursor when cursor leaves window during drag https://github.com/Textualize/textual/pull/1968 https://github.com/Textualize/textual/pull/2003
- DataTable crash when enter pressed when table is empty https://github.com/Textualize/textual/pull/1973

## [0.13.0] - 2023-03-02

### Added

- Added `Checkbox` https://github.com/Textualize/textual/pull/1872
- Added `RadioButton` https://github.com/Textualize/textual/pull/1872
- Added `RadioSet` https://github.com/Textualize/textual/pull/1872

### Changed

- Widget scrolling methods (such as `Widget.scroll_home` and `Widget.scroll_end`) now perform the scroll after the next refresh https://github.com/Textualize/textual/issues/1774
- Buttons no longer accept arbitrary renderables https://github.com/Textualize/textual/issues/1870

### Fixed

- Scrolling with cursor keys now moves just one cell https://github.com/Textualize/textual/issues/1897
- Fix exceptions in watch methods being hidden on startup https://github.com/Textualize/textual/issues/1886
- Fixed scrollbar size miscalculation https://github.com/Textualize/textual/pull/1910
- Fixed slow exit on some terminals https://github.com/Textualize/textual/issues/1920

## [0.12.1] - 2023-02-25

### Fixed

- Fix for batch update glitch https://github.com/Textualize/textual/pull/1880

## [0.12.0] - 2023-02-24

### Added

- Added `App.batch_update` https://github.com/Textualize/textual/pull/1832
- Added horizontal rule to Markdown https://github.com/Textualize/textual/pull/1832
- Added `Widget.disabled` https://github.com/Textualize/textual/pull/1785
- Added `DOMNode.notify_style_update` to replace `messages.StylesUpdated` message https://github.com/Textualize/textual/pull/1861
- Added `DataTable.show_row_labels` reactive to show and hide row labels https://github.com/Textualize/textual/pull/1868
- Added `DataTable.RowLabelSelected` event, which is emitted when a row label is clicked https://github.com/Textualize/textual/pull/1868
- Added `MessagePump.prevent` context manager to temporarily suppress a given message type https://github.com/Textualize/textual/pull/1866

### Changed

- Scrolling by page now adds to current position.
- Markdown lists have been polished: a selection of bullets, better alignment of numbers, style tweaks https://github.com/Textualize/textual/pull/1832
- Added alternative method of composing Widgets https://github.com/Textualize/textual/pull/1847
- Added `label` parameter to `DataTable.add_row` https://github.com/Textualize/textual/pull/1868
- Breaking change: Some `DataTable` component classes were renamed - see PR for details https://github.com/Textualize/textual/pull/1868

### Removed

- Removed `screen.visible_widgets` and `screen.widgets`
- Removed `StylesUpdate` message. https://github.com/Textualize/textual/pull/1861

### Fixed

- Numbers in a descendant-combined selector no longer cause an error https://github.com/Textualize/textual/issues/1836
- Fixed superfluous scrolling when focusing a docked widget https://github.com/Textualize/textual/issues/1816
- Fixes walk_children which was returning more than one screen https://github.com/Textualize/textual/issues/1846
- Fixed issue with watchers fired for detached nodes https://github.com/Textualize/textual/issues/1846

## [0.11.1] - 2023-02-17

### Fixed

- DataTable fix issue where offset cache was not being used https://github.com/Textualize/textual/pull/1810
- DataTable scrollbars resize correctly when header is toggled https://github.com/Textualize/textual/pull/1803
- DataTable location mapping cleared when clear called https://github.com/Textualize/textual/pull/1809

## [0.11.0] - 2023-02-15

### Added

- Added `TreeNode.expand_all` https://github.com/Textualize/textual/issues/1430
- Added `TreeNode.collapse_all` https://github.com/Textualize/textual/issues/1430
- Added `TreeNode.toggle_all` https://github.com/Textualize/textual/issues/1430
- Added the coroutines `Animator.wait_until_complete` and `pilot.wait_for_scheduled_animations` that allow waiting for all current and scheduled animations https://github.com/Textualize/textual/issues/1658
- Added the method `Animator.is_being_animated` that checks if an attribute of an object is being animated or is scheduled for animation
- Added more keyboard actions and related bindings to `Input` https://github.com/Textualize/textual/pull/1676
- Added App.scroll_sensitivity_x and App.scroll_sensitivity_y to adjust how many lines the scroll wheel moves the scroll position https://github.com/Textualize/textual/issues/928
- Added Shift+scroll wheel and ctrl+scroll wheel to scroll horizontally
- Added `Tree.action_toggle_node` to toggle a node without selecting, and bound it to <kbd>Space</kbd> https://github.com/Textualize/textual/issues/1433
- Added `Tree.reset` to fully reset a `Tree` https://github.com/Textualize/textual/issues/1437
- Added `DataTable.sort` to sort rows https://github.com/Textualize/textual/pull/1638
- Added `DataTable.get_cell` to retrieve a cell by column/row keys https://github.com/Textualize/textual/pull/1638
- Added `DataTable.get_cell_at` to retrieve a cell by coordinate https://github.com/Textualize/textual/pull/1638
- Added `DataTable.update_cell` to update a cell by column/row keys https://github.com/Textualize/textual/pull/1638
- Added `DataTable.update_cell_at` to update a cell at a coordinate  https://github.com/Textualize/textual/pull/1638
- Added `DataTable.ordered_rows` property to retrieve `Row`s as they're currently ordered https://github.com/Textualize/textual/pull/1638
- Added `DataTable.ordered_columns` property to retrieve `Column`s as they're currently ordered https://github.com/Textualize/textual/pull/1638
- Added `DataTable.coordinate_to_cell_key` to find the key for the cell at a coordinate https://github.com/Textualize/textual/pull/1638
- Added `DataTable.is_valid_coordinate` https://github.com/Textualize/textual/pull/1638
- Added `DataTable.is_valid_row_index` https://github.com/Textualize/textual/pull/1638
- Added `DataTable.is_valid_column_index` https://github.com/Textualize/textual/pull/1638
- Added attributes to events emitted from `DataTable` indicating row/column/cell keys https://github.com/Textualize/textual/pull/1638
- Added `DataTable.get_row` to retrieve the values from a row by key https://github.com/Textualize/textual/pull/1786
- Added `DataTable.get_row_at` to retrieve the values from a row by index https://github.com/Textualize/textual/pull/1786
- Added `DataTable.get_column` to retrieve the values from a column by key https://github.com/Textualize/textual/pull/1786
- Added `DataTable.get_column_at` to retrieve the values from a column by index https://github.com/Textualize/textual/pull/1786
- Added `DataTable.HeaderSelected` which is posted when header label clicked https://github.com/Textualize/textual/pull/1788
- Added `DOMNode.watch` and `DOMNode.is_attached` methods  https://github.com/Textualize/textual/pull/1750
- Added `DOMNode.css_tree` which is a renderable that shows the DOM and CSS https://github.com/Textualize/textual/pull/1778
- Added `DOMNode.children_view` which is a view on to a nodes children list, use for querying https://github.com/Textualize/textual/pull/1778
- Added `Markdown` and `MarkdownViewer` widgets.
- Added `--screenshot` option to `textual run`

### Changed

- Breaking change: `TreeNode` can no longer be imported from `textual.widgets`; it is now available via `from textual.widgets.tree import TreeNode`. https://github.com/Textualize/textual/pull/1637
- `Tree` now shows a (subdued) cursor for a highlighted node when focus has moved elsewhere https://github.com/Textualize/textual/issues/1471
- `DataTable.add_row` now accepts `key` argument to uniquely identify the row https://github.com/Textualize/textual/pull/1638
- `DataTable.add_column` now accepts `key` argument to uniquely identify the column https://github.com/Textualize/textual/pull/1638
- `DataTable.add_row` and `DataTable.add_column` now return lists of keys identifying the added rows/columns https://github.com/Textualize/textual/pull/1638
- Breaking change: `DataTable.get_cell_value` renamed to `DataTable.get_value_at` https://github.com/Textualize/textual/pull/1638
- `DataTable.row_count` is now a property https://github.com/Textualize/textual/pull/1638
- Breaking change: `DataTable.cursor_cell` renamed to `DataTable.cursor_coordinate` https://github.com/Textualize/textual/pull/1638
  - The method `validate_cursor_cell` was renamed to `validate_cursor_coordinate`.
  - The method `watch_cursor_cell` was renamed to `watch_cursor_coordinate`.
- Breaking change: `DataTable.hover_cell` renamed to `DataTable.hover_coordinate` https://github.com/Textualize/textual/pull/1638
  - The method `validate_hover_cell` was renamed to `validate_hover_coordinate`.
- Breaking change: `DataTable.data` structure changed, and will be made private in upcoming release https://github.com/Textualize/textual/pull/1638
- Breaking change: `DataTable.refresh_cell` was renamed to `DataTable.refresh_coordinate` https://github.com/Textualize/textual/pull/1638
- Breaking change: `DataTable.get_row_height` now takes a `RowKey` argument instead of a row index https://github.com/Textualize/textual/pull/1638
- Breaking change: `DataTable.data` renamed to `DataTable._data` (it's now private) https://github.com/Textualize/textual/pull/1786
- The `_filter` module was made public (now called `filter`) https://github.com/Textualize/textual/pull/1638
- Breaking change: renamed `Checkbox` to `Switch` https://github.com/Textualize/textual/issues/1746
- `App.install_screen` name is no longer optional https://github.com/Textualize/textual/pull/1778
- `App.query` now only includes the current screen https://github.com/Textualize/textual/pull/1778
- `DOMNode.tree` now displays simple DOM structure only https://github.com/Textualize/textual/pull/1778
- `App.install_screen` now returns None rather than AwaitMount https://github.com/Textualize/textual/pull/1778
- `DOMNode.children` is now a simple sequence, the NodesList is exposed as `DOMNode._nodes` https://github.com/Textualize/textual/pull/1778
- `DataTable` cursor can now enter fixed columns https://github.com/Textualize/textual/pull/1799

### Fixed

- Fixed stuck screen  https://github.com/Textualize/textual/issues/1632
- Fixed programmatic style changes not refreshing children layouts when parent widget did not change size https://github.com/Textualize/textual/issues/1607
- Fixed relative units in `grid-rows` and `grid-columns` being computed with respect to the wrong dimension https://github.com/Textualize/textual/issues/1406
- Fixed bug with animations that were triggered back to back, where the second one wouldn't start https://github.com/Textualize/textual/issues/1372
- Fixed bug with animations that were scheduled where all but the first would be skipped https://github.com/Textualize/textual/issues/1372
- Programmatically setting `overflow_x`/`overflow_y` refreshes the layout correctly https://github.com/Textualize/textual/issues/1616
- Fixed double-paste into `Input` https://github.com/Textualize/textual/issues/1657
- Added a workaround for an apparent Windows Terminal paste issue https://github.com/Textualize/textual/issues/1661
- Fixed issue with renderable width calculation https://github.com/Textualize/textual/issues/1685
- Fixed issue with app not processing Paste event https://github.com/Textualize/textual/issues/1666
- Fixed glitch with view position with auto width inputs https://github.com/Textualize/textual/issues/1693
- Fixed `DataTable` "selected" events containing wrong coordinates when mouse was used https://github.com/Textualize/textual/issues/1723

### Removed

- Methods `MessagePump.emit` and `MessagePump.emit_no_wait` https://github.com/Textualize/textual/pull/1738
- Removed `reactive.watch` in favor of DOMNode.watch.

## [0.10.1] - 2023-01-20

### Added

- Added Strip.text property https://github.com/Textualize/textual/issues/1620

### Fixed

- Fixed `textual diagnose` crash on older supported Python versions. https://github.com/Textualize/textual/issues/1622

### Changed

- The default filename for screenshots uses a datetime format similar to ISO8601, but with reserved characters replaced by underscores https://github.com/Textualize/textual/pull/1518


## [0.10.0] - 2023-01-19

### Added

- Added `TreeNode.parent` -- a read-only property for accessing a node's parent https://github.com/Textualize/textual/issues/1397
- Added public `TreeNode` label access via `TreeNode.label` https://github.com/Textualize/textual/issues/1396
- Added read-only public access to the children of a `TreeNode` via `TreeNode.children` https://github.com/Textualize/textual/issues/1398
- Added `Tree.get_node_by_id` to allow getting a node by its ID https://github.com/Textualize/textual/pull/1535
- Added a `Tree.NodeHighlighted` message, giving a `on_tree_node_highlighted` event handler https://github.com/Textualize/textual/issues/1400
- Added a `inherit_component_classes` subclassing parameter to control whether component classes are inherited from base classes https://github.com/Textualize/textual/issues/1399
- Added `diagnose` as a `textual` command https://github.com/Textualize/textual/issues/1542
- Added `row` and `column` cursors to `DataTable` https://github.com/Textualize/textual/pull/1547
- Added an optional parameter `selector` to the methods `Screen.focus_next` and `Screen.focus_previous` that enable using a CSS selector to narrow down which widgets can get focus https://github.com/Textualize/textual/issues/1196

### Changed

- `MouseScrollUp` and `MouseScrollDown` now inherit from `MouseEvent` and have attached modifier keys. https://github.com/Textualize/textual/pull/1458
- Fail-fast and print pretty tracebacks for Widget compose errors https://github.com/Textualize/textual/pull/1505
- Added Widget._refresh_scroll to avoid expensive layout when scrolling https://github.com/Textualize/textual/pull/1524
- `events.Paste` now bubbles https://github.com/Textualize/textual/issues/1434
- Improved error message when style flag `none` is mixed with other flags (e.g., when setting `text-style`) https://github.com/Textualize/textual/issues/1420
- Clock color in the `Header` widget now matches the header color https://github.com/Textualize/textual/issues/1459
- Programmatic calls to scroll now optionally scroll even if overflow styling says otherwise (introduces a new `force` parameter to all the `scroll_*` methods) https://github.com/Textualize/textual/issues/1201
- `COMPONENT_CLASSES` are now inherited from base classes https://github.com/Textualize/textual/issues/1399
- Watch methods may now take no parameters
- Added `compute` parameter to reactive
- A `TypeError` raised during `compose` now carries the full traceback
- Removed base class `NodeMessage` from which all node-related `Tree` events inherited

### Fixed

- The styles `scrollbar-background-active` and `scrollbar-color-hover` are no longer ignored https://github.com/Textualize/textual/pull/1480
- The widget `Placeholder` can now have its width set to `auto` https://github.com/Textualize/textual/pull/1508
- Behavior of widget `Input` when rendering after programmatic value change and related scenarios https://github.com/Textualize/textual/issues/1477 https://github.com/Textualize/textual/issues/1443
- `DataTable.show_cursor` now correctly allows cursor toggling https://github.com/Textualize/textual/pull/1547
- Fixed cursor not being visible on `DataTable` mount when `fixed_columns` were used https://github.com/Textualize/textual/pull/1547
- Fixed `DataTable` cursors not resetting to origin on `clear()` https://github.com/Textualize/textual/pull/1601
- Fixed TextLog wrapping issue https://github.com/Textualize/textual/issues/1554
- Fixed issue with TextLog not writing anything before layout https://github.com/Textualize/textual/issues/1498
- Fixed an exception when populating a child class of `ListView` purely from `compose` https://github.com/Textualize/textual/issues/1588
- Fixed freeze in tests https://github.com/Textualize/textual/issues/1608
- Fixed minus not displaying as symbol https://github.com/Textualize/textual/issues/1482

## [0.9.1] - 2022-12-30

### Added

- Added textual._win_sleep for Python on Windows < 3.11 https://github.com/Textualize/textual/pull/1457

## [0.9.0] - 2022-12-30

### Added

- Added textual.strip.Strip primitive
- Added textual._cache.FIFOCache
- Added an option to clear columns in DataTable.clear() https://github.com/Textualize/textual/pull/1427

### Changed

- Widget.render_line now returns a Strip
- Fix for slow updates on Windows
- Bumped Rich dependency

## [0.8.2] - 2022-12-28

### Fixed

- Fixed issue with TextLog.clear() https://github.com/Textualize/textual/issues/1447

## [0.8.1] - 2022-12-25

### Fixed

- Fix for overflowing tree issue https://github.com/Textualize/textual/issues/1425

## [0.8.0] - 2022-12-22

### Fixed

- Fixed issues with nested auto dimensions https://github.com/Textualize/textual/issues/1402
- Fixed watch method incorrectly running on first set when value hasn't changed and init=False https://github.com/Textualize/textual/pull/1367
- `App.dark` can now be set from `App.on_load` without an error being raised  https://github.com/Textualize/textual/issues/1369
- Fixed setting `visibility` changes needing a `refresh` https://github.com/Textualize/textual/issues/1355

### Added

- Added `textual.actions.SkipAction` exception which can be raised from an action to allow parents to process bindings.
- Added `textual keys` preview.
- Added ability to bind to a character in addition to key name. i.e. you can bind to "." or "full_stop".
- Added TextLog.shrink attribute to allow renderable to reduce in size to fit width.

### Changed

- Deprecated `PRIORITY_BINDINGS` class variable.
- Renamed `char` to `character` on Key event.
- Renamed `key_name` to `name` on Key event.
- Queries/`walk_children` no longer includes self in results by default https://github.com/Textualize/textual/pull/1416

## [0.7.0] - 2022-12-17

### Added

- Added `PRIORITY_BINDINGS` class variable, which can be used to control if a widget's bindings have priority by default. https://github.com/Textualize/textual/issues/1343

### Changed

- Renamed the `Binding` argument `universal` to `priority`. https://github.com/Textualize/textual/issues/1343
- When looking for bindings that have priority, they are now looked from `App` downwards. https://github.com/Textualize/textual/issues/1343
- `BINDINGS` on an `App`-derived class have priority by default. https://github.com/Textualize/textual/issues/1343
- `BINDINGS` on a `Screen`-derived class have priority by default. https://github.com/Textualize/textual/issues/1343
- Added a message parameter to Widget.exit

### Fixed

- Fixed validator not running on first reactive set https://github.com/Textualize/textual/pull/1359
- Ensure only printable characters are used as key_display https://github.com/Textualize/textual/pull/1361


## [0.6.0] - 2022-12-11

https://textual.textualize.io/blog/2022/12/11/version-060

### Added

- Added "inherited bindings" -- BINDINGS classvar will be merged with base classes, unless inherit_bindings is set to False
- Added `Tree` widget which replaces `TreeControl`.
- Added widget `Placeholder` https://github.com/Textualize/textual/issues/1200.
- Added `ListView` and `ListItem` widgets https://github.com/Textualize/textual/pull/1143

### Changed

- Rebuilt `DirectoryTree` with new `Tree` control.
- Empty containers with a dimension set to `"auto"` will now collapse instead of filling up the available space.
- Container widgets now have default height of `1fr`.
- The default `width` of a `Label` is now `auto`.

### Fixed

- Type selectors can now contain numbers https://github.com/Textualize/textual/issues/1253
- Fixed visibility not affecting children https://github.com/Textualize/textual/issues/1313
- Fixed issue with auto width/height and relative children https://github.com/Textualize/textual/issues/1319
- Fixed issue with offset applied to containers https://github.com/Textualize/textual/issues/1256
- Fixed default CSS retrieval for widgets with no `DEFAULT_CSS` that inherited from widgets with `DEFAULT_CSS` https://github.com/Textualize/textual/issues/1335
- Fixed merging of `BINDINGS` when binding inheritance is set to `None` https://github.com/Textualize/textual/issues/1351

## [0.5.0] - 2022-11-20

### Added

- Add get_child_by_id and get_widget_by_id, remove get_child https://github.com/Textualize/textual/pull/1146
- Add easing parameter to Widget.scroll_* methods https://github.com/Textualize/textual/pull/1144
- Added Widget.call_later which invokes a callback on idle.
- `DOMNode.ancestors` no longer includes `self`.
- Added `DOMNode.ancestors_with_self`, which retains the old behaviour of
  `DOMNode.ancestors`.
- Improved the speed of `DOMQuery.remove`.
- Added DataTable.clear
- Added low-level `textual.walk` methods.
- It is now possible to `await` a `Widget.remove`.
  https://github.com/Textualize/textual/issues/1094
- It is now possible to `await` a `DOMQuery.remove`. Note that this changes
  the return value of `DOMQuery.remove`, which used to return `self`.
  https://github.com/Textualize/textual/issues/1094
- Added Pilot.wait_for_animation
- Added `Widget.move_child` https://github.com/Textualize/textual/issues/1121
- Added a `Label` widget https://github.com/Textualize/textual/issues/1190
- Support lazy-instantiated Screens (callables in App.SCREENS) https://github.com/Textualize/textual/pull/1185
- Display of keys in footer has more sensible defaults https://github.com/Textualize/textual/pull/1213
- Add App.get_key_display, allowing custom key_display App-wide https://github.com/Textualize/textual/pull/1213

### Changed

- Watchers are now called immediately when setting the attribute if they are synchronous. https://github.com/Textualize/textual/pull/1145
- Widget.call_later has been renamed to Widget.call_after_refresh.
- Button variant values are now checked at runtime. https://github.com/Textualize/textual/issues/1189
- Added caching of some properties in Styles object

### Fixed

- Fixed DataTable row not updating after add https://github.com/Textualize/textual/issues/1026
- Fixed issues with animation. Now objects of different types may be animated.
- Fixed containers with transparent background not showing borders https://github.com/Textualize/textual/issues/1175
- Fixed auto-width in horizontal containers https://github.com/Textualize/textual/pull/1155
- Fixed Input cursor invisible when placeholder empty https://github.com/Textualize/textual/pull/1202
- Fixed deadlock when removing widgets from the App https://github.com/Textualize/textual/pull/1219

## [0.4.0] - 2022-11-08

https://textual.textualize.io/blog/2022/11/08/version-040/#version-040

### Changed

- Dropped support for mounting "named" and "anonymous" widgets via
  `App.mount` and `Widget.mount`. Both methods now simply take one or more
  widgets as positional arguments.
- `DOMNode.query_one` now raises a `TooManyMatches` exception if there is
  more than one matching node.
  https://github.com/Textualize/textual/issues/1096
- `App.mount` and `Widget.mount` have new `before` and `after` parameters https://github.com/Textualize/textual/issues/778

### Added

- Added `init` param to reactive.watch
- `CSS_PATH` can now be a list of CSS files https://github.com/Textualize/textual/pull/1079
- Added `DOMQuery.only_one` https://github.com/Textualize/textual/issues/1096
- Writes to stdout are now done in a thread, for smoother animation. https://github.com/Textualize/textual/pull/1104

## [0.3.0] - 2022-10-31

### Fixed

- Fixed issue where scrollbars weren't being unmounted
- Fixed fr units for horizontal and vertical layouts https://github.com/Textualize/textual/pull/1067
- Fixed `textual run` breaking sys.argv https://github.com/Textualize/textual/issues/1064
- Fixed footer not updating styles when toggling dark mode
- Fixed how the app title in a `Header` is centred https://github.com/Textualize/textual/issues/1060
- Fixed the swapping of button variants https://github.com/Textualize/textual/issues/1048
- Fixed reserved characters in screenshots https://github.com/Textualize/textual/issues/993
- Fixed issue with TextLog max_lines https://github.com/Textualize/textual/issues/1058

### Changed

- DOMQuery now raises InvalidQueryFormat in response to invalid query strings, rather than cryptic CSS error
- Dropped quit_after, screenshot, and screenshot_title from App.run, which can all be done via auto_pilot
- Widgets are now closed in reversed DOM order
- Input widget justify hardcoded to left to prevent text-align interference
- Changed `textual run` so that it patches `argv` in more situations
- DOM classes and IDs are now always treated fully case-sensitive https://github.com/Textualize/textual/issues/1047

### Added

- Added Unmount event
- Added App.run_async method
- Added App.run_test context manager
- Added auto_pilot to App.run and App.run_async
- Added Widget._get_virtual_dom to get scrollbars
- Added size parameter to run and run_async
- Added always_update to reactive
- Returned an awaitable from push_screen, switch_screen, and install_screen https://github.com/Textualize/textual/pull/1061

## [0.2.1] - 2022-10-23

### Changed

- Updated meta data for PyPI

## [0.2.0] - 2022-10-23

### Added

- CSS support
- Too numerous to mention
## [0.1.18] - 2022-04-30

### Changed

- Bump typing extensions

## [0.1.17] - 2022-03-10

### Changed

- Bumped Rich dependency

## [0.1.16] - 2022-03-10

### Fixed

- Fixed escape key hanging on Windows

## [0.1.15] - 2022-01-31

### Added

- Added Windows Driver

## [0.1.14] - 2022-01-09

### Changed

- Updated Rich dependency to 11.X

## [0.1.13] - 2022-01-01

### Fixed

- Fixed spurious characters when exiting app
- Fixed increasing delay when exiting

## [0.1.12] - 2021-09-20

### Added

- Added geometry.Spacing

### Fixed

- Fixed calculation of virtual size in scroll views

## [0.1.11] - 2021-09-12

### Changed

- Changed message handlers to use prefix handle\_
- Renamed messages to drop the Message suffix
- Events now bubble by default
- Refactor of layout

### Added

- Added App.measure
- Added auto_width to Vertical Layout, WindowView, an ScrollView
- Added big_table.py example
- Added easing.py example

## [0.1.10] - 2021-08-25

### Added

- Added keyboard control of tree control
- Added Widget.gutter to calculate space between renderable and outside edge
- Added margin, padding, and border attributes to Widget

### Changed

- Callbacks may be async or non-async.
- Event handler event argument is optional.
- Fixed exception in clock example https://github.com/willmcgugan/textual/issues/52
- Added Message.wait() which waits for a message to be processed
- Key events are now sent to widgets first, before processing bindings

## [0.1.9] - 2021-08-06

### Added

- Added hover over and mouse click to activate keys in footer
- Added verbosity argument to Widget.log

### Changed

- Simplified events. Remove Startup event (use Mount)
- Changed geometry.Point to geometry.Offset and geometry.Dimensions to geometry.Size

## [0.1.8] - 2021-07-17

### Fixed

- Fixed exiting mouse mode
- Fixed slow animation

### Added

- New log system

## [0.1.7] - 2021-07-14

### Changed

- Added functionality to calculator example.
- Scrollview now shows scrollbars automatically
- New handler system for messages that doesn't require inheritance
- Improved traceback handling

[0.54.0]: https://github.com/Textualize/textual/compare/v0.53.1...v0.54.0
[0.53.1]: https://github.com/Textualize/textual/compare/v0.53.0...v0.53.1
[0.53.0]: https://github.com/Textualize/textual/compare/v0.52.1...v0.53.0
[0.52.1]: https://github.com/Textualize/textual/compare/v0.52.0...v0.52.1
[0.52.0]: https://github.com/Textualize/textual/compare/v0.51.0...v0.52.0
[0.51.0]: https://github.com/Textualize/textual/compare/v0.50.1...v0.51.0
[0.50.1]: https://github.com/Textualize/textual/compare/v0.50.0...v0.50.1
[0.50.0]: https://github.com/Textualize/textual/compare/v0.49.0...v0.50.0
[0.49.1]: https://github.com/Textualize/textual/compare/v0.49.0...v0.49.1
[0.49.0]: https://github.com/Textualize/textual/compare/v0.48.2...v0.49.0
[0.48.2]: https://github.com/Textualize/textual/compare/v0.48.1...v0.48.2
[0.48.1]: https://github.com/Textualize/textual/compare/v0.48.0...v0.48.1
[0.48.0]: https://github.com/Textualize/textual/compare/v0.47.1...v0.48.0
[0.47.1]: https://github.com/Textualize/textual/compare/v0.47.0...v0.47.1
[0.47.0]: https://github.com/Textualize/textual/compare/v0.46.0...v0.47.0
[0.46.0]: https://github.com/Textualize/textual/compare/v0.45.1...v0.46.0
[0.45.1]: https://github.com/Textualize/textual/compare/v0.45.0...v0.45.1
[0.45.0]: https://github.com/Textualize/textual/compare/v0.44.1...v0.45.0
[0.44.1]: https://github.com/Textualize/textual/compare/v0.44.0...v0.44.1
[0.44.0]: https://github.com/Textualize/textual/compare/v0.43.2...v0.44.0
[0.43.2]: https://github.com/Textualize/textual/compare/v0.43.1...v0.43.2
[0.43.1]: https://github.com/Textualize/textual/compare/v0.43.0...v0.43.1
[0.43.0]: https://github.com/Textualize/textual/compare/v0.42.0...v0.43.0
[0.42.0]: https://github.com/Textualize/textual/compare/v0.41.0...v0.42.0
[0.41.0]: https://github.com/Textualize/textual/compare/v0.40.0...v0.41.0
[0.40.0]: https://github.com/Textualize/textual/compare/v0.39.0...v0.40.0
[0.39.0]: https://github.com/Textualize/textual/compare/v0.38.1...v0.39.0
[0.38.1]: https://github.com/Textualize/textual/compare/v0.38.0...v0.38.1
[0.38.0]: https://github.com/Textualize/textual/compare/v0.37.1...v0.38.0
[0.37.1]: https://github.com/Textualize/textual/compare/v0.37.0...v0.37.1
[0.37.0]: https://github.com/Textualize/textual/compare/v0.36.0...v0.37.0
[0.36.0]: https://github.com/Textualize/textual/compare/v0.35.1...v0.36.0
[0.35.1]: https://github.com/Textualize/textual/compare/v0.35.0...v0.35.1
[0.35.0]: https://github.com/Textualize/textual/compare/v0.34.0...v0.35.0
[0.34.0]: https://github.com/Textualize/textual/compare/v0.33.0...v0.34.0
[0.33.0]: https://github.com/Textualize/textual/compare/v0.32.0...v0.33.0
[0.32.0]: https://github.com/Textualize/textual/compare/v0.31.0...v0.32.0
[0.31.0]: https://github.com/Textualize/textual/compare/v0.30.0...v0.31.0
[0.30.0]: https://github.com/Textualize/textual/compare/v0.29.0...v0.30.0
[0.29.0]: https://github.com/Textualize/textual/compare/v0.28.1...v0.29.0
[0.28.1]: https://github.com/Textualize/textual/compare/v0.28.0...v0.28.1
[0.28.0]: https://github.com/Textualize/textual/compare/v0.27.0...v0.28.0
[0.27.0]: https://github.com/Textualize/textual/compare/v0.26.0...v0.27.0
[0.26.0]: https://github.com/Textualize/textual/compare/v0.25.0...v0.26.0
[0.25.0]: https://github.com/Textualize/textual/compare/v0.24.1...v0.25.0
[0.24.1]: https://github.com/Textualize/textual/compare/v0.24.0...v0.24.1
[0.24.0]: https://github.com/Textualize/textual/compare/v0.23.0...v0.24.0
[0.23.0]: https://github.com/Textualize/textual/compare/v0.22.3...v0.23.0
[0.22.3]: https://github.com/Textualize/textual/compare/v0.22.2...v0.22.3
[0.22.2]: https://github.com/Textualize/textual/compare/v0.22.1...v0.22.2
[0.22.1]: https://github.com/Textualize/textual/compare/v0.22.0...v0.22.1
[0.22.0]: https://github.com/Textualize/textual/compare/v0.21.0...v0.22.0
[0.21.0]: https://github.com/Textualize/textual/compare/v0.20.1...v0.21.0
[0.20.1]: https://github.com/Textualize/textual/compare/v0.20.0...v0.20.1
[0.20.0]: https://github.com/Textualize/textual/compare/v0.19.1...v0.20.0
[0.19.1]: https://github.com/Textualize/textual/compare/v0.19.0...v0.19.1
[0.19.0]: https://github.com/Textualize/textual/compare/v0.18.0...v0.19.0
[0.18.0]: https://github.com/Textualize/textual/compare/v0.17.4...v0.18.0
[0.17.3]: https://github.com/Textualize/textual/compare/v0.17.2...v0.17.3
[0.17.2]: https://github.com/Textualize/textual/compare/v0.17.1...v0.17.2
[0.17.1]: https://github.com/Textualize/textual/compare/v0.17.0...v0.17.1
[0.17.0]: https://github.com/Textualize/textual/compare/v0.16.0...v0.17.0
[0.16.0]: https://github.com/Textualize/textual/compare/v0.15.1...v0.16.0
[0.15.1]: https://github.com/Textualize/textual/compare/v0.15.0...v0.15.1
[0.15.0]: https://github.com/Textualize/textual/compare/v0.14.0...v0.15.0
[0.14.0]: https://github.com/Textualize/textual/compare/v0.13.0...v0.14.0
[0.13.0]: https://github.com/Textualize/textual/compare/v0.12.1...v0.13.0
[0.12.1]: https://github.com/Textualize/textual/compare/v0.12.0...v0.12.1
[0.12.0]: https://github.com/Textualize/textual/compare/v0.11.1...v0.12.0
[0.11.1]: https://github.com/Textualize/textual/compare/v0.11.0...v0.11.1
[0.11.0]: https://github.com/Textualize/textual/compare/v0.10.1...v0.11.0
[0.10.1]: https://github.com/Textualize/textual/compare/v0.10.0...v0.10.1
[0.10.0]: https://github.com/Textualize/textual/compare/v0.9.1...v0.10.0
[0.9.1]: https://github.com/Textualize/textual/compare/v0.9.0...v0.9.1
[0.9.0]: https://github.com/Textualize/textual/compare/v0.8.2...v0.9.0
[0.8.2]: https://github.com/Textualize/textual/compare/v0.8.1...v0.8.2
[0.8.1]: https://github.com/Textualize/textual/compare/v0.8.0...v0.8.1
[0.8.0]: https://github.com/Textualize/textual/compare/v0.7.0...v0.8.0
[0.7.0]: https://github.com/Textualize/textual/compare/v0.6.0...v0.7.0
[0.6.0]: https://github.com/Textualize/textual/compare/v0.5.0...v0.6.0
[0.5.0]: https://github.com/Textualize/textual/compare/v0.4.0...v0.5.0
[0.4.0]: https://github.com/Textualize/textual/compare/v0.3.0...v0.4.0
[0.3.0]: https://github.com/Textualize/textual/compare/v0.2.1...v0.3.0
[0.2.1]: https://github.com/Textualize/textual/compare/v0.2.0...v0.2.1
[0.2.0]: https://github.com/Textualize/textual/compare/v0.1.18...v0.2.0
[0.1.18]: https://github.com/Textualize/textual/compare/v0.1.17...v0.1.18
[0.1.17]: https://github.com/Textualize/textual/compare/v0.1.16...v0.1.17
[0.1.16]: https://github.com/Textualize/textual/compare/v0.1.15...v0.1.16
[0.1.15]: https://github.com/Textualize/textual/compare/v0.1.14...v0.1.15
[0.1.14]: https://github.com/Textualize/textual/compare/v0.1.13...v0.1.14
[0.1.13]: https://github.com/Textualize/textual/compare/v0.1.12...v0.1.13
[0.1.12]: https://github.com/Textualize/textual/compare/v0.1.11...v0.1.12
[0.1.11]: https://github.com/Textualize/textual/compare/v0.1.10...v0.1.11
[0.1.10]: https://github.com/Textualize/textual/compare/v0.1.9...v0.1.10
[0.1.9]: https://github.com/Textualize/textual/compare/v0.1.8...v0.1.9
[0.1.8]: https://github.com/Textualize/textual/compare/v0.1.7...v0.1.8
[0.1.7]: https://github.com/Textualize/textual/releases/tag/v0.1.7<|MERGE_RESOLUTION|>--- conflicted
+++ resolved
@@ -5,7 +5,17 @@
 The format is based on [Keep a Changelog](http://keepachangelog.com/)
 and this project adheres to [Semantic Versioning](http://semver.org/).
 
-## [0.54.0] - 2023-03-26
+## Unreleased
+
+### Fixed
+
+- Fix priority bindings not appearing in footer when key clashes with focused widget https://github.com/Textualize/textual/pull/4342
+
+### Changed
+
+- App.namespace_bindings renamed to App.active_bindings and now returns a list instead of a dict https://github.com/Textualize/textual/pull/4342
+
+## [0.54.0] - 2024-03-26
 
 ### Fixed
 
@@ -13,32 +23,24 @@
 - Fixed issue with flickering scrollbars https://github.com/Textualize/textual/pull/4315
 - Fixed issue where narrow TextArea would repeatedly wrap due to scrollbar appearing/disappearing https://github.com/Textualize/textual/pull/4334
 - Fix progress bar ETA not updating when setting `total` reactive https://github.com/Textualize/textual/pull/4316
-<<<<<<< HEAD
-- Fix priority bindings not appearing in footer when key clashes with focused widget https://github.com/Textualize/textual/pull/4342
-=======
 - Exceptions inside `Widget.compose` or workers weren't bubbling up in tests https://github.com/Textualize/textual/issues/4282
->>>>>>> 75560355
 
 ### Changed
 
 - ProgressBar won't show ETA until there is at least one second of samples https://github.com/Textualize/textual/pull/4316
-<<<<<<< HEAD
-- App.namespace_bindings renamed to App.active_bindings and now returns a list instead of a dict https://github.com/Textualize/textual/pull/4342
-=======
 - `Input` waits until an edit has been made, after entry to the widget, before offering a suggestion https://github.com/Textualize/textual/pull/4335
 
 ### Added
 
 - Added `Document.start` and `end` location properties for convenience https://github.com/Textualize/textual/pull/4267
->>>>>>> 75560355
-
-## [0.53.1] - 2023-03-18
+
+## [0.53.1] - 2024-03-18
 
 ### Fixed
 
 - Fixed issue with data binding https://github.com/Textualize/textual/pull/4308
 
-## [0.53.0] - 2023-03-18
+## [0.53.0] - 2024-03-18
 
 ### Added
 
