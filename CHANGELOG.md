# Change Log

All notable changes to this project will be documented in this file.

The format is based on [Keep a Changelog](http://keepachangelog.com/)
and this project adheres to [Semantic Versioning](http://semver.org/).

## Unreleased

### Added

- Added App.begin_capture_print, App.end_capture_print, Widget.begin_capture_print, Widget.end_capture_print https://github.com/Textualize/textual/issues/2952
- Added the ability to run async methods as thread workers https://github.com/Textualize/textual/pull/2938

### Changed

- Breaking change: Creating a thread worker now requires that a `thread=True` keyword argument is passed https://github.com/Textualize/textual/pull/2938

### Fixed

- Fixed a crash when a `SelectionList` had a prompt wider than itself https://github.com/Textualize/textual/issues/2900
- Fixed a bug where `Click` events were bubbling up from `Switch` widgets https://github.com/Textualize/textual/issues/2366
- Fixed a crash when using empty CSS variables https://github.com/Textualize/textual/issues/1849
<<<<<<< HEAD
- Fixed a crash if `DirectoryTree.show_root` was set before the DOM was fully available https://github.com/Textualize/textual/issues/2363
=======
- Fixed issue with tabs in TextLog https://github.com/Textualize/textual/issues/3007


### Changed

- Breaking change: the default style of a `DataTable` now has `max-height: 100%` https://github.com/Textualize/textual/issues/2959
>>>>>>> 681dbf8c

## [0.30.0] - 2023-07-17

### Added

- Added `DataTable.remove_column` method https://github.com/Textualize/textual/pull/2899
- Added notifications https://github.com/Textualize/textual/pull/2866
- Added `on_complete` callback to scroll methods https://github.com/Textualize/textual/pull/2903

### Fixed

- Fixed CancelledError issue with timer https://github.com/Textualize/textual/issues/2854
- Fixed Toggle Buttons issue with not being clickable/hoverable https://github.com/Textualize/textual/pull/2930


## [0.29.0] - 2023-07-03

### Changed

- Factored dev tools (`textual` command) in to external lib (`textual-dev`).

### Added

- Updated `DataTable.get_cell` type hints to accept string keys https://github.com/Textualize/textual/issues/2586
- Added `DataTable.get_cell_coordinate` method
- Added `DataTable.get_row_index` method https://github.com/Textualize/textual/issues/2587
- Added `DataTable.get_column_index` method
- Added can-focus pseudo-class to target widgets that may receive focus
- Make `Markdown.update` optionally awaitable https://github.com/Textualize/textual/pull/2838
- Added `default` parameter to `DataTable.add_column` for populating existing rows https://github.com/Textualize/textual/pull/2836
- Added can-focus pseudo-class to target widgets that may receive focus

### Fixed

- Fixed crash when columns were added to populated `DataTable` https://github.com/Textualize/textual/pull/2836
- Fixed issues with opacity on Screens https://github.com/Textualize/textual/issues/2616
- Fixed style problem with selected selections in a non-focused selection list https://github.com/Textualize/textual/issues/2768
- Fixed sys.stdout and sys.stderr being None https://github.com/Textualize/textual/issues/2879

## [0.28.1] - 2023-06-20

### Fixed

- Fixed indented code blocks not showing up in `Markdown` https://github.com/Textualize/textual/issues/2781
- Fixed inline code blocks in lists showing out of order in `Markdown` https://github.com/Textualize/textual/issues/2676
- Fixed list items in a `Markdown` being added to the focus chain https://github.com/Textualize/textual/issues/2380
- Fixed `Tabs` posting unnecessary messages when removing non-active tabs https://github.com/Textualize/textual/issues/2807
- call_after_refresh will preserve the sender within the callback https://github.com/Textualize/textual/pull/2806

### Added

- Added a method of allowing third party code to handle unhandled tokens in `Markdown` https://github.com/Textualize/textual/pull/2803
- Added `MarkdownBlock` as an exported symbol in `textual.widgets.markdown` https://github.com/Textualize/textual/pull/2803

### Changed

- Tooltips are now inherited, so will work with compound widgets


## [0.28.0] - 2023-06-19

### Added

- The devtools console now confirms when CSS files have been successfully loaded after a previous error https://github.com/Textualize/textual/pull/2716
- Class variable `CSS` to screens https://github.com/Textualize/textual/issues/2137
- Class variable `CSS_PATH` to screens https://github.com/Textualize/textual/issues/2137
- Added `cursor_foreground_priority` and `cursor_background_priority` to `DataTable` https://github.com/Textualize/textual/pull/2736
- Added Region.center
- Added `center` parameter to `Widget.scroll_to_region`
- Added `origin_visible` parameter to `Widget.scroll_to_region`
- Added `origin_visible` parameter to `Widget.scroll_to_center`
- Added `TabbedContent.tab_count` https://github.com/Textualize/textual/pull/2751
- Added `TabbedContent.add_pane` https://github.com/Textualize/textual/pull/2751
- Added `TabbedContent.remove_pane` https://github.com/Textualize/textual/pull/2751
- Added `TabbedContent.clear_panes` https://github.com/Textualize/textual/pull/2751
- Added `TabbedContent.Cleared` https://github.com/Textualize/textual/pull/2751

### Fixed

- Fixed setting `TreeNode.label` on an existing `Tree` node not immediately refreshing https://github.com/Textualize/textual/pull/2713
- Correctly implement `__eq__` protocol in DataTable https://github.com/Textualize/textual/pull/2705
- Fixed exceptions in Pilot tests being silently ignored https://github.com/Textualize/textual/pull/2754
- Fixed issue where internal data of `OptionList` could be invalid for short window after `clear_options` https://github.com/Textualize/textual/pull/2754
- Fixed `Tooltip` causing a `query_one` on a lone `Static` to fail https://github.com/Textualize/textual/issues/2723
- Nested widgets wouldn't lose focus when parent is disabled https://github.com/Textualize/textual/issues/2772
- Fixed the `Tabs` `Underline` highlight getting "lost" in some extreme situations https://github.com/Textualize/textual/pull/2751

### Changed

- Breaking change: The `@on` decorator will now match a message class and any child classes https://github.com/Textualize/textual/pull/2746
- Breaking change: Styles update to checkbox, radiobutton, OptionList, Select, SelectionList, Switch https://github.com/Textualize/textual/pull/2777
- `Tabs.add_tab` is now optionally awaitable https://github.com/Textualize/textual/pull/2778
- `Tabs.add_tab` now takes `before` and `after` arguments to position a new tab https://github.com/Textualize/textual/pull/2778
- `Tabs.remove_tab` is now optionally awaitable https://github.com/Textualize/textual/pull/2778
- Breaking change: `Tabs.clear` has been changed from returning `self` to being optionally awaitable https://github.com/Textualize/textual/pull/2778

## [0.27.0] - 2023-06-01

### Fixed

- Fixed zero division error https://github.com/Textualize/textual/issues/2673
- Fix `scroll_to_center` when there were nested layers out of view (Compositor full_map not populated fully) https://github.com/Textualize/textual/pull/2684
- Fix crash when `Select` widget value attribute was set in `compose` https://github.com/Textualize/textual/pull/2690
- Issue with computing progress in workers https://github.com/Textualize/textual/pull/2686
- Issues with `switch_screen` not updating the results callback appropriately https://github.com/Textualize/textual/issues/2650
- Fixed incorrect mount order https://github.com/Textualize/textual/pull/2702

### Added

- `work` decorator accepts `description` parameter to add debug string https://github.com/Textualize/textual/issues/2597
- Added `SelectionList` widget https://github.com/Textualize/textual/pull/2652
- `App.AUTO_FOCUS` to set auto focus on all screens https://github.com/Textualize/textual/issues/2594
- Option to `scroll_to_center` to ensure we don't scroll such that the top left corner of the widget is not visible https://github.com/Textualize/textual/pull/2682
- Added `Widget.tooltip` property https://github.com/Textualize/textual/pull/2670
- Added `Region.inflect` https://github.com/Textualize/textual/pull/2670
- `Suggester` API to compose with widgets for automatic suggestions https://github.com/Textualize/textual/issues/2330
- `SuggestFromList` class to let widgets get completions from a fixed set of options https://github.com/Textualize/textual/pull/2604
- `Input` has a new component class `input--suggestion` https://github.com/Textualize/textual/pull/2604
- Added `Widget.remove_children` https://github.com/Textualize/textual/pull/2657
- Added `Validator` framework and validation for `Input` https://github.com/Textualize/textual/pull/2600
- Ability to have private and public validate methods https://github.com/Textualize/textual/pull/2708
- Ability to have private compute methods https://github.com/Textualize/textual/pull/2708
- Added `message_hook` to App.run_test https://github.com/Textualize/textual/pull/2702
- Added `Sparkline` widget https://github.com/Textualize/textual/pull/2631

### Changed

- `Placeholder` now sets its color cycle per app https://github.com/Textualize/textual/issues/2590
- Footer now clears key highlight regardless of whether it's in the active screen or not https://github.com/Textualize/textual/issues/2606
- The default Widget repr no longer displays classes and pseudo-classes (to reduce noise in logs). Add them to your `__rich_repr__` method if needed. https://github.com/Textualize/textual/pull/2623
- Setting `Screen.AUTO_FOCUS` to `None` will inherit `AUTO_FOCUS` from the app instead of disabling it https://github.com/Textualize/textual/issues/2594
- Setting `Screen.AUTO_FOCUS` to `""` will disable it on the screen https://github.com/Textualize/textual/issues/2594
- Messages now have a `handler_name` class var which contains the name of the default handler method.
- `Message.control` is now a property instead of a class variable. https://github.com/Textualize/textual/issues/2528
- `Tree` and `DirectoryTree` Messages no longer accept a `tree` parameter, using `self.node.tree` instead. https://github.com/Textualize/textual/issues/2529
- Keybinding <kbd>right</kbd> in `Input` is also used to accept a suggestion if the cursor is at the end of the input https://github.com/Textualize/textual/pull/2604
- `Input.__init__` now accepts a `suggester` attribute for completion suggestions https://github.com/Textualize/textual/pull/2604
- Using `switch_screen` to switch to the currently active screen is now a no-op https://github.com/Textualize/textual/pull/2692
- Breaking change: removed `reactive.py::Reactive.var` in favor of `reactive.py::var` https://github.com/Textualize/textual/pull/2709/

### Removed

- `Placeholder.reset_color_cycle`
- Removed `Widget.reset_focus` (now called `Widget.blur`) https://github.com/Textualize/textual/issues/2642

## [0.26.0] - 2023-05-20

### Added

- Added `Widget.can_view`

### Changed

- Textual will now scroll focused widgets to center if not in view

## [0.25.0] - 2023-05-17

### Changed

- App `title` and `sub_title` attributes can be set to any type https://github.com/Textualize/textual/issues/2521
- `DirectoryTree` now loads directory contents in a worker https://github.com/Textualize/textual/issues/2456
- Only a single error will be written by default, unless in dev mode ("debug" in App.features) https://github.com/Textualize/textual/issues/2480
- Using `Widget.move_child` where the target and the child being moved are the same is now a no-op https://github.com/Textualize/textual/issues/1743
- Calling `dismiss` on a screen that is not at the top of the stack now raises an exception https://github.com/Textualize/textual/issues/2575
- `MessagePump.call_after_refresh` and `MessagePump.call_later` will now return `False` if the callback could not be scheduled. https://github.com/Textualize/textual/pull/2584

### Fixed

- Fixed `ZeroDivisionError` in `resolve_fraction_unit` https://github.com/Textualize/textual/issues/2502
- Fixed `TreeNode.expand` and `TreeNode.expand_all` not posting a `Tree.NodeExpanded` message https://github.com/Textualize/textual/issues/2535
- Fixed `TreeNode.collapse` and `TreeNode.collapse_all` not posting a `Tree.NodeCollapsed` message https://github.com/Textualize/textual/issues/2535
- Fixed `TreeNode.toggle` and `TreeNode.toggle_all` not posting a `Tree.NodeExpanded` or `Tree.NodeCollapsed` message https://github.com/Textualize/textual/issues/2535
- `footer--description` component class was being ignored https://github.com/Textualize/textual/issues/2544
- Pasting empty selection in `Input` would raise an exception https://github.com/Textualize/textual/issues/2563
- `Screen.AUTO_FOCUS` now focuses the first _focusable_ widget that matches the selector https://github.com/Textualize/textual/issues/2578
- `Screen.AUTO_FOCUS` now works on the default screen on startup https://github.com/Textualize/textual/pull/2581
- Fix for setting dark in App `__init__` https://github.com/Textualize/textual/issues/2583
- Fix issue with scrolling and docks https://github.com/Textualize/textual/issues/2525
- Fix not being able to use CSS classes with `Tab` https://github.com/Textualize/textual/pull/2589

### Added

- Class variable `AUTO_FOCUS` to screens https://github.com/Textualize/textual/issues/2457
- Added `NULL_SPACING` and `NULL_REGION` to geometry.py

## [0.24.1] - 2023-05-08

### Fixed

- Fix TypeError in code browser

## [0.24.0] - 2023-05-08

### Fixed

- Fixed crash when creating a `DirectoryTree` starting anywhere other than `.`
- Fixed line drawing in `Tree` when `Tree.show_root` is `True` https://github.com/Textualize/textual/issues/2397
- Fixed line drawing in `Tree` not marking branches as selected when first getting focus https://github.com/Textualize/textual/issues/2397

### Changed

- The DataTable cursor is now scrolled into view when the cursor coordinate is changed programmatically https://github.com/Textualize/textual/issues/2459
- run_worker exclusive parameter is now `False` by default https://github.com/Textualize/textual/pull/2470
- Added `always_update` as an optional argument for `reactive.var`
- Made Binding description default to empty string, which is equivalent to show=False https://github.com/Textualize/textual/pull/2501
- Modified Message to allow it to be used as a dataclass https://github.com/Textualize/textual/pull/2501
- Decorator `@on` accepts arbitrary `**kwargs` to apply selectors to attributes of the message https://github.com/Textualize/textual/pull/2498

### Added

- Property `control` as alias for attribute `tabs` in `Tabs` messages https://github.com/Textualize/textual/pull/2483
- Experimental: Added "overlay" rule https://github.com/Textualize/textual/pull/2501
- Experimental: Added "constrain" rule https://github.com/Textualize/textual/pull/2501
- Added textual.widgets.Select https://github.com/Textualize/textual/pull/2501
- Added Region.translate_inside https://github.com/Textualize/textual/pull/2501
- `TabbedContent` now takes kwargs `id`, `name`, `classes`, and `disabled`, upon initialization, like other widgets https://github.com/Textualize/textual/pull/2497
- Method `DataTable.move_cursor` https://github.com/Textualize/textual/issues/2472
- Added `OptionList.add_options` https://github.com/Textualize/textual/pull/2508
- Added `TreeNode.is_root` https://github.com/Textualize/textual/pull/2510
- Added `TreeNode.remove_children` https://github.com/Textualize/textual/pull/2510
- Added `TreeNode.remove` https://github.com/Textualize/textual/pull/2510
- Added classvar `Message.ALLOW_SELECTOR_MATCH` https://github.com/Textualize/textual/pull/2498
- Added `ALLOW_SELECTOR_MATCH` to all built-in messages associated with widgets https://github.com/Textualize/textual/pull/2498
- Markdown document sub-widgets now reference the container document
- Table of contents of a markdown document now references the document
- Added the `control` property to messages
  - `DirectoryTree.FileSelected`
  - `ListView`
    - `Highlighted`
    - `Selected`
  - `Markdown`
    - `TableOfContentsUpdated`
    - `TableOfContentsSelected`
    - `LinkClicked`
  - `OptionList`
    - `OptionHighlighted`
    - `OptionSelected`
  - `RadioSet.Changed`
  - `TabContent.TabActivated`
  - `Tree`
    - `NodeSelected`
    - `NodeHighlighted`
    - `NodeExpanded`
    - `NodeCollapsed`

## [0.23.0] - 2023-05-03

### Fixed

- Fixed `outline` top and bottom not handling alpha - https://github.com/Textualize/textual/issues/2371
- Fixed `!important` not applying to `align` https://github.com/Textualize/textual/issues/2420
- Fixed `!important` not applying to `border` https://github.com/Textualize/textual/issues/2420
- Fixed `!important` not applying to `content-align` https://github.com/Textualize/textual/issues/2420
- Fixed `!important` not applying to `outline` https://github.com/Textualize/textual/issues/2420
- Fixed `!important` not applying to `overflow` https://github.com/Textualize/textual/issues/2420
- Fixed `!important` not applying to `scrollbar-size` https://github.com/Textualize/textual/issues/2420
- Fixed `outline-right` not being recognised https://github.com/Textualize/textual/issues/2446
- Fixed OSError when a file system is not available https://github.com/Textualize/textual/issues/2468

### Changed

- Setting attributes with a `compute_` method will now raise an `AttributeError` https://github.com/Textualize/textual/issues/2383
- Unknown psuedo-selectors will now raise a tokenizer error (previously they were silently ignored) https://github.com/Textualize/textual/pull/2445
- Breaking change: `DirectoryTree.FileSelected.path` is now always a `Path` https://github.com/Textualize/textual/issues/2448
- Breaking change: `Directorytree.load_directory` renamed to `Directorytree._load_directory` https://github.com/Textualize/textual/issues/2448
- Unknown pseudo-selectors will now raise a tokenizer error (previously they were silently ignored) https://github.com/Textualize/textual/pull/2445

### Added

- Watch methods can now optionally be private https://github.com/Textualize/textual/issues/2382
- Added `DirectoryTree.path` reactive attribute https://github.com/Textualize/textual/issues/2448
- Added `DirectoryTree.FileSelected.node` https://github.com/Textualize/textual/pull/2463
- Added `DirectoryTree.reload` https://github.com/Textualize/textual/issues/2448
- Added textual.on decorator https://github.com/Textualize/textual/issues/2398

## [0.22.3] - 2023-04-29

### Fixed

- Fixed `textual run` on Windows https://github.com/Textualize/textual/issues/2406
- Fixed top border of button hover state

## [0.22.2] - 2023-04-29

### Added

- Added `TreeNode.tree` as a read-only public attribute https://github.com/Textualize/textual/issues/2413

### Fixed

- Fixed superfluous style updates for focus-within pseudo-selector

## [0.22.1] - 2023-04-28

### Fixed

- Fixed timer issue https://github.com/Textualize/textual/issues/2416
- Fixed `textual run` issue https://github.com/Textualize/textual/issues/2391

## [0.22.0] - 2023-04-27

### Fixed

- Fixed broken fr units when there is a min or max dimension https://github.com/Textualize/textual/issues/2378
- Fixed plain text in Markdown code blocks with no syntax being difficult to read https://github.com/Textualize/textual/issues/2400

### Added

- Added `ProgressBar` widget https://github.com/Textualize/textual/pull/2333

### Changed

- All `textual.containers` are now `1fr` in relevant dimensions by default https://github.com/Textualize/textual/pull/2386


## [0.21.0] - 2023-04-26

### Changed

- `textual run` execs apps in a new context.
- Textual console no longer parses console markup.
- Breaking change: `Container` no longer shows required scrollbars by default https://github.com/Textualize/textual/issues/2361
- Breaking change: `VerticalScroll` no longer shows a required horizontal scrollbar by default
- Breaking change: `HorizontalScroll` no longer shows a required vertical scrollbar by default
- Breaking change: Renamed `App.action_add_class_` to `App.action_add_class`
- Breaking change: Renamed `App.action_remove_class_` to `App.action_remove_class`
- Breaking change: `RadioSet` is now a single focusable widget https://github.com/Textualize/textual/pull/2372
- Breaking change: Removed `containers.Content` (use `containers.VerticalScroll` now)

### Added

- Added `-c` switch to `textual run` which runs commands in a Textual dev environment.
- Breaking change: standard keyboard scrollable navigation bindings have been moved off `Widget` and onto a new base class for scrollable containers (see also below addition) https://github.com/Textualize/textual/issues/2332
- `ScrollView` now inherits from `ScrollableContainer` rather than `Widget` https://github.com/Textualize/textual/issues/2332
- Containers no longer inherit any bindings from `Widget` https://github.com/Textualize/textual/issues/2331
- Added `ScrollableContainer`; a container class that binds the common navigation keys to scroll actions (see also above breaking change) https://github.com/Textualize/textual/issues/2332

### Fixed

- Fixed dark mode toggles in a "child" screen not updating a "parent" screen https://github.com/Textualize/textual/issues/1999
- Fixed "panel" border not exposed via CSS
- Fixed `TabbedContent.active` changes not changing the actual content https://github.com/Textualize/textual/issues/2352
- Fixed broken color on macOS Terminal https://github.com/Textualize/textual/issues/2359

## [0.20.1] - 2023-04-18

### Fix

- New fix for stuck tabs underline https://github.com/Textualize/textual/issues/2229

## [0.20.0] - 2023-04-18

### Changed

- Changed signature of Driver. Technically a breaking change, but unlikely to affect anyone.
- Breaking change: Timer.start is now private, and returns None. There was no reason to call this manually, so unlikely to affect anyone.
- A clicked tab will now be scrolled to the center of its tab container https://github.com/Textualize/textual/pull/2276
- Style updates are now done immediately rather than on_idle https://github.com/Textualize/textual/pull/2304
- `ButtonVariant` is now exported from `textual.widgets.button` https://github.com/Textualize/textual/issues/2264
- `HorizontalScroll` and `VerticalScroll` are now focusable by default https://github.com/Textualize/textual/pull/2317

### Added

- Added `DataTable.remove_row` method https://github.com/Textualize/textual/pull/2253
- option `--port` to the command `textual console` to specify which port the console should connect to https://github.com/Textualize/textual/pull/2258
- `Widget.scroll_to_center` method to scroll children to the center of container widget https://github.com/Textualize/textual/pull/2255 and https://github.com/Textualize/textual/pull/2276
- Added `TabActivated` message to `TabbedContent` https://github.com/Textualize/textual/pull/2260
- Added "panel" border style https://github.com/Textualize/textual/pull/2292
- Added `border-title-color`, `border-title-background`, `border-title-style` rules https://github.com/Textualize/textual/issues/2289
- Added `border-subtitle-color`, `border-subtitle-background`, `border-subtitle-style` rules https://github.com/Textualize/textual/issues/2289

### Fixed

- Fixed order styles are applied in DataTable - allows combining of renderable styles and component classes https://github.com/Textualize/textual/pull/2272
- Fixed key combos with up/down keys in some terminals https://github.com/Textualize/textual/pull/2280
- Fix empty ListView preventing bindings from firing https://github.com/Textualize/textual/pull/2281
- Fix `get_component_styles` returning incorrect values on first call when combined with pseudoclasses https://github.com/Textualize/textual/pull/2304
- Fixed `active_message_pump.get` sometimes resulting in a `LookupError` https://github.com/Textualize/textual/issues/2301

## [0.19.1] - 2023-04-10

### Fixed

- Fix viewport units using wrong viewport size  https://github.com/Textualize/textual/pull/2247
- Fixed layout not clearing arrangement cache https://github.com/Textualize/textual/pull/2249


## [0.19.0] - 2023-04-07

### Added

- Added support for filtering a `DirectoryTree` https://github.com/Textualize/textual/pull/2215

### Changed

- Allowed border_title and border_subtitle to accept Text objects
- Added additional line around titles
- When a container is auto, relative dimensions in children stretch the container. https://github.com/Textualize/textual/pull/2221
- DataTable page up / down now move cursor

### Fixed

- Fixed margin not being respected when width or height is "auto" https://github.com/Textualize/textual/issues/2220
- Fixed issue which prevent scroll_visible from working https://github.com/Textualize/textual/issues/2181
- Fixed missing tracebacks on Windows https://github.com/Textualize/textual/issues/2027

## [0.18.0] - 2023-04-04

### Added

- Added Worker API https://github.com/Textualize/textual/pull/2182

### Changed

- Breaking change: Markdown.update is no longer a coroutine https://github.com/Textualize/textual/pull/2182

### Fixed

- `RadioSet` is now far less likely to report `pressed_button` as `None` https://github.com/Textualize/textual/issues/2203

## [0.17.3] - 2023-04-02

### [Fixed]

- Fixed scrollable area not taking in to account dock https://github.com/Textualize/textual/issues/2188

## [0.17.2] - 2023-04-02

### [Fixed]

- Fixed bindings persistance https://github.com/Textualize/textual/issues/1613
- The `Markdown` widget now auto-increments ordered lists https://github.com/Textualize/textual/issues/2002
- Fixed modal bindings https://github.com/Textualize/textual/issues/2194
- Fix binding enter to active button https://github.com/Textualize/textual/issues/2194

### [Changed]

- tab and shift+tab are now defined on Screen.

## [0.17.1] - 2023-03-30

### Fixed

- Fix cursor not hiding on Windows https://github.com/Textualize/textual/issues/2170
- Fixed freeze when ctrl-clicking links https://github.com/Textualize/textual/issues/2167 https://github.com/Textualize/textual/issues/2073

## [0.17.0] - 2023-03-29

### Fixed

- Issue with parsing action strings whose arguments contained quoted closing parenthesis https://github.com/Textualize/textual/pull/2112
- Issues with parsing action strings with tuple arguments https://github.com/Textualize/textual/pull/2112
- Issue with watching for CSS file changes https://github.com/Textualize/textual/pull/2128
- Fix for tabs not invalidating https://github.com/Textualize/textual/issues/2125
- Fixed scrollbar layers issue https://github.com/Textualize/textual/issues/1358
- Fix for interaction between pseudo-classes and widget-level render caches https://github.com/Textualize/textual/pull/2155

### Changed

- DataTable now has height: auto by default. https://github.com/Textualize/textual/issues/2117
- Textual will now render strings within renderables (such as tables) as Console Markup by default. You can wrap your text with rich.Text() if you want the original behavior. https://github.com/Textualize/textual/issues/2120
- Some widget methods now return `self` instead of `None` https://github.com/Textualize/textual/pull/2102:
  - `Widget`: `refresh`, `focus`, `reset_focus`
  - `Button.press`
  - `DataTable`: `clear`, `refresh_coordinate`, `refresh_row`, `refresh_column`, `sort`
  - `Placehoder.cycle_variant`
  - `Switch.toggle`
  - `Tabs.clear`
  - `TextLog`: `write`, `clear`
  - `TreeNode`: `expand`, `expand_all`, `collapse`, `collapse_all`, `toggle`, `toggle_all`
  - `Tree`: `clear`, `reset`
- Screens with alpha in their background color will now blend with the background. https://github.com/Textualize/textual/pull/2139
- Added "thick" border style. https://github.com/Textualize/textual/pull/2139
- message_pump.app will now set the active app if it is not already set.
- DataTable now has max height set to 100vh

### Added

- Added auto_scroll attribute to TextLog https://github.com/Textualize/textual/pull/2127
- Added scroll_end switch to TextLog.write https://github.com/Textualize/textual/pull/2127
- Added `Widget.get_pseudo_class_state` https://github.com/Textualize/textual/pull/2155
- Added Screen.ModalScreen which prevents App from handling bindings. https://github.com/Textualize/textual/pull/2139
- Added TEXTUAL_LOG env var which should be a path that Textual will write verbose logs to (textual devtools is generally preferred) https://github.com/Textualize/textual/pull/2148
- Added textual.logging.TextualHandler logging handler
- Added Query.set_classes, DOMNode.set_classes, and `classes` setter for Widget https://github.com/Textualize/textual/issues/1081
- Added `OptionList` https://github.com/Textualize/textual/pull/2154

## [0.16.0] - 2023-03-22

### Added
- Added `parser_factory` argument to `Markdown` and `MarkdownViewer` constructors https://github.com/Textualize/textual/pull/2075
- Added `HorizontalScroll` https://github.com/Textualize/textual/issues/1957
- Added `Center` https://github.com/Textualize/textual/issues/1957
- Added `Middle` https://github.com/Textualize/textual/issues/1957
- Added `VerticalScroll` (mimicking the old behaviour of `Vertical`) https://github.com/Textualize/textual/issues/1957
- Added `Widget.border_title` and `Widget.border_subtitle` to set border (sub)title for a widget https://github.com/Textualize/textual/issues/1864
- Added CSS styles `border_title_align` and `border_subtitle_align`.
- Added `TabbedContent` widget https://github.com/Textualize/textual/pull/2059
- Added `get_child_by_type` method to widgets / app https://github.com/Textualize/textual/pull/2059
- Added `Widget.render_str` method https://github.com/Textualize/textual/pull/2059
- Added TEXTUAL_DRIVER environment variable

### Changed

- Dropped "loading-indicator--dot" component style from LoadingIndicator https://github.com/Textualize/textual/pull/2050
- Tabs widget now sends Tabs.Cleared when there is no active tab.
- Breaking change: changed default behaviour of `Vertical` (see `VerticalScroll`) https://github.com/Textualize/textual/issues/1957
- The default `overflow` style for `Horizontal` was changed to `hidden hidden` https://github.com/Textualize/textual/issues/1957
- `DirectoryTree` also accepts `pathlib.Path` objects as the path to list https://github.com/Textualize/textual/issues/1438

### Removed

- Removed `sender` attribute from messages. It's now just private (`_sender`). https://github.com/Textualize/textual/pull/2071

### Fixed

- Fixed borders not rendering correctly. https://github.com/Textualize/textual/pull/2074
- Fix for error when removing nodes. https://github.com/Textualize/textual/issues/2079

## [0.15.1] - 2023-03-14

### Fixed

- Fixed how the namespace for messages is calculated to facilitate inheriting messages https://github.com/Textualize/textual/issues/1814
- `Tab` is now correctly made available from `textual.widgets`. https://github.com/Textualize/textual/issues/2044

## [0.15.0] - 2023-03-13

### Fixed

- Fixed container not resizing when a widget is removed https://github.com/Textualize/textual/issues/2007
- Fixes issue where the horizontal scrollbar would be incorrectly enabled https://github.com/Textualize/textual/pull/2024

## [0.15.0] - 2023-03-13

### Changed

- Fixed container not resizing when a widget is removed https://github.com/Textualize/textual/issues/2007
- Fixed issue where the horizontal scrollbar would be incorrectly enabled https://github.com/Textualize/textual/pull/2024
- Fixed `Pilot.click` not correctly creating the mouse events https://github.com/Textualize/textual/issues/2022
- Fixes issue where the horizontal scrollbar would be incorrectly enabled https://github.com/Textualize/textual/pull/2024
- Fixes for tracebacks not appearing on exit https://github.com/Textualize/textual/issues/2027

### Added

- Added a LoadingIndicator widget https://github.com/Textualize/textual/pull/2018
- Added Tabs Widget https://github.com/Textualize/textual/pull/2020

### Changed

- Breaking change: Renamed Widget.action and App.action to Widget.run_action and App.run_action
- Added `shift`, `meta` and `control` arguments to `Pilot.click`.

## [0.14.0] - 2023-03-09

### Changed

- Breaking change: There is now only `post_message` to post events, which is non-async, `post_message_no_wait` was dropped. https://github.com/Textualize/textual/pull/1940
- Breaking change: The Timer class now has just one method to stop it, `Timer.stop` which is non sync https://github.com/Textualize/textual/pull/1940
- Breaking change: Messages don't require a `sender` in their constructor https://github.com/Textualize/textual/pull/1940
- Many messages have grown a `control` property which returns the control they relate to. https://github.com/Textualize/textual/pull/1940
- Updated styling to make it clear DataTable grows horizontally https://github.com/Textualize/textual/pull/1946
- Changed the `Checkbox` character due to issues with Windows Terminal and Windows 10 https://github.com/Textualize/textual/issues/1934
- Changed the `RadioButton` character due to issues with Windows Terminal and Windows 10 and 11 https://github.com/Textualize/textual/issues/1934
- Changed the `Markdown` initial bullet character due to issues with Windows Terminal and Windows 10 and 11 https://github.com/Textualize/textual/issues/1982
- The underscore `_` is no longer a special alias for the method `pilot.press`

### Added

- Added `data_table` attribute to DataTable events https://github.com/Textualize/textual/pull/1940
- Added `list_view` attribute to `ListView` events https://github.com/Textualize/textual/pull/1940
- Added `radio_set` attribute to `RadioSet` events https://github.com/Textualize/textual/pull/1940
- Added `switch` attribute to `Switch` events https://github.com/Textualize/textual/pull/1940
- Added `hover` and `click` methods to `Pilot` https://github.com/Textualize/textual/pull/1966
- Breaking change: Added `toggle_button` attribute to RadioButton and Checkbox events, replaces `input` https://github.com/Textualize/textual/pull/1940
- A percentage alpha can now be applied to a border https://github.com/Textualize/textual/issues/1863
- Added `Color.multiply_alpha`.
- Added `ContentSwitcher` https://github.com/Textualize/textual/issues/1945

### Fixed

- Fixed bug that prevented pilot from pressing some keys https://github.com/Textualize/textual/issues/1815
- DataTable race condition that caused crash https://github.com/Textualize/textual/pull/1962
- Fixed scrollbar getting "stuck" to cursor when cursor leaves window during drag https://github.com/Textualize/textual/pull/1968 https://github.com/Textualize/textual/pull/2003
- DataTable crash when enter pressed when table is empty https://github.com/Textualize/textual/pull/1973

## [0.13.0] - 2023-03-02

### Added

- Added `Checkbox` https://github.com/Textualize/textual/pull/1872
- Added `RadioButton` https://github.com/Textualize/textual/pull/1872
- Added `RadioSet` https://github.com/Textualize/textual/pull/1872

### Changed

- Widget scrolling methods (such as `Widget.scroll_home` and `Widget.scroll_end`) now perform the scroll after the next refresh https://github.com/Textualize/textual/issues/1774
- Buttons no longer accept arbitrary renderables https://github.com/Textualize/textual/issues/1870

### Fixed

- Scrolling with cursor keys now moves just one cell https://github.com/Textualize/textual/issues/1897
- Fix exceptions in watch methods being hidden on startup https://github.com/Textualize/textual/issues/1886
- Fixed scrollbar size miscalculation https://github.com/Textualize/textual/pull/1910
- Fixed slow exit on some terminals https://github.com/Textualize/textual/issues/1920

## [0.12.1] - 2023-02-25

### Fixed

- Fix for batch update glitch https://github.com/Textualize/textual/pull/1880

## [0.12.0] - 2023-02-24

### Added

- Added `App.batch_update` https://github.com/Textualize/textual/pull/1832
- Added horizontal rule to Markdown https://github.com/Textualize/textual/pull/1832
- Added `Widget.disabled` https://github.com/Textualize/textual/pull/1785
- Added `DOMNode.notify_style_update` to replace `messages.StylesUpdated` message https://github.com/Textualize/textual/pull/1861
- Added `DataTable.show_row_labels` reactive to show and hide row labels https://github.com/Textualize/textual/pull/1868
- Added `DataTable.RowLabelSelected` event, which is emitted when a row label is clicked https://github.com/Textualize/textual/pull/1868
- Added `MessagePump.prevent` context manager to temporarily suppress a given message type https://github.com/Textualize/textual/pull/1866

### Changed

- Scrolling by page now adds to current position.
- Markdown lists have been polished: a selection of bullets, better alignment of numbers, style tweaks https://github.com/Textualize/textual/pull/1832
- Added alternative method of composing Widgets https://github.com/Textualize/textual/pull/1847
- Added `label` parameter to `DataTable.add_row` https://github.com/Textualize/textual/pull/1868
- Breaking change: Some `DataTable` component classes were renamed - see PR for details https://github.com/Textualize/textual/pull/1868

### Removed

- Removed `screen.visible_widgets` and `screen.widgets`
- Removed `StylesUpdate` message. https://github.com/Textualize/textual/pull/1861

### Fixed

- Numbers in a descendant-combined selector no longer cause an error https://github.com/Textualize/textual/issues/1836
- Fixed superfluous scrolling when focusing a docked widget https://github.com/Textualize/textual/issues/1816
- Fixes walk_children which was returning more than one screen https://github.com/Textualize/textual/issues/1846
- Fixed issue with watchers fired for detached nodes https://github.com/Textualize/textual/issues/1846

## [0.11.1] - 2023-02-17

### Fixed

- DataTable fix issue where offset cache was not being used https://github.com/Textualize/textual/pull/1810
- DataTable scrollbars resize correctly when header is toggled https://github.com/Textualize/textual/pull/1803
- DataTable location mapping cleared when clear called https://github.com/Textualize/textual/pull/1809

## [0.11.0] - 2023-02-15

### Added

- Added `TreeNode.expand_all` https://github.com/Textualize/textual/issues/1430
- Added `TreeNode.collapse_all` https://github.com/Textualize/textual/issues/1430
- Added `TreeNode.toggle_all` https://github.com/Textualize/textual/issues/1430
- Added the coroutines `Animator.wait_until_complete` and `pilot.wait_for_scheduled_animations` that allow waiting for all current and scheduled animations https://github.com/Textualize/textual/issues/1658
- Added the method `Animator.is_being_animated` that checks if an attribute of an object is being animated or is scheduled for animation
- Added more keyboard actions and related bindings to `Input` https://github.com/Textualize/textual/pull/1676
- Added App.scroll_sensitivity_x and App.scroll_sensitivity_y to adjust how many lines the scroll wheel moves the scroll position https://github.com/Textualize/textual/issues/928
- Added Shift+scroll wheel and ctrl+scroll wheel to scroll horizontally
- Added `Tree.action_toggle_node` to toggle a node without selecting, and bound it to <kbd>Space</kbd> https://github.com/Textualize/textual/issues/1433
- Added `Tree.reset` to fully reset a `Tree` https://github.com/Textualize/textual/issues/1437
- Added `DataTable.sort` to sort rows https://github.com/Textualize/textual/pull/1638
- Added `DataTable.get_cell` to retrieve a cell by column/row keys https://github.com/Textualize/textual/pull/1638
- Added `DataTable.get_cell_at` to retrieve a cell by coordinate https://github.com/Textualize/textual/pull/1638
- Added `DataTable.update_cell` to update a cell by column/row keys https://github.com/Textualize/textual/pull/1638
- Added `DataTable.update_cell_at` to update a cell at a coordinate  https://github.com/Textualize/textual/pull/1638
- Added `DataTable.ordered_rows` property to retrieve `Row`s as they're currently ordered https://github.com/Textualize/textual/pull/1638
- Added `DataTable.ordered_columns` property to retrieve `Column`s as they're currently ordered https://github.com/Textualize/textual/pull/1638
- Added `DataTable.coordinate_to_cell_key` to find the key for the cell at a coordinate https://github.com/Textualize/textual/pull/1638
- Added `DataTable.is_valid_coordinate` https://github.com/Textualize/textual/pull/1638
- Added `DataTable.is_valid_row_index` https://github.com/Textualize/textual/pull/1638
- Added `DataTable.is_valid_column_index` https://github.com/Textualize/textual/pull/1638
- Added attributes to events emitted from `DataTable` indicating row/column/cell keys https://github.com/Textualize/textual/pull/1638
- Added `DataTable.get_row` to retrieve the values from a row by key https://github.com/Textualize/textual/pull/1786
- Added `DataTable.get_row_at` to retrieve the values from a row by index https://github.com/Textualize/textual/pull/1786
- Added `DataTable.get_column` to retrieve the values from a column by key https://github.com/Textualize/textual/pull/1786
- Added `DataTable.get_column_at` to retrieve the values from a column by index https://github.com/Textualize/textual/pull/1786
- Added `DataTable.HeaderSelected` which is posted when header label clicked https://github.com/Textualize/textual/pull/1788
- Added `DOMNode.watch` and `DOMNode.is_attached` methods  https://github.com/Textualize/textual/pull/1750
- Added `DOMNode.css_tree` which is a renderable that shows the DOM and CSS https://github.com/Textualize/textual/pull/1778
- Added `DOMNode.children_view` which is a view on to a nodes children list, use for querying https://github.com/Textualize/textual/pull/1778
- Added `Markdown` and `MarkdownViewer` widgets.
- Added `--screenshot` option to `textual run`

### Changed

- Breaking change: `TreeNode` can no longer be imported from `textual.widgets`; it is now available via `from textual.widgets.tree import TreeNode`. https://github.com/Textualize/textual/pull/1637
- `Tree` now shows a (subdued) cursor for a highlighted node when focus has moved elsewhere https://github.com/Textualize/textual/issues/1471
- `DataTable.add_row` now accepts `key` argument to uniquely identify the row https://github.com/Textualize/textual/pull/1638
- `DataTable.add_column` now accepts `key` argument to uniquely identify the column https://github.com/Textualize/textual/pull/1638
- `DataTable.add_row` and `DataTable.add_column` now return lists of keys identifying the added rows/columns https://github.com/Textualize/textual/pull/1638
- Breaking change: `DataTable.get_cell_value` renamed to `DataTable.get_value_at` https://github.com/Textualize/textual/pull/1638
- `DataTable.row_count` is now a property https://github.com/Textualize/textual/pull/1638
- Breaking change: `DataTable.cursor_cell` renamed to `DataTable.cursor_coordinate` https://github.com/Textualize/textual/pull/1638
  - The method `validate_cursor_cell` was renamed to `validate_cursor_coordinate`.
  - The method `watch_cursor_cell` was renamed to `watch_cursor_coordinate`.
- Breaking change: `DataTable.hover_cell` renamed to `DataTable.hover_coordinate` https://github.com/Textualize/textual/pull/1638
  - The method `validate_hover_cell` was renamed to `validate_hover_coordinate`.
- Breaking change: `DataTable.data` structure changed, and will be made private in upcoming release https://github.com/Textualize/textual/pull/1638
- Breaking change: `DataTable.refresh_cell` was renamed to `DataTable.refresh_coordinate` https://github.com/Textualize/textual/pull/1638
- Breaking change: `DataTable.get_row_height` now takes a `RowKey` argument instead of a row index https://github.com/Textualize/textual/pull/1638
- Breaking change: `DataTable.data` renamed to `DataTable._data` (it's now private) https://github.com/Textualize/textual/pull/1786
- The `_filter` module was made public (now called `filter`) https://github.com/Textualize/textual/pull/1638
- Breaking change: renamed `Checkbox` to `Switch` https://github.com/Textualize/textual/issues/1746
- `App.install_screen` name is no longer optional https://github.com/Textualize/textual/pull/1778
- `App.query` now only includes the current screen https://github.com/Textualize/textual/pull/1778
- `DOMNode.tree` now displays simple DOM structure only https://github.com/Textualize/textual/pull/1778
- `App.install_screen` now returns None rather than AwaitMount https://github.com/Textualize/textual/pull/1778
- `DOMNode.children` is now a simple sequence, the NodesList is exposed as `DOMNode._nodes` https://github.com/Textualize/textual/pull/1778
- `DataTable` cursor can now enter fixed columns https://github.com/Textualize/textual/pull/1799

### Fixed

- Fixed stuck screen  https://github.com/Textualize/textual/issues/1632
- Fixed programmatic style changes not refreshing children layouts when parent widget did not change size https://github.com/Textualize/textual/issues/1607
- Fixed relative units in `grid-rows` and `grid-columns` being computed with respect to the wrong dimension https://github.com/Textualize/textual/issues/1406
- Fixed bug with animations that were triggered back to back, where the second one wouldn't start https://github.com/Textualize/textual/issues/1372
- Fixed bug with animations that were scheduled where all but the first would be skipped https://github.com/Textualize/textual/issues/1372
- Programmatically setting `overflow_x`/`overflow_y` refreshes the layout correctly https://github.com/Textualize/textual/issues/1616
- Fixed double-paste into `Input` https://github.com/Textualize/textual/issues/1657
- Added a workaround for an apparent Windows Terminal paste issue https://github.com/Textualize/textual/issues/1661
- Fixed issue with renderable width calculation https://github.com/Textualize/textual/issues/1685
- Fixed issue with app not processing Paste event https://github.com/Textualize/textual/issues/1666
- Fixed glitch with view position with auto width inputs https://github.com/Textualize/textual/issues/1693
- Fixed `DataTable` "selected" events containing wrong coordinates when mouse was used https://github.com/Textualize/textual/issues/1723

### Removed

- Methods `MessagePump.emit` and `MessagePump.emit_no_wait` https://github.com/Textualize/textual/pull/1738
- Removed `reactive.watch` in favor of DOMNode.watch.

## [0.10.1] - 2023-01-20

### Added

- Added Strip.text property https://github.com/Textualize/textual/issues/1620

### Fixed

- Fixed `textual diagnose` crash on older supported Python versions. https://github.com/Textualize/textual/issues/1622

### Changed

- The default filename for screenshots uses a datetime format similar to ISO8601, but with reserved characters replaced by underscores https://github.com/Textualize/textual/pull/1518


## [0.10.0] - 2023-01-19

### Added

- Added `TreeNode.parent` -- a read-only property for accessing a node's parent https://github.com/Textualize/textual/issues/1397
- Added public `TreeNode` label access via `TreeNode.label` https://github.com/Textualize/textual/issues/1396
- Added read-only public access to the children of a `TreeNode` via `TreeNode.children` https://github.com/Textualize/textual/issues/1398
- Added `Tree.get_node_by_id` to allow getting a node by its ID https://github.com/Textualize/textual/pull/1535
- Added a `Tree.NodeHighlighted` message, giving a `on_tree_node_highlighted` event handler https://github.com/Textualize/textual/issues/1400
- Added a `inherit_component_classes` subclassing parameter to control whether component classes are inherited from base classes https://github.com/Textualize/textual/issues/1399
- Added `diagnose` as a `textual` command https://github.com/Textualize/textual/issues/1542
- Added `row` and `column` cursors to `DataTable` https://github.com/Textualize/textual/pull/1547
- Added an optional parameter `selector` to the methods `Screen.focus_next` and `Screen.focus_previous` that enable using a CSS selector to narrow down which widgets can get focus https://github.com/Textualize/textual/issues/1196

### Changed

- `MouseScrollUp` and `MouseScrollDown` now inherit from `MouseEvent` and have attached modifier keys. https://github.com/Textualize/textual/pull/1458
- Fail-fast and print pretty tracebacks for Widget compose errors https://github.com/Textualize/textual/pull/1505
- Added Widget._refresh_scroll to avoid expensive layout when scrolling https://github.com/Textualize/textual/pull/1524
- `events.Paste` now bubbles https://github.com/Textualize/textual/issues/1434
- Improved error message when style flag `none` is mixed with other flags (e.g., when setting `text-style`) https://github.com/Textualize/textual/issues/1420
- Clock color in the `Header` widget now matches the header color https://github.com/Textualize/textual/issues/1459
- Programmatic calls to scroll now optionally scroll even if overflow styling says otherwise (introduces a new `force` parameter to all the `scroll_*` methods) https://github.com/Textualize/textual/issues/1201
- `COMPONENT_CLASSES` are now inherited from base classes https://github.com/Textualize/textual/issues/1399
- Watch methods may now take no parameters
- Added `compute` parameter to reactive
- A `TypeError` raised during `compose` now carries the full traceback
- Removed base class `NodeMessage` from which all node-related `Tree` events inherited

### Fixed

- The styles `scrollbar-background-active` and `scrollbar-color-hover` are no longer ignored https://github.com/Textualize/textual/pull/1480
- The widget `Placeholder` can now have its width set to `auto` https://github.com/Textualize/textual/pull/1508
- Behavior of widget `Input` when rendering after programmatic value change and related scenarios https://github.com/Textualize/textual/issues/1477 https://github.com/Textualize/textual/issues/1443
- `DataTable.show_cursor` now correctly allows cursor toggling https://github.com/Textualize/textual/pull/1547
- Fixed cursor not being visible on `DataTable` mount when `fixed_columns` were used https://github.com/Textualize/textual/pull/1547
- Fixed `DataTable` cursors not resetting to origin on `clear()` https://github.com/Textualize/textual/pull/1601
- Fixed TextLog wrapping issue https://github.com/Textualize/textual/issues/1554
- Fixed issue with TextLog not writing anything before layout https://github.com/Textualize/textual/issues/1498
- Fixed an exception when populating a child class of `ListView` purely from `compose` https://github.com/Textualize/textual/issues/1588
- Fixed freeze in tests https://github.com/Textualize/textual/issues/1608
- Fixed minus not displaying as symbol https://github.com/Textualize/textual/issues/1482

## [0.9.1] - 2022-12-30

### Added

- Added textual._win_sleep for Python on Windows < 3.11 https://github.com/Textualize/textual/pull/1457

## [0.9.0] - 2022-12-30

### Added

- Added textual.strip.Strip primitive
- Added textual._cache.FIFOCache
- Added an option to clear columns in DataTable.clear() https://github.com/Textualize/textual/pull/1427

### Changed

- Widget.render_line now returns a Strip
- Fix for slow updates on Windows
- Bumped Rich dependency

## [0.8.2] - 2022-12-28

### Fixed

- Fixed issue with TextLog.clear() https://github.com/Textualize/textual/issues/1447

## [0.8.1] - 2022-12-25

### Fixed

- Fix for overflowing tree issue https://github.com/Textualize/textual/issues/1425

## [0.8.0] - 2022-12-22

### Fixed

- Fixed issues with nested auto dimensions https://github.com/Textualize/textual/issues/1402
- Fixed watch method incorrectly running on first set when value hasn't changed and init=False https://github.com/Textualize/textual/pull/1367
- `App.dark` can now be set from `App.on_load` without an error being raised  https://github.com/Textualize/textual/issues/1369
- Fixed setting `visibility` changes needing a `refresh` https://github.com/Textualize/textual/issues/1355

### Added

- Added `textual.actions.SkipAction` exception which can be raised from an action to allow parents to process bindings.
- Added `textual keys` preview.
- Added ability to bind to a character in addition to key name. i.e. you can bind to "." or "full_stop".
- Added TextLog.shrink attribute to allow renderable to reduce in size to fit width.

### Changed

- Deprecated `PRIORITY_BINDINGS` class variable.
- Renamed `char` to `character` on Key event.
- Renamed `key_name` to `name` on Key event.
- Queries/`walk_children` no longer includes self in results by default https://github.com/Textualize/textual/pull/1416

## [0.7.0] - 2022-12-17

### Added

- Added `PRIORITY_BINDINGS` class variable, which can be used to control if a widget's bindings have priority by default. https://github.com/Textualize/textual/issues/1343

### Changed

- Renamed the `Binding` argument `universal` to `priority`. https://github.com/Textualize/textual/issues/1343
- When looking for bindings that have priority, they are now looked from `App` downwards. https://github.com/Textualize/textual/issues/1343
- `BINDINGS` on an `App`-derived class have priority by default. https://github.com/Textualize/textual/issues/1343
- `BINDINGS` on a `Screen`-derived class have priority by default. https://github.com/Textualize/textual/issues/1343
- Added a message parameter to Widget.exit

### Fixed

- Fixed validator not running on first reactive set https://github.com/Textualize/textual/pull/1359
- Ensure only printable characters are used as key_display https://github.com/Textualize/textual/pull/1361


## [0.6.0] - 2022-12-11

https://textual.textualize.io/blog/2022/12/11/version-060

### Added

- Added "inherited bindings" -- BINDINGS classvar will be merged with base classes, unless inherit_bindings is set to False
- Added `Tree` widget which replaces `TreeControl`.
- Added widget `Placeholder` https://github.com/Textualize/textual/issues/1200.
- Added `ListView` and `ListItem` widgets https://github.com/Textualize/textual/pull/1143

### Changed

- Rebuilt `DirectoryTree` with new `Tree` control.
- Empty containers with a dimension set to `"auto"` will now collapse instead of filling up the available space.
- Container widgets now have default height of `1fr`.
- The default `width` of a `Label` is now `auto`.

### Fixed

- Type selectors can now contain numbers https://github.com/Textualize/textual/issues/1253
- Fixed visibility not affecting children https://github.com/Textualize/textual/issues/1313
- Fixed issue with auto width/height and relative children https://github.com/Textualize/textual/issues/1319
- Fixed issue with offset applied to containers https://github.com/Textualize/textual/issues/1256
- Fixed default CSS retrieval for widgets with no `DEFAULT_CSS` that inherited from widgets with `DEFAULT_CSS` https://github.com/Textualize/textual/issues/1335
- Fixed merging of `BINDINGS` when binding inheritance is set to `None` https://github.com/Textualize/textual/issues/1351

## [0.5.0] - 2022-11-20

### Added

- Add get_child_by_id and get_widget_by_id, remove get_child https://github.com/Textualize/textual/pull/1146
- Add easing parameter to Widget.scroll_* methods https://github.com/Textualize/textual/pull/1144
- Added Widget.call_later which invokes a callback on idle.
- `DOMNode.ancestors` no longer includes `self`.
- Added `DOMNode.ancestors_with_self`, which retains the old behaviour of
  `DOMNode.ancestors`.
- Improved the speed of `DOMQuery.remove`.
- Added DataTable.clear
- Added low-level `textual.walk` methods.
- It is now possible to `await` a `Widget.remove`.
  https://github.com/Textualize/textual/issues/1094
- It is now possible to `await` a `DOMQuery.remove`. Note that this changes
  the return value of `DOMQuery.remove`, which used to return `self`.
  https://github.com/Textualize/textual/issues/1094
- Added Pilot.wait_for_animation
- Added `Widget.move_child` https://github.com/Textualize/textual/issues/1121
- Added a `Label` widget https://github.com/Textualize/textual/issues/1190
- Support lazy-instantiated Screens (callables in App.SCREENS) https://github.com/Textualize/textual/pull/1185
- Display of keys in footer has more sensible defaults https://github.com/Textualize/textual/pull/1213
- Add App.get_key_display, allowing custom key_display App-wide https://github.com/Textualize/textual/pull/1213

### Changed

- Watchers are now called immediately when setting the attribute if they are synchronous. https://github.com/Textualize/textual/pull/1145
- Widget.call_later has been renamed to Widget.call_after_refresh.
- Button variant values are now checked at runtime. https://github.com/Textualize/textual/issues/1189
- Added caching of some properties in Styles object

### Fixed

- Fixed DataTable row not updating after add https://github.com/Textualize/textual/issues/1026
- Fixed issues with animation. Now objects of different types may be animated.
- Fixed containers with transparent background not showing borders https://github.com/Textualize/textual/issues/1175
- Fixed auto-width in horizontal containers https://github.com/Textualize/textual/pull/1155
- Fixed Input cursor invisible when placeholder empty https://github.com/Textualize/textual/pull/1202
- Fixed deadlock when removing widgets from the App https://github.com/Textualize/textual/pull/1219

## [0.4.0] - 2022-11-08

https://textual.textualize.io/blog/2022/11/08/version-040/#version-040

### Changed

- Dropped support for mounting "named" and "anonymous" widgets via
  `App.mount` and `Widget.mount`. Both methods now simply take one or more
  widgets as positional arguments.
- `DOMNode.query_one` now raises a `TooManyMatches` exception if there is
  more than one matching node.
  https://github.com/Textualize/textual/issues/1096
- `App.mount` and `Widget.mount` have new `before` and `after` parameters https://github.com/Textualize/textual/issues/778

### Added

- Added `init` param to reactive.watch
- `CSS_PATH` can now be a list of CSS files https://github.com/Textualize/textual/pull/1079
- Added `DOMQuery.only_one` https://github.com/Textualize/textual/issues/1096
- Writes to stdout are now done in a thread, for smoother animation. https://github.com/Textualize/textual/pull/1104

## [0.3.0] - 2022-10-31

### Fixed

- Fixed issue where scrollbars weren't being unmounted
- Fixed fr units for horizontal and vertical layouts https://github.com/Textualize/textual/pull/1067
- Fixed `textual run` breaking sys.argv https://github.com/Textualize/textual/issues/1064
- Fixed footer not updating styles when toggling dark mode
- Fixed how the app title in a `Header` is centred https://github.com/Textualize/textual/issues/1060
- Fixed the swapping of button variants https://github.com/Textualize/textual/issues/1048
- Fixed reserved characters in screenshots https://github.com/Textualize/textual/issues/993
- Fixed issue with TextLog max_lines https://github.com/Textualize/textual/issues/1058

### Changed

- DOMQuery now raises InvalidQueryFormat in response to invalid query strings, rather than cryptic CSS error
- Dropped quit_after, screenshot, and screenshot_title from App.run, which can all be done via auto_pilot
- Widgets are now closed in reversed DOM order
- Input widget justify hardcoded to left to prevent text-align interference
- Changed `textual run` so that it patches `argv` in more situations
- DOM classes and IDs are now always treated fully case-sensitive https://github.com/Textualize/textual/issues/1047

### Added

- Added Unmount event
- Added App.run_async method
- Added App.run_test context manager
- Added auto_pilot to App.run and App.run_async
- Added Widget._get_virtual_dom to get scrollbars
- Added size parameter to run and run_async
- Added always_update to reactive
- Returned an awaitable from push_screen, switch_screen, and install_screen https://github.com/Textualize/textual/pull/1061

## [0.2.1] - 2022-10-23

### Changed

- Updated meta data for PyPI

## [0.2.0] - 2022-10-23

### Added

- CSS support
- Too numerous to mention
## [0.1.18] - 2022-04-30

### Changed

- Bump typing extensions

## [0.1.17] - 2022-03-10

### Changed

- Bumped Rich dependency

## [0.1.16] - 2022-03-10

### Fixed

- Fixed escape key hanging on Windows

## [0.1.15] - 2022-01-31

### Added

- Added Windows Driver

## [0.1.14] - 2022-01-09

### Changed

- Updated Rich dependency to 11.X

## [0.1.13] - 2022-01-01

### Fixed

- Fixed spurious characters when exiting app
- Fixed increasing delay when exiting

## [0.1.12] - 2021-09-20

### Added

- Added geometry.Spacing

### Fixed

- Fixed calculation of virtual size in scroll views

## [0.1.11] - 2021-09-12

### Changed

- Changed message handlers to use prefix handle\_
- Renamed messages to drop the Message suffix
- Events now bubble by default
- Refactor of layout

### Added

- Added App.measure
- Added auto_width to Vertical Layout, WindowView, an ScrollView
- Added big_table.py example
- Added easing.py example

## [0.1.10] - 2021-08-25

### Added

- Added keyboard control of tree control
- Added Widget.gutter to calculate space between renderable and outside edge
- Added margin, padding, and border attributes to Widget

### Changed

- Callbacks may be async or non-async.
- Event handler event argument is optional.
- Fixed exception in clock example https://github.com/willmcgugan/textual/issues/52
- Added Message.wait() which waits for a message to be processed
- Key events are now sent to widgets first, before processing bindings

## [0.1.9] - 2021-08-06

### Added

- Added hover over and mouse click to activate keys in footer
- Added verbosity argument to Widget.log

### Changed

- Simplified events. Remove Startup event (use Mount)
- Changed geometry.Point to geometry.Offset and geometry.Dimensions to geometry.Size

## [0.1.8] - 2021-07-17

### Fixed

- Fixed exiting mouse mode
- Fixed slow animation

### Added

- New log system

## [0.1.7] - 2021-07-14

### Changed

- Added functionality to calculator example.
- Scrollview now shows scrollbars automatically
- New handler system for messages that doesn't require inheritance
- Improved traceback handling

[0.30.0]: https://github.com/Textualize/textual/compare/v0.29.0...v0.30.0
[0.29.0]: https://github.com/Textualize/textual/compare/v0.28.1...v0.29.0
[0.28.1]: https://github.com/Textualize/textual/compare/v0.28.0...v0.28.1
[0.28.0]: https://github.com/Textualize/textual/compare/v0.27.0...v0.28.0
[0.27.0]: https://github.com/Textualize/textual/compare/v0.26.0...v0.27.0
[0.26.0]: https://github.com/Textualize/textual/compare/v0.25.0...v0.26.0
[0.25.0]: https://github.com/Textualize/textual/compare/v0.24.1...v0.25.0
[0.24.1]: https://github.com/Textualize/textual/compare/v0.24.0...v0.24.1
[0.24.0]: https://github.com/Textualize/textual/compare/v0.23.0...v0.24.0
[0.23.0]: https://github.com/Textualize/textual/compare/v0.22.3...v0.23.0
[0.22.3]: https://github.com/Textualize/textual/compare/v0.22.2...v0.22.3
[0.22.2]: https://github.com/Textualize/textual/compare/v0.22.1...v0.22.2
[0.22.1]: https://github.com/Textualize/textual/compare/v0.22.0...v0.22.1
[0.22.0]: https://github.com/Textualize/textual/compare/v0.21.0...v0.22.0
[0.21.0]: https://github.com/Textualize/textual/compare/v0.20.1...v0.21.0
[0.20.1]: https://github.com/Textualize/textual/compare/v0.20.0...v0.20.1
[0.20.0]: https://github.com/Textualize/textual/compare/v0.19.1...v0.20.0
[0.19.1]: https://github.com/Textualize/textual/compare/v0.19.0...v0.19.1
[0.19.0]: https://github.com/Textualize/textual/compare/v0.18.0...v0.19.0
[0.18.0]: https://github.com/Textualize/textual/compare/v0.17.4...v0.18.0
[0.17.3]: https://github.com/Textualize/textual/compare/v0.17.2...v0.17.3
[0.17.2]: https://github.com/Textualize/textual/compare/v0.17.1...v0.17.2
[0.17.1]: https://github.com/Textualize/textual/compare/v0.17.0...v0.17.1
[0.17.0]: https://github.com/Textualize/textual/compare/v0.16.0...v0.17.0
[0.16.0]: https://github.com/Textualize/textual/compare/v0.15.1...v0.16.0
[0.15.1]: https://github.com/Textualize/textual/compare/v0.15.0...v0.15.1
[0.15.0]: https://github.com/Textualize/textual/compare/v0.14.0...v0.15.0
[0.14.0]: https://github.com/Textualize/textual/compare/v0.13.0...v0.14.0
[0.13.0]: https://github.com/Textualize/textual/compare/v0.12.1...v0.13.0
[0.12.1]: https://github.com/Textualize/textual/compare/v0.12.0...v0.12.1
[0.12.0]: https://github.com/Textualize/textual/compare/v0.11.1...v0.12.0
[0.11.1]: https://github.com/Textualize/textual/compare/v0.11.0...v0.11.1
[0.11.0]: https://github.com/Textualize/textual/compare/v0.10.1...v0.11.0
[0.10.1]: https://github.com/Textualize/textual/compare/v0.10.0...v0.10.1
[0.10.0]: https://github.com/Textualize/textual/compare/v0.9.1...v0.10.0
[0.9.1]: https://github.com/Textualize/textual/compare/v0.9.0...v0.9.1
[0.9.0]: https://github.com/Textualize/textual/compare/v0.8.2...v0.9.0
[0.8.2]: https://github.com/Textualize/textual/compare/v0.8.1...v0.8.2
[0.8.1]: https://github.com/Textualize/textual/compare/v0.8.0...v0.8.1
[0.8.0]: https://github.com/Textualize/textual/compare/v0.7.0...v0.8.0
[0.7.0]: https://github.com/Textualize/textual/compare/v0.6.0...v0.7.0
[0.6.0]: https://github.com/Textualize/textual/compare/v0.5.0...v0.6.0
[0.5.0]: https://github.com/Textualize/textual/compare/v0.4.0...v0.5.0
[0.4.0]: https://github.com/Textualize/textual/compare/v0.3.0...v0.4.0
[0.3.0]: https://github.com/Textualize/textual/compare/v0.2.1...v0.3.0
[0.2.1]: https://github.com/Textualize/textual/compare/v0.2.0...v0.2.1
[0.2.0]: https://github.com/Textualize/textual/compare/v0.1.18...v0.2.0
[0.1.18]: https://github.com/Textualize/textual/compare/v0.1.17...v0.1.18
[0.1.17]: https://github.com/Textualize/textual/compare/v0.1.16...v0.1.17
[0.1.16]: https://github.com/Textualize/textual/compare/v0.1.15...v0.1.16
[0.1.15]: https://github.com/Textualize/textual/compare/v0.1.14...v0.1.15
[0.1.14]: https://github.com/Textualize/textual/compare/v0.1.13...v0.1.14
[0.1.13]: https://github.com/Textualize/textual/compare/v0.1.12...v0.1.13
[0.1.12]: https://github.com/Textualize/textual/compare/v0.1.11...v0.1.12
[0.1.11]: https://github.com/Textualize/textual/compare/v0.1.10...v0.1.11
[0.1.10]: https://github.com/Textualize/textual/compare/v0.1.9...v0.1.10
[0.1.9]: https://github.com/Textualize/textual/compare/v0.1.8...v0.1.9
[0.1.8]: https://github.com/Textualize/textual/compare/v0.1.7...v0.1.8
[0.1.7]: https://github.com/Textualize/textual/releases/tag/v0.1.7<|MERGE_RESOLUTION|>--- conflicted
+++ resolved
@@ -21,16 +21,13 @@
 - Fixed a crash when a `SelectionList` had a prompt wider than itself https://github.com/Textualize/textual/issues/2900
 - Fixed a bug where `Click` events were bubbling up from `Switch` widgets https://github.com/Textualize/textual/issues/2366
 - Fixed a crash when using empty CSS variables https://github.com/Textualize/textual/issues/1849
-<<<<<<< HEAD
 - Fixed a crash if `DirectoryTree.show_root` was set before the DOM was fully available https://github.com/Textualize/textual/issues/2363
-=======
 - Fixed issue with tabs in TextLog https://github.com/Textualize/textual/issues/3007
 
 
 ### Changed
 
 - Breaking change: the default style of a `DataTable` now has `max-height: 100%` https://github.com/Textualize/textual/issues/2959
->>>>>>> 681dbf8c
 
 ## [0.30.0] - 2023-07-17
 
