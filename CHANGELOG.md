--- conflicted
+++ resolved
@@ -4,6 +4,12 @@
 
 The format is based on [Keep a Changelog](http://keepachangelog.com/)
 and this project adheres to [Semantic Versioning](http://semver.org/).
+
+## Unreleased
+
+### Changed
+
+- Breaking change: keyboard navigation in `RadioSet`, `ListView`, `OptionList`, and `SelectionList`, no longer allows highlighting disabled items https://github.com/Textualize/textual/issues/3881
 
 ## [0.48.0] - 2023-02-01
 
@@ -17,12 +23,8 @@
 - Breaking change: `DOMNode.has_pseudo_class` now accepts a single name only https://github.com/Textualize/textual/pull/3970
 - Made `textual.cache` (formerly `textual._cache`) public https://github.com/Textualize/textual/pull/3976
 - `Tab.label` can now be used to change the label of a tab https://github.com/Textualize/textual/pull/3979
-<<<<<<< HEAD
-- Breaking change: keyboard navigation in `RadioSet`, `ListView`, `OptionList`, and `SelectionList`, no longer allows highlighting disabled items https://github.com/Textualize/textual/issues/3881
-=======
 - Changed the default notification timeout from 3 to 5 seconds https://github.com/Textualize/textual/pull/4059
 - Prior scroll animations are now cancelled on new scrolls https://github.com/Textualize/textual/pull/4081
->>>>>>> 7f1d0f8d
 
 ### Added
 
