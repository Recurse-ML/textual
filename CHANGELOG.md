# Change Log

All notable changes to this project will be documented in this file.

The format is based on [Keep a Changelog](http://keepachangelog.com/)
and this project adheres to [Semantic Versioning](http://semver.org/).

## [0.10.0] - 2023-01-19

### Added

- Added `TreeNode.parent` -- a read-only property for accessing a node's parent https://github.com/Textualize/textual/issues/1397
- Added public `TreeNode` label access via `TreeNode.label` https://github.com/Textualize/textual/issues/1396
- Added read-only public access to the children of a `TreeNode` via `TreeNode.children` https://github.com/Textualize/textual/issues/1398
- Added `Tree.get_node_by_id` to allow getting a node by its ID https://github.com/Textualize/textual/pull/1535
- Added a `Tree.NodeHighlighted` message, giving a `on_tree_node_highlighted` event handler https://github.com/Textualize/textual/issues/1400
- Added a `inherit_component_classes` subclassing parameter to control whether component classes are inherited from base classes https://github.com/Textualize/textual/issues/1399
- Added `diagnose` as a `textual` command https://github.com/Textualize/textual/issues/1542
- Added `row` and `column` cursors to `DataTable` https://github.com/Textualize/textual/pull/1547
- Added an optional parameter `selector` to the methods `Screen.focus_next` and `Screen.focus_previous` that enable using a CSS selector to narrow down which widgets can get focus https://github.com/Textualize/textual/issues/1196

### Changed

- `MouseScrollUp` and `MouseScrollDown` now inherit from `MouseEvent` and have attached modifier keys. https://github.com/Textualize/textual/pull/1458
- Fail-fast and print pretty tracebacks for Widget compose errors https://github.com/Textualize/textual/pull/1505
<<<<<<< HEAD
- The default filename for screenshots uses a datetime format similar to ISO8601, but with reserved characters replaced by underscores https://github.com/Textualize/textual/pull/1518
=======
- Added Widget._refresh_scroll to avoid expensive layout when scrolling https://github.com/Textualize/textual/pull/1524
- `events.Paste` now bubbles https://github.com/Textualize/textual/issues/1434
- Improved error message when style flag `none` is mixed with other flags (e.g., when setting `text-style`) https://github.com/Textualize/textual/issues/1420
- Clock color in the `Header` widget now matches the header color https://github.com/Textualize/textual/issues/1459
- Programmatic calls to scroll now optionally scroll even if overflow styling says otherwise (introduces a new `force` parameter to all the `scroll_*` methods) https://github.com/Textualize/textual/issues/1201
- `COMPONENT_CLASSES` are now inherited from base classes https://github.com/Textualize/textual/issues/1399
- Watch methods may now take no parameters
- Added `compute` parameter to reactive
- A `TypeError` raised during `compose` now carries the full traceback
- Removed base class `NodeMessage` from which all node-related `Tree` events inherited
>>>>>>> c6909b76

### Fixed

- The styles `scrollbar-background-active` and `scrollbar-color-hover` are no longer ignored https://github.com/Textualize/textual/pull/1480
- The widget `Placeholder` can now have its width set to `auto` https://github.com/Textualize/textual/pull/1508
- Behavior of widget `Input` when rendering after programmatic value change and related scenarios https://github.com/Textualize/textual/issues/1477 https://github.com/Textualize/textual/issues/1443
- `DataTable.show_cursor` now correctly allows cursor toggling https://github.com/Textualize/textual/pull/1547
- Fixed cursor not being visible on `DataTable` mount when `fixed_columns` were used https://github.com/Textualize/textual/pull/1547
- Fixed `DataTable` cursors not resetting to origin on `clear()` https://github.com/Textualize/textual/pull/1601
- Fixed TextLog wrapping issue https://github.com/Textualize/textual/issues/1554
- Fixed issue with TextLog not writing anything before layout https://github.com/Textualize/textual/issues/1498
- Fixed an exception when populating a child class of `ListView` purely from `compose` https://github.com/Textualize/textual/issues/1588
- Fixed freeze in tests https://github.com/Textualize/textual/issues/1608

## [0.9.1] - 2022-12-30

### Added

- Added textual._win_sleep for Python on Windows < 3.11 https://github.com/Textualize/textual/pull/1457

## [0.9.0] - 2022-12-30

### Added

- Added textual.strip.Strip primitive
- Added textual._cache.FIFOCache
- Added an option to clear columns in DataTable.clear() https://github.com/Textualize/textual/pull/1427

### Changed

- Widget.render_line now returns a Strip
- Fix for slow updates on Windows
- Bumped Rich dependency

## [0.8.2] - 2022-12-28

### Fixed

- Fixed issue with TextLog.clear() https://github.com/Textualize/textual/issues/1447

## [0.8.1] - 2022-12-25

### Fixed

- Fix for overflowing tree issue https://github.com/Textualize/textual/issues/1425

## [0.8.0] - 2022-12-22

### Fixed

- Fixed issues with nested auto dimensions https://github.com/Textualize/textual/issues/1402
- Fixed watch method incorrectly running on first set when value hasn't changed and init=False https://github.com/Textualize/textual/pull/1367
- `App.dark` can now be set from `App.on_load` without an error being raised  https://github.com/Textualize/textual/issues/1369
- Fixed setting `visibility` changes needing a `refresh` https://github.com/Textualize/textual/issues/1355

### Added

- Added `textual.actions.SkipAction` exception which can be raised from an action to allow parents to process bindings.
- Added `textual keys` preview.
- Added ability to bind to a character in addition to key name. i.e. you can bind to "." or "full_stop".
- Added TextLog.shrink attribute to allow renderable to reduce in size to fit width.

### Changed

- Deprecated `PRIORITY_BINDINGS` class variable.
- Renamed `char` to `character` on Key event.
- Renamed `key_name` to `name` on Key event.
- Queries/`walk_children` no longer includes self in results by default https://github.com/Textualize/textual/pull/1416

## [0.7.0] - 2022-12-17

### Added

- Added `PRIORITY_BINDINGS` class variable, which can be used to control if a widget's bindings have priority by default. https://github.com/Textualize/textual/issues/1343

### Changed

- Renamed the `Binding` argument `universal` to `priority`. https://github.com/Textualize/textual/issues/1343
- When looking for bindings that have priority, they are now looked from `App` downwards. https://github.com/Textualize/textual/issues/1343
- `BINDINGS` on an `App`-derived class have priority by default. https://github.com/Textualize/textual/issues/1343
- `BINDINGS` on a `Screen`-derived class have priority by default. https://github.com/Textualize/textual/issues/1343
- Added a message parameter to Widget.exit

### Fixed

- Fixed validator not running on first reactive set https://github.com/Textualize/textual/pull/1359
- Ensure only printable characters are used as key_display https://github.com/Textualize/textual/pull/1361


## [0.6.0] - 2022-12-11

### Added

- Added "inherited bindings" -- BINDINGS classvar will be merged with base classes, unless inherit_bindings is set to False
- Added `Tree` widget which replaces `TreeControl`.
- Added widget `Placeholder` https://github.com/Textualize/textual/issues/1200.

### Changed

- Rebuilt `DirectoryTree` with new `Tree` control.
- Empty containers with a dimension set to `"auto"` will now collapse instead of filling up the available space.
- Container widgets now have default height of `1fr`.
- The default `width` of a `Label` is now `auto`.

### Fixed

- Type selectors can now contain numbers https://github.com/Textualize/textual/issues/1253
- Fixed visibility not affecting children https://github.com/Textualize/textual/issues/1313
- Fixed issue with auto width/height and relative children https://github.com/Textualize/textual/issues/1319
- Fixed issue with offset applied to containers https://github.com/Textualize/textual/issues/1256
- Fixed default CSS retrieval for widgets with no `DEFAULT_CSS` that inherited from widgets with `DEFAULT_CSS` https://github.com/Textualize/textual/issues/1335
- Fixed merging of `BINDINGS` when binding inheritance is set to `None` https://github.com/Textualize/textual/issues/1351

## [0.5.0] - 2022-11-20

### Added

- Add get_child_by_id and get_widget_by_id, remove get_child https://github.com/Textualize/textual/pull/1146
- Add easing parameter to Widget.scroll_* methods https://github.com/Textualize/textual/pull/1144
- Added Widget.call_later which invokes a callback on idle.
- `DOMNode.ancestors` no longer includes `self`.
- Added `DOMNode.ancestors_with_self`, which retains the old behaviour of
  `DOMNode.ancestors`.
- Improved the speed of `DOMQuery.remove`.
- Added DataTable.clear
- Added low-level `textual.walk` methods.
- It is now possible to `await` a `Widget.remove`.
  https://github.com/Textualize/textual/issues/1094
- It is now possible to `await` a `DOMQuery.remove`. Note that this changes
  the return value of `DOMQuery.remove`, which used to return `self`.
  https://github.com/Textualize/textual/issues/1094
- Added Pilot.wait_for_animation
- Added `Widget.move_child` https://github.com/Textualize/textual/issues/1121
- Added a `Label` widget https://github.com/Textualize/textual/issues/1190
- Support lazy-instantiated Screens (callables in App.SCREENS) https://github.com/Textualize/textual/pull/1185
- Display of keys in footer has more sensible defaults https://github.com/Textualize/textual/pull/1213
- Add App.get_key_display, allowing custom key_display App-wide https://github.com/Textualize/textual/pull/1213

### Changed

- Watchers are now called immediately when setting the attribute if they are synchronous. https://github.com/Textualize/textual/pull/1145
- Widget.call_later has been renamed to Widget.call_after_refresh.
- Button variant values are now checked at runtime. https://github.com/Textualize/textual/issues/1189
- Added caching of some properties in Styles object

### Fixed

- Fixed DataTable row not updating after add https://github.com/Textualize/textual/issues/1026
- Fixed issues with animation. Now objects of different types may be animated.
- Fixed containers with transparent background not showing borders https://github.com/Textualize/textual/issues/1175
- Fixed auto-width in horizontal containers https://github.com/Textualize/textual/pull/1155
- Fixed Input cursor invisible when placeholder empty https://github.com/Textualize/textual/pull/1202
- Fixed deadlock when removing widgets from the App https://github.com/Textualize/textual/pull/1219

## [0.4.0] - 2022-11-08

https://textual.textualize.io/blog/2022/11/08/version-040/#version-040

### Changed

- Dropped support for mounting "named" and "anonymous" widgets via
  `App.mount` and `Widget.mount`. Both methods now simply take one or more
  widgets as positional arguments.
- `DOMNode.query_one` now raises a `TooManyMatches` exception if there is
  more than one matching node.
  https://github.com/Textualize/textual/issues/1096
- `App.mount` and `Widget.mount` have new `before` and `after` parameters https://github.com/Textualize/textual/issues/778

### Added

- Added `init` param to reactive.watch
- `CSS_PATH` can now be a list of CSS files https://github.com/Textualize/textual/pull/1079
- Added `DOMQuery.only_one` https://github.com/Textualize/textual/issues/1096
- Writes to stdout are now done in a thread, for smoother animation. https://github.com/Textualize/textual/pull/1104

## [0.3.0] - 2022-10-31

### Fixed

- Fixed issue where scrollbars weren't being unmounted
- Fixed fr units for horizontal and vertical layouts https://github.com/Textualize/textual/pull/1067
- Fixed `textual run` breaking sys.argv https://github.com/Textualize/textual/issues/1064
- Fixed footer not updating styles when toggling dark mode
- Fixed how the app title in a `Header` is centred https://github.com/Textualize/textual/issues/1060
- Fixed the swapping of button variants https://github.com/Textualize/textual/issues/1048
- Fixed reserved characters in screenshots https://github.com/Textualize/textual/issues/993
- Fixed issue with TextLog max_lines https://github.com/Textualize/textual/issues/1058

### Changed

- DOMQuery now raises InvalidQueryFormat in response to invalid query strings, rather than cryptic CSS error
- Dropped quit_after, screenshot, and screenshot_title from App.run, which can all be done via auto_pilot
- Widgets are now closed in reversed DOM order
- Input widget justify hardcoded to left to prevent text-align interference
- Changed `textual run` so that it patches `argv` in more situations
- DOM classes and IDs are now always treated fully case-sensitive https://github.com/Textualize/textual/issues/1047

### Added

- Added Unmount event
- Added App.run_async method
- Added App.run_test context manager
- Added auto_pilot to App.run and App.run_async
- Added Widget._get_virtual_dom to get scrollbars
- Added size parameter to run and run_async
- Added always_update to reactive
- Returned an awaitable from push_screen, switch_screen, and install_screen https://github.com/Textualize/textual/pull/1061

## [0.2.1] - 2022-10-23

### Changed

- Updated meta data for PyPI

## [0.2.0] - 2022-10-23

### Added

- CSS support
- Too numerous to mention
## [0.1.18] - 2022-04-30

### Changed

- Bump typing extensions

## [0.1.17] - 2022-03-10

### Changed

- Bumped Rich dependency

## [0.1.16] - 2022-03-10

### Fixed

- Fixed escape key hanging on Windows

## [0.1.15] - 2022-01-31

### Added

- Added Windows Driver

## [0.1.14] - 2022-01-09

### Changed

- Updated Rich dependency to 11.X

## [0.1.13] - 2022-01-01

### Fixed

- Fixed spurious characters when exiting app
- Fixed increasing delay when exiting

## [0.1.12] - 2021-09-20

### Added

- Added geometry.Spacing

### Fixed

- Fixed calculation of virtual size in scroll views

## [0.1.11] - 2021-09-12

### Changed

- Changed message handlers to use prefix handle\_
- Renamed messages to drop the Message suffix
- Events now bubble by default
- Refactor of layout

### Added

- Added App.measure
- Added auto_width to Vertical Layout, WindowView, an ScrollView
- Added big_table.py example
- Added easing.py example

## [0.1.10] - 2021-08-25

### Added

- Added keyboard control of tree control
- Added Widget.gutter to calculate space between renderable and outside edge
- Added margin, padding, and border attributes to Widget

### Changed

- Callbacks may be async or non-async.
- Event handler event argument is optional.
- Fixed exception in clock example https://github.com/willmcgugan/textual/issues/52
- Added Message.wait() which waits for a message to be processed
- Key events are now sent to widgets first, before processing bindings

## [0.1.9] - 2021-08-06

### Added

- Added hover over and mouse click to activate keys in footer
- Added verbosity argument to Widget.log

### Changed

- Simplified events. Remove Startup event (use Mount)
- Changed geometry.Point to geometry.Offset and geometry.Dimensions to geometry.Size

## [0.1.8] - 2021-07-17

### Fixed

- Fixed exiting mouse mode
- Fixed slow animation

### Added

- New log system

## [0.1.7] - 2021-07-14

### Changed

- Added functionality to calculator example.
- Scrollview now shows scrollbars automatically
- New handler system for messages that doesn't require inheritance
- Improved traceback handling

[0.10.0]: https://github.com/Textualize/textual/compare/v0.9.1...v0.10.0
[0.9.1]: https://github.com/Textualize/textual/compare/v0.9.0...v0.9.1
[0.9.0]: https://github.com/Textualize/textual/compare/v0.8.2...v0.9.0
[0.8.2]: https://github.com/Textualize/textual/compare/v0.8.1...v0.8.2
[0.8.1]: https://github.com/Textualize/textual/compare/v0.8.0...v0.8.1
[0.8.0]: https://github.com/Textualize/textual/compare/v0.7.0...v0.8.0
[0.7.0]: https://github.com/Textualize/textual/compare/v0.6.0...v0.7.0
[0.6.0]: https://github.com/Textualize/textual/compare/v0.5.0...v0.6.0
[0.5.0]: https://github.com/Textualize/textual/compare/v0.4.0...v0.5.0
[0.4.0]: https://github.com/Textualize/textual/compare/v0.3.0...v0.4.0
[0.3.0]: https://github.com/Textualize/textual/compare/v0.2.1...v0.3.0
[0.2.1]: https://github.com/Textualize/textual/compare/v0.2.0...v0.2.1
[0.2.0]: https://github.com/Textualize/textual/compare/v0.1.18...v0.2.0
[0.1.18]: https://github.com/Textualize/textual/compare/v0.1.17...v0.1.18
[0.1.17]: https://github.com/Textualize/textual/compare/v0.1.16...v0.1.17
[0.1.16]: https://github.com/Textualize/textual/compare/v0.1.15...v0.1.16
[0.1.15]: https://github.com/Textualize/textual/compare/v0.1.14...v0.1.15
[0.1.14]: https://github.com/Textualize/textual/compare/v0.1.13...v0.1.14
[0.1.13]: https://github.com/Textualize/textual/compare/v0.1.12...v0.1.13
[0.1.12]: https://github.com/Textualize/textual/compare/v0.1.11...v0.1.12
[0.1.11]: https://github.com/Textualize/textual/compare/v0.1.10...v0.1.11
[0.1.10]: https://github.com/Textualize/textual/compare/v0.1.9...v0.1.10
[0.1.9]: https://github.com/Textualize/textual/compare/v0.1.8...v0.1.9
[0.1.8]: https://github.com/Textualize/textual/compare/v0.1.7...v0.1.8
[0.1.7]: https://github.com/Textualize/textual/releases/tag/v0.1.7<|MERGE_RESOLUTION|>--- conflicted
+++ resolved
@@ -4,6 +4,12 @@
 
 The format is based on [Keep a Changelog](http://keepachangelog.com/)
 and this project adheres to [Semantic Versioning](http://semver.org/).
+
+## [0.11.0] - Unreleased
+
+### Changed
+
+- The default filename for screenshots uses a datetime format similar to ISO8601, but with reserved characters replaced by underscores https://github.com/Textualize/textual/pull/1518
 
 ## [0.10.0] - 2023-01-19
 
@@ -23,9 +29,6 @@
 
 - `MouseScrollUp` and `MouseScrollDown` now inherit from `MouseEvent` and have attached modifier keys. https://github.com/Textualize/textual/pull/1458
 - Fail-fast and print pretty tracebacks for Widget compose errors https://github.com/Textualize/textual/pull/1505
-<<<<<<< HEAD
-- The default filename for screenshots uses a datetime format similar to ISO8601, but with reserved characters replaced by underscores https://github.com/Textualize/textual/pull/1518
-=======
 - Added Widget._refresh_scroll to avoid expensive layout when scrolling https://github.com/Textualize/textual/pull/1524
 - `events.Paste` now bubbles https://github.com/Textualize/textual/issues/1434
 - Improved error message when style flag `none` is mixed with other flags (e.g., when setting `text-style`) https://github.com/Textualize/textual/issues/1420
@@ -36,7 +39,6 @@
 - Added `compute` parameter to reactive
 - A `TypeError` raised during `compose` now carries the full traceback
 - Removed base class `NodeMessage` from which all node-related `Tree` events inherited
->>>>>>> c6909b76
 
 ### Fixed
 
