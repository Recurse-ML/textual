# Change Log

All notable changes to this project will be documented in this file.

The format is based on [Keep a Changelog](http://keepachangelog.com/)
and this project adheres to [Semantic Versioning](http://semver.org/).

## Unreleased

### Fixed

- Fixed `TextArea` to end mouse selection only if currently selecting https://github.com/Textualize/textual/pull/4436
<<<<<<< HEAD
- Fixed issue with scroll_to_widget
=======
- Fixed issue with margins https://github.com/Textualize/textual/pull/4441
>>>>>>> 89826fbf

### Changed

- Added argument to signal callbacks https://github.com/Textualize/textual/pull/4438

## [0.57.1] - 2024-04-20

### Fixed

- Fixed an off-by-one error in the line number of the `Document.end` property https://github.com/Textualize/textual/issues/4426
- Fixed setting scrollbar colors not updating the scrollbar https://github.com/Textualize/textual/pull/4433
- Fixed flushing in inline mode https://github.com/Textualize/textual/pull/4435

### Added

- Added `Offset.clamp` and `Size.clamp_offset` https://github.com/Textualize/textual/pull/4435


## [0.57.0] - 2024-04-19

### Fixed

- Fixed `Integer` validator missing failure description when not a number https://github.com/Textualize/textual/issues/4413
- Fixed a crash in `DataTable` if you clicked a link in the border https://github.com/Textualize/textual/issues/4410
- Fixed issue with cursor position https://github.com/Textualize/textual/pull/4429

### Added

- Added `App.copy_to_clipboard` https://github.com/Textualize/textual/pull/4416

## [0.56.4] - 2024-04-09

### Fixed

- Disabled terminal synchronization in inline mode as it breaks on some terminals

## [0.56.3] - 2024-04-08

### Fixed

- Fixed inline mode not updating https://github.com/Textualize/textual/issues/4403

## [0.56.2] - 2024-04-07

### Fixed

- Fixed inline mode not clearing with multiple screen

## [0.56.1] - 2024-04-07

### Fixed

- Fixed flicker when non-current screen updates https://github.com/Textualize/textual/pull/4401

### Changed

- Removed additional line at the end of an inline app https://github.com/Textualize/textual/pull/4401

## [0.56.0] - 2024-04-06

### Added

- Added `Size.with_width` and `Size.with_height` https://github.com/Textualize/textual/pull/4393
  
### Fixed

- Fixed issue with inline mode and multiple screens https://github.com/Textualize/textual/pull/4393
- Fixed issue with priority bindings https://github.com/Textualize/textual/pull/4395

### Changed

- self.prevent can be used in a widget constructor to prevent messages on mount https://github.com/Textualize/textual/pull/4392


## [0.55.1] - 2024-04-2

### Fixed

- Fixed mouse escape sequences being generated with `mouse=False` 

## [0.55.0] - 2024-04-1

### Fixed

- Fix priority bindings not appearing in footer when key clashes with focused widget https://github.com/Textualize/textual/pull/4342
- Reverted auto-width change https://github.com/Textualize/textual/pull/4369

### Changed

- Exceptions inside `Widget.compose` or workers weren't bubbling up in tests https://github.com/Textualize/textual/issues/4282
- Fixed `DataTable` scrolling issues by changing `max-height` back to 100% https://github.com/Textualize/textual/issues/4286
- Fixed `Button` not rendering correctly with console markup https://github.com/Textualize/textual/issues/4328

### Added

- Added `Document.start` and `end` location properties for convenience https://github.com/Textualize/textual/pull/4267
- Added support for JavaScript, Golang, Rust, Bash, Java and Kotlin to `TextArea` https://github.com/Textualize/textual/pull/4350
- Added `inline` parameter to `run` and `run_async` to run app inline (under the prompt). https://github.com/Textualize/textual/pull/4343
- Added `mouse` parameter to disable mouse support https://github.com/Textualize/textual/pull/4343

## [0.54.0] - 2024-03-26

### Fixed

- Fixed a crash in `TextArea` when undoing an edit to a selection the selection was made backwards https://github.com/Textualize/textual/issues/4301
- Fixed issue with flickering scrollbars https://github.com/Textualize/textual/pull/4315
- Fixed issue where narrow TextArea would repeatedly wrap due to scrollbar appearing/disappearing https://github.com/Textualize/textual/pull/4334
- Fix progress bar ETA not updating when setting `total` reactive https://github.com/Textualize/textual/pull/4316

### Changed

- ProgressBar won't show ETA until there is at least one second of samples https://github.com/Textualize/textual/pull/4316
- `Input` waits until an edit has been made, after entry to the widget, before offering a suggestion https://github.com/Textualize/textual/pull/4335

## [0.53.1] - 2024-03-18

### Fixed

- Fixed issue with data binding https://github.com/Textualize/textual/pull/4308

## [0.53.0] - 2024-03-18

### Added

- Mapping of ANSI colors to hex codes configurable via `App.ansi_theme_dark` and `App.ansi_theme_light` https://github.com/Textualize/textual/pull/4192
- `Pilot.resize_terminal` to resize the terminal in testing https://github.com/Textualize/textual/issues/4212
- Added `sort_children` method https://github.com/Textualize/textual/pull/4244
- Support for pseudo-classes in nested TCSS https://github.com/Textualize/textual/issues/4039

### Fixed

- Fixed `TextArea.code_editor` missing recently added attributes https://github.com/Textualize/textual/pull/4172
- Fixed `Sparkline` not working with data in a `deque` https://github.com/Textualize/textual/issues/3899
- Tooltips are now cleared when the related widget is no longer under them https://github.com/Textualize/textual/issues/3045
- Simplified tree-sitter highlight queries for HTML, which also seems to fix segfault issue https://github.com/Textualize/textual/pull/4195
- Fixed `DirectoryTree.path` no longer reacting to new values https://github.com/Textualize/textual/issues/4208
- Fixed content size cache with Pretty widget https://github.com/Textualize/textual/pull/4211
- Fixed `grid-gutter` interaction with Pretty widget https://github.com/Textualize/textual/pull/4219
- Fixed `TextArea` styling issue on alternate screens https://github.com/Textualize/textual/pull/4220
- Fixed writing to invisible `RichLog` https://github.com/Textualize/textual/pull/4223
- Fixed `RichLog.min_width` not being used https://github.com/Textualize/textual/pull/4223
- Rename `CollapsibleTitle.action_toggle` to `action_toggle_collapsible` to fix clash with `DOMNode.action_toggle` https://github.com/Textualize/textual/pull/4221
- Markdown component classes weren't refreshed when watching for CSS https://github.com/Textualize/textual/issues/3464
- Rename `Switch.action_toggle` to `action_toggle_switch` to fix clash with `DOMNode.action_toggle` https://github.com/Textualize/textual/issues/4262
- Fixed `OptionList.OptionHighlighted` leaking out of `Select` https://github.com/Textualize/textual/issues/4224
- Fixed `Tab` enable/disable messages leaking into `TabbedContent` https://github.com/Textualize/textual/issues/4233
- Fixed a style leak from `TabbedContent` https://github.com/Textualize/textual/issues/4232
- Fixed active hidden scrollbars not releasing the mouse https://github.com/Textualize/textual/issues/4274
- Fixed the mouse not being released when hiding a `TextArea` while mouse selection is happening https://github.com/Textualize/textual/issues/4292
- Fix mouse scrolling not working when mouse cursor is over a disabled child widget https://github.com/Textualize/textual/issues/4242

### Changed

- Clicking a non focusable widget focus ancestors https://github.com/Textualize/textual/pull/4236
- BREAKING: widget class names must start with a capital letter or an underscore `_` https://github.com/Textualize/textual/pull/4252
- BREAKING: for many widgets, messages are now sent when programmatic changes that mirror user input are made https://github.com/Textualize/textual/pull/4256
  - Changed `Collapsible`
  - Changed `Markdown`
  - Changed `Select`
  - Changed `SelectionList`
  - Changed `TabbedContent`
  - Changed `Tabs`
  - Changed `TextArea`
  - Changed `Tree`
- Improved ETA calculation for ProgressBar https://github.com/Textualize/textual/pull/4271
- BREAKING: `AppFocus` and `AppBlur` are now posted when the terminal window gains or loses focus, if the terminal supports this https://github.com/Textualize/textual/pull/4265
  - When the terminal window loses focus, the currently-focused widget will also lose focus.
  - When the terminal window regains focus, the previously-focused widget will regain focus.
- TextArea binding for <kbd>ctrl</kbd>+<kbd>k</kbd> will now delete the line if the line is empty https://github.com/Textualize/textual/issues/4277
- The active tab (in `Tabs`) / tab pane (in `TabbedContent`) can now be unset https://github.com/Textualize/textual/issues/4241

## [0.52.1] - 2024-02-20

### Fixed

- Fixed the check for animation level in `LoadingIndicator` https://github.com/Textualize/textual/issues/4188

## [0.52.0] - 2024-02-19

### Changed

- Textual now writes to stderr rather than stdout https://github.com/Textualize/textual/pull/4177

### Added

- Added an `asyncio` lock attribute `Widget.lock` to be used to synchronize widget state https://github.com/Textualize/textual/issues/4134
- Added support for environment variable `TEXTUAL_ANIMATIONS` to control what animations Textual displays https://github.com/Textualize/textual/pull/4062
- Add attribute `App.animation_level` to control whether animations on that app run or not https://github.com/Textualize/textual/pull/4062
- Added support for a `TEXTUAL_SCREENSHOT_LOCATION` environment variable to specify the location of an automated screenshot https://github.com/Textualize/textual/pull/4181/
- Added support for a `TEXTUAL_SCREENSHOT_FILENAME` environment variable to specify the filename of an automated screenshot https://github.com/Textualize/textual/pull/4181/
- Added an `asyncio` lock attribute `Widget.lock` to be used to synchronize widget state https://github.com/Textualize/textual/issues/4134
- `Widget.remove_children` now accepts a CSS selector to specify which children to remove https://github.com/Textualize/textual/pull/4183
- `Widget.batch` combines widget locking and app update batching https://github.com/Textualize/textual/pull/4183

## [0.51.0] - 2024-02-15

### Added

- TextArea now has `read_only` mode https://github.com/Textualize/textual/pull/4151
- Add some syntax highlighting to TextArea default theme https://github.com/Textualize/textual/pull/4149
- Add undo and redo to TextArea https://github.com/Textualize/textual/pull/4124
- Added support for command palette command discoverability https://github.com/Textualize/textual/pull/4154

### Fixed

- Fixed out-of-view `Tab` not being scrolled into view when `Tabs.active` is assigned https://github.com/Textualize/textual/issues/4150
- Fixed `TabbedContent.TabActivate` not being posted when `TabbedContent.active` is assigned https://github.com/Textualize/textual/issues/4150

### Changed

- Breaking change: Renamed `TextArea.tab_behaviour` to `TextArea.tab_behavior` https://github.com/Textualize/textual/pull/4124
- `TextArea.theme` now defaults to `"css"` instead of None, and is no longer optional https://github.com/Textualize/textual/pull/4157

### Fixed

- Improve support for selector lists in nested TCSS https://github.com/Textualize/textual/issues/3969
- Improve support for rule declarations after nested TCSS rule sets https://github.com/Textualize/textual/issues/3999

## [0.50.1] - 2024-02-09

### Fixed

- Fixed tint applied to ANSI colors https://github.com/Textualize/textual/pull/4142

## [0.50.0] - 2024-02-08

### Fixed

- Fixed issue with ANSI colors not being converted to truecolor https://github.com/Textualize/textual/pull/4138
- Fixed duplicate watch methods being attached to DOM nodes https://github.com/Textualize/textual/pull/4030
- Fixed using `watch` to create additional watchers would trigger other watch methods https://github.com/Textualize/textual/issues/3878

### Added

- Added support for configuring dark and light themes for code in `Markdown` https://github.com/Textualize/textual/issues/3997

## [0.49.0] - 2024-02-07

### Fixed

- Fixed scrolling in long `OptionList` by adding max height of 100% https://github.com/Textualize/textual/issues/4021
- Fixed `DirectoryTree.clear_node` not clearing the node specified https://github.com/Textualize/textual/issues/4122

### Changed

- `DirectoryTree.reload` and `DirectoryTree.reload_node` now preserve state when reloading https://github.com/Textualize/textual/issues/4056
- Fixed a crash in the TextArea when performing a backward replace https://github.com/Textualize/textual/pull/4126
- Fixed selection not updating correctly when pasting while there's a non-zero selection https://github.com/Textualize/textual/pull/4126
- Breaking change: `TextArea` will not use `Escape` to shift focus if the `tab_behaviour` is the default https://github.com/Textualize/textual/issues/4110
- `TextArea` cursor will now be invisible before first focus https://github.com/Textualize/textual/pull/4128
- Fix toggling `TextArea.cursor_blink` reactive when widget does not have focus https://github.com/Textualize/textual/pull/4128

### Added

- Added DOMQuery.set https://github.com/Textualize/textual/pull/4075
- Added DOMNode.set_reactive https://github.com/Textualize/textual/pull/4075
- Added DOMNode.data_bind https://github.com/Textualize/textual/pull/4075
- Added DOMNode.action_toggle https://github.com/Textualize/textual/pull/4075
- Added Worker.cancelled_event https://github.com/Textualize/textual/pull/4075
- `Tree` (and `DirectoryTree`) grew an attribute `lock` that can be used for synchronization across coroutines https://github.com/Textualize/textual/issues/4056


## [0.48.2] - 2024-02-02

### Fixed

- Fixed a hang in the Linux driver when connected to a pipe https://github.com/Textualize/textual/issues/4104
- Fixed broken `OptionList` `Option.id` mappings https://github.com/Textualize/textual/issues/4101

### Changed

- Breaking change: keyboard navigation in `RadioSet`, `ListView`, `OptionList`, and `SelectionList`, no longer allows highlighting disabled items https://github.com/Textualize/textual/issues/3881

## [0.48.1] - 2024-02-01

### Fixed

- `TextArea` uses CSS theme by default instead of `monokai` https://github.com/Textualize/textual/pull/4091

## [0.48.0] - 2024-02-01

### Changed

- Breaking change: Significant changes to `TextArea.__init__` default values/behaviour https://github.com/Textualize/textual/pull/3933
  - `soft_wrap=True` - soft wrapping is now enabled by default.
  - `show_line_numbers=False` - line numbers are now disabled by default.
  - `tab_behaviour="focus"` - pressing the tab key now switches focus instead of indenting by default.
- Breaking change: `TextArea` default theme changed to CSS, and default styling changed https://github.com/Textualize/textual/pull/4074
- Breaking change: `DOMNode.has_pseudo_class` now accepts a single name only https://github.com/Textualize/textual/pull/3970
- Made `textual.cache` (formerly `textual._cache`) public https://github.com/Textualize/textual/pull/3976
- `Tab.label` can now be used to change the label of a tab https://github.com/Textualize/textual/pull/3979
- Changed the default notification timeout from 3 to 5 seconds https://github.com/Textualize/textual/pull/4059
- Prior scroll animations are now cancelled on new scrolls https://github.com/Textualize/textual/pull/4081

### Added

- Added `DOMNode.has_pseudo_classes` https://github.com/Textualize/textual/pull/3970
- Added `Widget.allow_focus` and `Widget.allow_focus_children` https://github.com/Textualize/textual/pull/3989
- Added `TextArea.soft_wrap` reactive attribute added https://github.com/Textualize/textual/pull/3933
- Added `TextArea.tab_behaviour` reactive attribute added https://github.com/Textualize/textual/pull/3933
- Added `TextArea.code_editor` classmethod/alternative constructor https://github.com/Textualize/textual/pull/3933
- Added `TextArea.wrapped_document` attribute which can convert between wrapped visual coordinates and locations https://github.com/Textualize/textual/pull/3933
- Added `show_line_numbers` to `TextArea.__init__` https://github.com/Textualize/textual/pull/3933
- Added component classes allowing `TextArea` to be styled using CSS https://github.com/Textualize/textual/pull/4074
- Added `Query.blur` and `Query.focus` https://github.com/Textualize/textual/pull/4012
- Added `MessagePump.message_queue_size` https://github.com/Textualize/textual/pull/4012
- Added `TabbedContent.active_pane` https://github.com/Textualize/textual/pull/4012
- Added `App.suspend` https://github.com/Textualize/textual/pull/4064
- Added `App.action_suspend_process` https://github.com/Textualize/textual/pull/4064


### Fixed

- Parameter `animate` from `DataTable.move_cursor` was being ignored https://github.com/Textualize/textual/issues/3840
- Fixed a crash if `DirectoryTree.show_root` was set before the DOM was fully available https://github.com/Textualize/textual/issues/2363
- Live reloading of TCSS wouldn't apply CSS changes to screens under the top screen of the stack https://github.com/Textualize/textual/issues/3931
- `SelectionList` option IDs are usable as soon as the widget is instantiated https://github.com/Textualize/textual/issues/3903
- Fix issue with `Strip.crop` when crop window start aligned with strip end https://github.com/Textualize/textual/pull/3998
- Fixed Strip.crop_extend https://github.com/Textualize/textual/pull/4011
- Fix for percentage dimensions https://github.com/Textualize/textual/pull/4037
- Fixed a crash if the `TextArea` language was set but tree-sitter language binaries were not installed https://github.com/Textualize/textual/issues/4045
- Ensuring `TextArea.SelectionChanged` message only sends when the updated selection is different https://github.com/Textualize/textual/pull/3933
- Fixed declaration after nested rule set causing a parse error https://github.com/Textualize/textual/pull/4012
- ID and class validation was too lenient https://github.com/Textualize/textual/issues/3954
- Fixed CSS watcher crash if file becomes unreadable (even temporarily) https://github.com/Textualize/textual/pull/4079
- Fixed display of keys when used in conjunction with other keys https://github.com/Textualize/textual/pull/3050
- Fixed double detection of <kbd>Escape</kbd> on Windows https://github.com/Textualize/textual/issues/4038

## [0.47.1] - 2024-01-05

### Fixed

- Fixed nested specificity https://github.com/Textualize/textual/pull/3963

## [0.47.0] - 2024-01-04

### Fixed

- `Widget.move_child` would break if `before`/`after` is set to the index of the widget in `child` https://github.com/Textualize/textual/issues/1743
- Fixed auto width text not processing markup https://github.com/Textualize/textual/issues/3918
- Fixed `Tree.clear` not retaining the root's expanded state https://github.com/Textualize/textual/issues/3557

### Changed

- Breaking change: `Widget.move_child` parameters `before` and `after` are now keyword-only https://github.com/Textualize/textual/pull/3896
- Style tweak to toasts https://github.com/Textualize/textual/pull/3955

### Added

- Added textual.lazy https://github.com/Textualize/textual/pull/3936
- Added App.push_screen_wait https://github.com/Textualize/textual/pull/3955
- Added nesting of CSS https://github.com/Textualize/textual/pull/3946

## [0.46.0] - 2023-12-17

### Fixed

- Disabled radio buttons could be selected with the keyboard https://github.com/Textualize/textual/issues/3839
- Fixed zero width scrollbars causing content to disappear https://github.com/Textualize/textual/issues/3886

### Changed

- The tabs within a `TabbedContent` now prefix their IDs to stop any clash with their associated `TabPane` https://github.com/Textualize/textual/pull/3815
- Breaking change: `tab` is no longer a `@on` decorator selector for `TabbedContent.TabActivated` -- use `pane` instead https://github.com/Textualize/textual/pull/3815

### Added

- Added `Collapsible.title` reactive attribute https://github.com/Textualize/textual/pull/3830
- Added a `pane` attribute to `TabbedContent.TabActivated` https://github.com/Textualize/textual/pull/3815
- Added caching of rules attributes and `cache` parameter to Stylesheet.apply https://github.com/Textualize/textual/pull/3880

## [0.45.1] - 2023-12-12

### Fixed

- Fixed issues where styles wouldn't update if changed in mount. https://github.com/Textualize/textual/pull/3860

## [0.45.0] - 2023-12-12

### Fixed

- Fixed `DataTable.update_cell` not raising an error with an invalid column key https://github.com/Textualize/textual/issues/3335
- Fixed `Input` showing suggestions when not focused https://github.com/Textualize/textual/pull/3808
- Fixed loading indicator not covering scrollbars https://github.com/Textualize/textual/pull/3816

### Removed

- Removed renderables/align.py which was no longer used.

### Changed

- Dropped ALLOW_CHILDREN flag introduced in 0.43.0 https://github.com/Textualize/textual/pull/3814
- Widgets with an auto height in an auto height container will now expand if they have no siblings https://github.com/Textualize/textual/pull/3814
- Breaking change: Removed `limit_rules` from Stylesheet.apply https://github.com/Textualize/textual/pull/3844

### Added

- Added `get_loading_widget` to Widget and App customize the loading widget. https://github.com/Textualize/textual/pull/3816
- Added messages `Collapsible.Expanded` and `Collapsible.Collapsed` that inherit from `Collapsible.Toggled`. https://github.com/Textualize/textual/issues/3824

## [0.44.1] - 2023-12-4

### Fixed

- Fixed slow scrolling when there are many widgets https://github.com/Textualize/textual/pull/3801

## [0.44.0] - 2023-12-1

### Changed

- Breaking change: Dropped 3.7 support https://github.com/Textualize/textual/pull/3766
- Breaking changes https://github.com/Textualize/textual/issues/1530
 - `link-hover-background` renamed to `link-background-hover`
 - `link-hover-color` renamed to `link-color-hover`
 - `link-hover-style` renamed to `link-style-hover`
- `Tree` now forces a scroll when `scroll_to_node` is called https://github.com/Textualize/textual/pull/3786
- Brought rxvt's use of shift-numpad keys in line with most other terminals https://github.com/Textualize/textual/pull/3769

### Added

- Added support for Ctrl+Fn and Ctrl+Shift+Fn keys in urxvt https://github.com/Textualize/textual/pull/3737
- Friendly error messages when trying to mount non-widgets https://github.com/Textualize/textual/pull/3780
- Added `Select.from_values` class method that can be used to initialize a Select control with an iterator of values https://github.com/Textualize/textual/pull/3743

### Fixed

- Fixed NoWidget when mouse goes outside window https://github.com/Textualize/textual/pull/3790
- Removed spurious print statements from press_keys https://github.com/Textualize/textual/issues/3785

## [0.43.2] - 2023-11-29

### Fixed

- Fixed NoWidget error https://github.com/Textualize/textual/pull/3779

## [0.43.1] - 2023-11-29

### Fixed

- Fixed clicking on scrollbar moves TextArea cursor https://github.com/Textualize/textual/issues/3763

## [0.43.0] - 2023-11-28

### Fixed

- Fixed mouse targeting issue in `TextArea` when tabs were not fully expanded https://github.com/Textualize/textual/pull/3725
- Fixed `Select` not updating after changing the `prompt` reactive https://github.com/Textualize/textual/issues/2983
- Fixed flicker when updating Markdown https://github.com/Textualize/textual/pull/3757

### Added

- Added experimental Canvas class https://github.com/Textualize/textual/pull/3669/
- Added `keyline` rule https://github.com/Textualize/textual/pull/3669/
- Widgets can now have an ALLOW_CHILDREN (bool) classvar to disallow adding children to a widget https://github.com/Textualize/textual/pull/3758
- Added the ability to set the `label` property of a `Checkbox` https://github.com/Textualize/textual/pull/3765
- Added the ability to set the `label` property of a `RadioButton` https://github.com/Textualize/textual/pull/3765
- Added support for various modified edit and navigation keys in urxvt https://github.com/Textualize/textual/pull/3739
- Added app focus/blur for textual-web https://github.com/Textualize/textual/pull/3767

### Changed

- Method `MarkdownTableOfContents.set_table_of_contents` renamed to `MarkdownTableOfContents.rebuild_table_of_contents` https://github.com/Textualize/textual/pull/3730
- Exception `Tree.UnknownNodeID` moved out of `Tree`, import from `textual.widgets.tree` https://github.com/Textualize/textual/pull/3730
- Exception `TreeNode.RemoveRootError` moved out of `TreeNode`, import from `textual.widgets.tree` https://github.com/Textualize/textual/pull/3730
- Optimized startup time https://github.com/Textualize/textual/pull/3753
- App.COMMANDS or Screen.COMMANDS can now accept a callable which returns a command palette provider https://github.com/Textualize/textual/pull/3756

## [0.42.0] - 2023-11-22

### Fixed

- Duplicate CSS errors when parsing CSS from a screen https://github.com/Textualize/textual/issues/3581
- Added missing `blur` pseudo class https://github.com/Textualize/textual/issues/3439
- Fixed visual glitched characters on Windows due to Python limitation https://github.com/Textualize/textual/issues/2548
- Fixed `ScrollableContainer` to receive focus https://github.com/Textualize/textual/pull/3632
- Fixed app-level queries causing a crash when the command palette is active https://github.com/Textualize/textual/issues/3633
- Fixed outline not rendering correctly in some scenarios (e.g. on Button widgets) https://github.com/Textualize/textual/issues/3628
- Fixed live-reloading of screen CSS https://github.com/Textualize/textual/issues/3454
- `Select.value` could be in an invalid state https://github.com/Textualize/textual/issues/3612
- Off-by-one in CSS error reporting https://github.com/Textualize/textual/issues/3625
- Loading indicators and app notifications overlapped in the wrong order https://github.com/Textualize/textual/issues/3677
- Widgets being loaded are disabled and have their scrolling explicitly disabled too https://github.com/Textualize/textual/issues/3677
- Method render on a widget could be called before mounting said widget https://github.com/Textualize/textual/issues/2914

### Added

- Exceptions to `textual.widgets.select` https://github.com/Textualize/textual/pull/3614
  - `InvalidSelectValueError` for when setting a `Select` to an invalid value
  - `EmptySelectError` when creating/setting a `Select` to have no options when `allow_blank` is `False`
- `Select` methods https://github.com/Textualize/textual/pull/3614
  - `clear`
  - `is_blank`
- Constant `Select.BLANK` to flag an empty selection https://github.com/Textualize/textual/pull/3614
- Added `restrict`, `type`, `max_length`, and `valid_empty` to Input https://github.com/Textualize/textual/pull/3657
- Added `Pilot.mouse_down` to simulate `MouseDown` events https://github.com/Textualize/textual/pull/3495
- Added `Pilot.mouse_up` to simulate `MouseUp` events https://github.com/Textualize/textual/pull/3495
- Added `Widget.is_mounted` property https://github.com/Textualize/textual/pull/3709
- Added `TreeNode.refresh` https://github.com/Textualize/textual/pull/3639

### Changed

- CSS error reporting will no longer provide links to the files in question https://github.com/Textualize/textual/pull/3582
- inline CSS error reporting will report widget/class variable where the CSS was read from https://github.com/Textualize/textual/pull/3582
- Breaking change: `Tree.refresh_line` has now become an internal https://github.com/Textualize/textual/pull/3639
- Breaking change: Setting `Select.value` to `None` no longer clears the selection (See `Select.BLANK` and `Select.clear`) https://github.com/Textualize/textual/pull/3614
- Breaking change: `Button` no longer inherits from `Static`, now it inherits directly from `Widget` https://github.com/Textualize/textual/issues/3603
- Rich markup in markdown headings is now escaped when building the TOC https://github.com/Textualize/textual/issues/3689
- Mechanics behind mouse clicks. See [this](https://github.com/Textualize/textual/pull/3495#issue-1934915047) for more details. https://github.com/Textualize/textual/pull/3495
- Breaking change: max/min-width/height now includes padding and border. https://github.com/Textualize/textual/pull/3712

## [0.41.0] - 2023-10-31

### Fixed

- Fixed `Input.cursor_blink` reactive not changing blink state after `Input` was mounted https://github.com/Textualize/textual/pull/3498
- Fixed `Tabs.active` attribute value not being re-assigned after removing a tab or clearing https://github.com/Textualize/textual/pull/3498
- Fixed `DirectoryTree` race-condition crash when changing path https://github.com/Textualize/textual/pull/3498
- Fixed issue with `LRUCache.discard` https://github.com/Textualize/textual/issues/3537
- Fixed `DataTable` not scrolling to rows that were just added https://github.com/Textualize/textual/pull/3552
- Fixed cache bug with `DataTable.update_cell` https://github.com/Textualize/textual/pull/3551
- Fixed CSS errors being repeated https://github.com/Textualize/textual/pull/3566
- Fix issue with chunky highlights on buttons https://github.com/Textualize/textual/pull/3571
- Fixed `OptionList` event leakage from `CommandPalette` to `App`.
- Fixed crash in `LoadingIndicator` https://github.com/Textualize/textual/pull/3498
- Fixed crash when `Tabs` appeared as a descendant of `TabbedContent` in the DOM https://github.com/Textualize/textual/pull/3602
- Fixed the command palette cancelling other workers https://github.com/Textualize/textual/issues/3615

### Added

- Add Document `get_index_from_location` / `get_location_from_index` https://github.com/Textualize/textual/pull/3410
- Add setter for `TextArea.text` https://github.com/Textualize/textual/discussions/3525
- Added `key` argument to the `DataTable.sort()` method, allowing the table to be sorted using a custom function (or other callable) https://github.com/Textualize/textual/pull/3090
- Added `initial` to all css rules, which restores default (i.e. value from DEFAULT_CSS) https://github.com/Textualize/textual/pull/3566
- Added HorizontalPad to pad.py https://github.com/Textualize/textual/pull/3571
- Added `AwaitComplete` class, to be used for optionally awaitable return values https://github.com/Textualize/textual/pull/3498

### Changed

- Breaking change: `Button.ACTIVE_EFFECT_DURATION` classvar converted to `Button.active_effect_duration` attribute https://github.com/Textualize/textual/pull/3498
- Breaking change: `Input.blink_timer` made private (renamed to `Input._blink_timer`) https://github.com/Textualize/textual/pull/3498
- Breaking change: `Input.cursor_blink` reactive updated to not run on mount (now `init=False`) https://github.com/Textualize/textual/pull/3498
- Breaking change: `AwaitTabbedContent` class removed https://github.com/Textualize/textual/pull/3498
- Breaking change: `Tabs.remove_tab` now returns an `AwaitComplete` instead of an `AwaitRemove` https://github.com/Textualize/textual/pull/3498
- Breaking change: `Tabs.clear` now returns an `AwaitComplete` instead of an `AwaitRemove` https://github.com/Textualize/textual/pull/3498
- `TabbedContent.add_pane` now returns an `AwaitComplete` instead of an `AwaitTabbedContent` https://github.com/Textualize/textual/pull/3498
- `TabbedContent.remove_pane` now returns an `AwaitComplete` instead of an `AwaitTabbedContent` https://github.com/Textualize/textual/pull/3498
- `TabbedContent.clear_pane` now returns an `AwaitComplete` instead of an `AwaitTabbedContent` https://github.com/Textualize/textual/pull/3498
- `Tabs.add_tab` now returns an `AwaitComplete` instead of an `AwaitMount` https://github.com/Textualize/textual/pull/3498
- `DirectoryTree.reload` now returns an `AwaitComplete`, which may be awaited to ensure the node has finished being processed by the internal queue https://github.com/Textualize/textual/pull/3498
- `Tabs.remove_tab` now returns an `AwaitComplete`, which may be awaited to ensure the tab is unmounted and internal state is updated https://github.com/Textualize/textual/pull/3498
- `App.switch_mode` now returns an `AwaitMount`, which may be awaited to ensure the screen is mounted https://github.com/Textualize/textual/pull/3498
- Buttons will now display multiple lines, and have auto height https://github.com/Textualize/textual/pull/3539
- DataTable now has a max-height of 100vh rather than 100%, which doesn't work with auto
- Breaking change: empty rules now result in an error https://github.com/Textualize/textual/pull/3566
- Improved startup time by caching CSS parsing https://github.com/Textualize/textual/pull/3575
- Workers are now created/run in a thread-safe way https://github.com/Textualize/textual/pull/3586

## [0.40.0] - 2023-10-11

### Added

- Added `loading` reactive property to widgets https://github.com/Textualize/textual/pull/3509

## [0.39.0] - 2023-10-10

### Fixed

- `Pilot.click`/`Pilot.hover` can't use `Screen` as a selector https://github.com/Textualize/textual/issues/3395
- App exception when a `Tree` is initialized/mounted with `disabled=True` https://github.com/Textualize/textual/issues/3407
- Fixed `print` locations not being correctly reported in `textual console` https://github.com/Textualize/textual/issues/3237
- Fix location of IME and emoji popups https://github.com/Textualize/textual/pull/3408
- Fixed application freeze when pasting an emoji into an application on Windows https://github.com/Textualize/textual/issues/3178
- Fixed duplicate option ID handling in the `OptionList` https://github.com/Textualize/textual/issues/3455
- Fix crash when removing and updating DataTable cell at same time https://github.com/Textualize/textual/pull/3487
- Fixed fractional styles to allow integer values https://github.com/Textualize/textual/issues/3414
- Stop eating stdout/stderr in headless mode - print works again in tests https://github.com/Textualize/textual/pull/3486

### Added

- `OutOfBounds` exception to be raised by `Pilot` https://github.com/Textualize/textual/pull/3360
- `TextArea.cursor_screen_offset` property for getting the screen-relative position of the cursor https://github.com/Textualize/textual/pull/3408
- `Input.cursor_screen_offset` property for getting the screen-relative position of the cursor https://github.com/Textualize/textual/pull/3408
- Reactive `cell_padding` (and respective parameter) to define horizontal cell padding in data table columns https://github.com/Textualize/textual/issues/3435
- Added `Input.clear` method https://github.com/Textualize/textual/pull/3430
- Added `TextArea.SelectionChanged` and `TextArea.Changed` messages https://github.com/Textualize/textual/pull/3442
- Added `wait_for_dismiss` parameter to `App.push_screen` https://github.com/Textualize/textual/pull/3477
- Allow scrollbar-size to be set to 0 to achieve scrollable containers with no visible scrollbars https://github.com/Textualize/textual/pull/3488

### Changed

- Breaking change: tree-sitter and tree-sitter-languages dependencies moved to `syntax` extra https://github.com/Textualize/textual/pull/3398
- `Pilot.click`/`Pilot.hover` now raises `OutOfBounds` when clicking outside visible screen https://github.com/Textualize/textual/pull/3360
- `Pilot.click`/`Pilot.hover` now return a Boolean indicating whether the click/hover landed on the widget that matches the selector https://github.com/Textualize/textual/pull/3360
- Added a delay to when the `No Matches` message appears in the command palette, thus removing a flicker https://github.com/Textualize/textual/pull/3399
- Timer callbacks are now typed more loosely https://github.com/Textualize/textual/issues/3434

## [0.38.1] - 2023-09-21

### Fixed

- Hotfix - added missing highlight files in build distribution https://github.com/Textualize/textual/pull/3370

## [0.38.0] - 2023-09-21

### Added

- Added a TextArea https://github.com/Textualize/textual/pull/2931
- Added :dark and :light pseudo classes

### Fixed

- Fixed `DataTable` not updating component styles on hot-reloading https://github.com/Textualize/textual/issues/3312

### Changed

- Breaking change: CSS in DEFAULT_CSS is now automatically scoped to the widget (set SCOPED_CSS=False) to disable
- Breaking change: Changed `Markdown.goto_anchor` to return a boolean (if the anchor was found) instead of `None` https://github.com/Textualize/textual/pull/3334

## [0.37.1] - 2023-09-16

### Fixed

- Fixed the command palette crashing with a `TimeoutError` in any Python before 3.11 https://github.com/Textualize/textual/issues/3320
- Fixed `Input` event leakage from `CommandPalette` to `App`.

## [0.37.0] - 2023-09-15

### Added

- Added the command palette https://github.com/Textualize/textual/pull/3058
- `Input` is now validated when focus moves out of it https://github.com/Textualize/textual/pull/3193
- Attribute `Input.validate_on` (and `__init__` parameter of the same name) to customise when validation occurs https://github.com/Textualize/textual/pull/3193
- Screen-specific (sub-)title attributes https://github.com/Textualize/textual/pull/3199:
  - `Screen.TITLE`
  - `Screen.SUB_TITLE`
  - `Screen.title`
  - `Screen.sub_title`
- Properties `Header.screen_title` and `Header.screen_sub_title` https://github.com/Textualize/textual/pull/3199
- Added `DirectoryTree.DirectorySelected` message https://github.com/Textualize/textual/issues/3200
- Added `widgets.Collapsible` contributed by Sunyoung Yoo https://github.com/Textualize/textual/pull/2989

### Fixed

- Fixed a crash when removing an option from an `OptionList` while the mouse is hovering over the last option https://github.com/Textualize/textual/issues/3270
- Fixed a crash in `MarkdownViewer` when clicking on a link that contains an anchor https://github.com/Textualize/textual/issues/3094
- Fixed wrong message pump in pop_screen https://github.com/Textualize/textual/pull/3315

### Changed

- Widget.notify and App.notify are now thread-safe https://github.com/Textualize/textual/pull/3275
- Breaking change: Widget.notify and App.notify now return None https://github.com/Textualize/textual/pull/3275
- App.unnotify is now private (renamed to App._unnotify) https://github.com/Textualize/textual/pull/3275
- `Markdown.load` will now attempt to scroll to a related heading if an anchor is provided https://github.com/Textualize/textual/pull/3244
- `ProgressBar` explicitly supports being set back to its indeterminate state https://github.com/Textualize/textual/pull/3286

## [0.36.0] - 2023-09-05

### Added

- TCSS styles `layer` and `layers` can be strings https://github.com/Textualize/textual/pull/3169
- `App.return_code` for the app return code https://github.com/Textualize/textual/pull/3202
- Added `animate` switch to `Tree.scroll_to_line` and `Tree.scroll_to_node` https://github.com/Textualize/textual/pull/3210
- Added `Rule` widget https://github.com/Textualize/textual/pull/3209
- Added App.current_mode to get the current mode https://github.com/Textualize/textual/pull/3233

### Changed

- Reactive callbacks are now scheduled on the message pump of the reactable that is watching instead of the owner of reactive attribute https://github.com/Textualize/textual/pull/3065
- Callbacks scheduled with `call_next` will now have the same prevented messages as when the callback was scheduled https://github.com/Textualize/textual/pull/3065
- Added `cursor_type` to the `DataTable` constructor.
- Fixed `push_screen` not updating Screen.CSS styles https://github.com/Textualize/textual/issues/3217
- `DataTable.add_row` accepts `height=None` to automatically compute optimal height for a row https://github.com/Textualize/textual/pull/3213

### Fixed

- Fixed flicker when calling pop_screen multiple times https://github.com/Textualize/textual/issues/3126
- Fixed setting styles.layout not updating https://github.com/Textualize/textual/issues/3047
- Fixed flicker when scrolling tree up or down a line https://github.com/Textualize/textual/issues/3206

## [0.35.1]

### Fixed

- Fixed flash of 80x24 interface in textual-web

## [0.35.0]

### Added

- Ability to enable/disable tabs via the reactive `disabled` in tab panes https://github.com/Textualize/textual/pull/3152
- Textual-web driver support for Windows

### Fixed

- Could not hide/show/disable/enable tabs in nested `TabbedContent` https://github.com/Textualize/textual/pull/3150

## [0.34.0] - 2023-08-22

### Added

- Methods `TabbedContent.disable_tab` and `TabbedContent.enable_tab` https://github.com/Textualize/textual/pull/3112
- Methods `Tabs.disable` and `Tabs.enable` https://github.com/Textualize/textual/pull/3112
- Messages `Tab.Disabled`, `Tab.Enabled`, `Tabs.TabDisabled` and `Tabs.Enabled` https://github.com/Textualize/textual/pull/3112
- Methods `TabbedContent.hide_tab` and `TabbedContent.show_tab` https://github.com/Textualize/textual/pull/3112
- Methods `Tabs.hide` and `Tabs.show` https://github.com/Textualize/textual/pull/3112
- Messages `Tabs.TabHidden` and `Tabs.TabShown` https://github.com/Textualize/textual/pull/3112
- Added `ListView.extend` method to append multiple items https://github.com/Textualize/textual/pull/3012

### Changed

- grid-columns and grid-rows now accept an `auto` token to detect the optimal size https://github.com/Textualize/textual/pull/3107
- LoadingIndicator now has a minimum height of 1 line.

### Fixed

- Fixed auto height container with default grid-rows https://github.com/Textualize/textual/issues/1597
- Fixed `page_up` and `page_down` bug in `DataTable` when `show_header = False` https://github.com/Textualize/textual/pull/3093
- Fixed issue with visible children inside invisible container when moving focus https://github.com/Textualize/textual/issues/3053

## [0.33.0] - 2023-08-15

### Fixed

- Fixed unintuitive sizing behaviour of TabbedContent https://github.com/Textualize/textual/issues/2411
- Fixed relative units not always expanding auto containers https://github.com/Textualize/textual/pull/3059
- Fixed background refresh https://github.com/Textualize/textual/issues/3055
- Fixed `SelectionList.clear_options` https://github.com/Textualize/textual/pull/3075
- `MouseMove` events bubble up from widgets. `App` and `Screen` receive `MouseMove` events even if there's no Widget under the cursor. https://github.com/Textualize/textual/issues/2905
- Fixed click on double-width char https://github.com/Textualize/textual/issues/2968

### Changed

- Breaking change: `DOMNode.visible` now takes into account full DOM to report whether a node is visible or not.

### Removed

- Property `Widget.focusable_children` https://github.com/Textualize/textual/pull/3070

### Added

- Added an interface for replacing prompt of an individual option in an `OptionList` https://github.com/Textualize/textual/issues/2603
- Added `DirectoryTree.reload_node` method https://github.com/Textualize/textual/issues/2757
- Added widgets.Digit https://github.com/Textualize/textual/pull/3073
- Added `BORDER_TITLE` and `BORDER_SUBTITLE` classvars to Widget https://github.com/Textualize/textual/pull/3097

### Changed

- DescendantBlur and DescendantFocus can now be used with @on decorator

## [0.32.0] - 2023-08-03

### Added

- Added widgets.Log
- Added Widget.is_vertical_scroll_end, Widget.is_horizontal_scroll_end, Widget.is_vertical_scrollbar_grabbed, Widget.is_horizontal_scrollbar_grabbed

### Changed

- Breaking change: Renamed TextLog to RichLog

## [0.31.0] - 2023-08-01

### Added

- Added App.begin_capture_print, App.end_capture_print, Widget.begin_capture_print, Widget.end_capture_print https://github.com/Textualize/textual/issues/2952
- Added the ability to run async methods as thread workers https://github.com/Textualize/textual/pull/2938
- Added `App.stop_animation` https://github.com/Textualize/textual/issues/2786
- Added `Widget.stop_animation` https://github.com/Textualize/textual/issues/2786

### Changed

- Breaking change: Creating a thread worker now requires that a `thread=True` keyword argument is passed https://github.com/Textualize/textual/pull/2938
- Breaking change: `Markdown.load` no longer captures all errors and returns a `bool`, errors now propagate https://github.com/Textualize/textual/issues/2956
- Breaking change: the default style of a `DataTable` now has `max-height: 100%` https://github.com/Textualize/textual/issues/2959

### Fixed

- Fixed a crash when a `SelectionList` had a prompt wider than itself https://github.com/Textualize/textual/issues/2900
- Fixed a bug where `Click` events were bubbling up from `Switch` widgets https://github.com/Textualize/textual/issues/2366
- Fixed a crash when using empty CSS variables https://github.com/Textualize/textual/issues/1849
- Fixed issue with tabs in TextLog https://github.com/Textualize/textual/issues/3007
- Fixed a bug with `DataTable` hover highlighting https://github.com/Textualize/textual/issues/2909

## [0.30.0] - 2023-07-17

### Added

- Added `DataTable.remove_column` method https://github.com/Textualize/textual/pull/2899
- Added notifications https://github.com/Textualize/textual/pull/2866
- Added `on_complete` callback to scroll methods https://github.com/Textualize/textual/pull/2903

### Fixed

- Fixed CancelledError issue with timer https://github.com/Textualize/textual/issues/2854
- Fixed Toggle Buttons issue with not being clickable/hoverable https://github.com/Textualize/textual/pull/2930


## [0.29.0] - 2023-07-03

### Changed

- Factored dev tools (`textual` command) in to external lib (`textual-dev`).

### Added

- Updated `DataTable.get_cell` type hints to accept string keys https://github.com/Textualize/textual/issues/2586
- Added `DataTable.get_cell_coordinate` method
- Added `DataTable.get_row_index` method https://github.com/Textualize/textual/issues/2587
- Added `DataTable.get_column_index` method
- Added can-focus pseudo-class to target widgets that may receive focus
- Make `Markdown.update` optionally awaitable https://github.com/Textualize/textual/pull/2838
- Added `default` parameter to `DataTable.add_column` for populating existing rows https://github.com/Textualize/textual/pull/2836
- Added can-focus pseudo-class to target widgets that may receive focus

### Fixed

- Fixed crash when columns were added to populated `DataTable` https://github.com/Textualize/textual/pull/2836
- Fixed issues with opacity on Screens https://github.com/Textualize/textual/issues/2616
- Fixed style problem with selected selections in a non-focused selection list https://github.com/Textualize/textual/issues/2768
- Fixed sys.stdout and sys.stderr being None https://github.com/Textualize/textual/issues/2879

## [0.28.1] - 2023-06-20

### Fixed

- Fixed indented code blocks not showing up in `Markdown` https://github.com/Textualize/textual/issues/2781
- Fixed inline code blocks in lists showing out of order in `Markdown` https://github.com/Textualize/textual/issues/2676
- Fixed list items in a `Markdown` being added to the focus chain https://github.com/Textualize/textual/issues/2380
- Fixed `Tabs` posting unnecessary messages when removing non-active tabs https://github.com/Textualize/textual/issues/2807
- call_after_refresh will preserve the sender within the callback https://github.com/Textualize/textual/pull/2806

### Added

- Added a method of allowing third party code to handle unhandled tokens in `Markdown` https://github.com/Textualize/textual/pull/2803
- Added `MarkdownBlock` as an exported symbol in `textual.widgets.markdown` https://github.com/Textualize/textual/pull/2803

### Changed

- Tooltips are now inherited, so will work with compound widgets


## [0.28.0] - 2023-06-19

### Added

- The devtools console now confirms when CSS files have been successfully loaded after a previous error https://github.com/Textualize/textual/pull/2716
- Class variable `CSS` to screens https://github.com/Textualize/textual/issues/2137
- Class variable `CSS_PATH` to screens https://github.com/Textualize/textual/issues/2137
- Added `cursor_foreground_priority` and `cursor_background_priority` to `DataTable` https://github.com/Textualize/textual/pull/2736
- Added Region.center
- Added `center` parameter to `Widget.scroll_to_region`
- Added `origin_visible` parameter to `Widget.scroll_to_region`
- Added `origin_visible` parameter to `Widget.scroll_to_center`
- Added `TabbedContent.tab_count` https://github.com/Textualize/textual/pull/2751
- Added `TabbedContent.add_pane` https://github.com/Textualize/textual/pull/2751
- Added `TabbedContent.remove_pane` https://github.com/Textualize/textual/pull/2751
- Added `TabbedContent.clear_panes` https://github.com/Textualize/textual/pull/2751
- Added `TabbedContent.Cleared` https://github.com/Textualize/textual/pull/2751

### Fixed

- Fixed setting `TreeNode.label` on an existing `Tree` node not immediately refreshing https://github.com/Textualize/textual/pull/2713
- Correctly implement `__eq__` protocol in DataTable https://github.com/Textualize/textual/pull/2705
- Fixed exceptions in Pilot tests being silently ignored https://github.com/Textualize/textual/pull/2754
- Fixed issue where internal data of `OptionList` could be invalid for short window after `clear_options` https://github.com/Textualize/textual/pull/2754
- Fixed `Tooltip` causing a `query_one` on a lone `Static` to fail https://github.com/Textualize/textual/issues/2723
- Nested widgets wouldn't lose focus when parent is disabled https://github.com/Textualize/textual/issues/2772
- Fixed the `Tabs` `Underline` highlight getting "lost" in some extreme situations https://github.com/Textualize/textual/pull/2751

### Changed

- Breaking change: The `@on` decorator will now match a message class and any child classes https://github.com/Textualize/textual/pull/2746
- Breaking change: Styles update to checkbox, radiobutton, OptionList, Select, SelectionList, Switch https://github.com/Textualize/textual/pull/2777
- `Tabs.add_tab` is now optionally awaitable https://github.com/Textualize/textual/pull/2778
- `Tabs.add_tab` now takes `before` and `after` arguments to position a new tab https://github.com/Textualize/textual/pull/2778
- `Tabs.remove_tab` is now optionally awaitable https://github.com/Textualize/textual/pull/2778
- Breaking change: `Tabs.clear` has been changed from returning `self` to being optionally awaitable https://github.com/Textualize/textual/pull/2778

## [0.27.0] - 2023-06-01

### Fixed

- Fixed zero division error https://github.com/Textualize/textual/issues/2673
- Fix `scroll_to_center` when there were nested layers out of view (Compositor full_map not populated fully) https://github.com/Textualize/textual/pull/2684
- Fix crash when `Select` widget value attribute was set in `compose` https://github.com/Textualize/textual/pull/2690
- Issue with computing progress in workers https://github.com/Textualize/textual/pull/2686
- Issues with `switch_screen` not updating the results callback appropriately https://github.com/Textualize/textual/issues/2650
- Fixed incorrect mount order https://github.com/Textualize/textual/pull/2702

### Added

- `work` decorator accepts `description` parameter to add debug string https://github.com/Textualize/textual/issues/2597
- Added `SelectionList` widget https://github.com/Textualize/textual/pull/2652
- `App.AUTO_FOCUS` to set auto focus on all screens https://github.com/Textualize/textual/issues/2594
- Option to `scroll_to_center` to ensure we don't scroll such that the top left corner of the widget is not visible https://github.com/Textualize/textual/pull/2682
- Added `Widget.tooltip` property https://github.com/Textualize/textual/pull/2670
- Added `Region.inflect` https://github.com/Textualize/textual/pull/2670
- `Suggester` API to compose with widgets for automatic suggestions https://github.com/Textualize/textual/issues/2330
- `SuggestFromList` class to let widgets get completions from a fixed set of options https://github.com/Textualize/textual/pull/2604
- `Input` has a new component class `input--suggestion` https://github.com/Textualize/textual/pull/2604
- Added `Widget.remove_children` https://github.com/Textualize/textual/pull/2657
- Added `Validator` framework and validation for `Input` https://github.com/Textualize/textual/pull/2600
- Ability to have private and public validate methods https://github.com/Textualize/textual/pull/2708
- Ability to have private compute methods https://github.com/Textualize/textual/pull/2708
- Added `message_hook` to App.run_test https://github.com/Textualize/textual/pull/2702
- Added `Sparkline` widget https://github.com/Textualize/textual/pull/2631

### Changed

- `Placeholder` now sets its color cycle per app https://github.com/Textualize/textual/issues/2590
- Footer now clears key highlight regardless of whether it's in the active screen or not https://github.com/Textualize/textual/issues/2606
- The default Widget repr no longer displays classes and pseudo-classes (to reduce noise in logs). Add them to your `__rich_repr__` method if needed. https://github.com/Textualize/textual/pull/2623
- Setting `Screen.AUTO_FOCUS` to `None` will inherit `AUTO_FOCUS` from the app instead of disabling it https://github.com/Textualize/textual/issues/2594
- Setting `Screen.AUTO_FOCUS` to `""` will disable it on the screen https://github.com/Textualize/textual/issues/2594
- Messages now have a `handler_name` class var which contains the name of the default handler method.
- `Message.control` is now a property instead of a class variable. https://github.com/Textualize/textual/issues/2528
- `Tree` and `DirectoryTree` Messages no longer accept a `tree` parameter, using `self.node.tree` instead. https://github.com/Textualize/textual/issues/2529
- Keybinding <kbd>right</kbd> in `Input` is also used to accept a suggestion if the cursor is at the end of the input https://github.com/Textualize/textual/pull/2604
- `Input.__init__` now accepts a `suggester` attribute for completion suggestions https://github.com/Textualize/textual/pull/2604
- Using `switch_screen` to switch to the currently active screen is now a no-op https://github.com/Textualize/textual/pull/2692
- Breaking change: removed `reactive.py::Reactive.var` in favor of `reactive.py::var` https://github.com/Textualize/textual/pull/2709/

### Removed

- `Placeholder.reset_color_cycle`
- Removed `Widget.reset_focus` (now called `Widget.blur`) https://github.com/Textualize/textual/issues/2642

## [0.26.0] - 2023-05-20

### Added

- Added `Widget.can_view`

### Changed

- Textual will now scroll focused widgets to center if not in view

## [0.25.0] - 2023-05-17

### Changed

- App `title` and `sub_title` attributes can be set to any type https://github.com/Textualize/textual/issues/2521
- `DirectoryTree` now loads directory contents in a worker https://github.com/Textualize/textual/issues/2456
- Only a single error will be written by default, unless in dev mode ("debug" in App.features) https://github.com/Textualize/textual/issues/2480
- Using `Widget.move_child` where the target and the child being moved are the same is now a no-op https://github.com/Textualize/textual/issues/1743
- Calling `dismiss` on a screen that is not at the top of the stack now raises an exception https://github.com/Textualize/textual/issues/2575
- `MessagePump.call_after_refresh` and `MessagePump.call_later` will now return `False` if the callback could not be scheduled. https://github.com/Textualize/textual/pull/2584

### Fixed

- Fixed `ZeroDivisionError` in `resolve_fraction_unit` https://github.com/Textualize/textual/issues/2502
- Fixed `TreeNode.expand` and `TreeNode.expand_all` not posting a `Tree.NodeExpanded` message https://github.com/Textualize/textual/issues/2535
- Fixed `TreeNode.collapse` and `TreeNode.collapse_all` not posting a `Tree.NodeCollapsed` message https://github.com/Textualize/textual/issues/2535
- Fixed `TreeNode.toggle` and `TreeNode.toggle_all` not posting a `Tree.NodeExpanded` or `Tree.NodeCollapsed` message https://github.com/Textualize/textual/issues/2535
- `footer--description` component class was being ignored https://github.com/Textualize/textual/issues/2544
- Pasting empty selection in `Input` would raise an exception https://github.com/Textualize/textual/issues/2563
- `Screen.AUTO_FOCUS` now focuses the first _focusable_ widget that matches the selector https://github.com/Textualize/textual/issues/2578
- `Screen.AUTO_FOCUS` now works on the default screen on startup https://github.com/Textualize/textual/pull/2581
- Fix for setting dark in App `__init__` https://github.com/Textualize/textual/issues/2583
- Fix issue with scrolling and docks https://github.com/Textualize/textual/issues/2525
- Fix not being able to use CSS classes with `Tab` https://github.com/Textualize/textual/pull/2589

### Added

- Class variable `AUTO_FOCUS` to screens https://github.com/Textualize/textual/issues/2457
- Added `NULL_SPACING` and `NULL_REGION` to geometry.py

## [0.24.1] - 2023-05-08

### Fixed

- Fix TypeError in code browser

## [0.24.0] - 2023-05-08

### Fixed

- Fixed crash when creating a `DirectoryTree` starting anywhere other than `.`
- Fixed line drawing in `Tree` when `Tree.show_root` is `True` https://github.com/Textualize/textual/issues/2397
- Fixed line drawing in `Tree` not marking branches as selected when first getting focus https://github.com/Textualize/textual/issues/2397

### Changed

- The DataTable cursor is now scrolled into view when the cursor coordinate is changed programmatically https://github.com/Textualize/textual/issues/2459
- run_worker exclusive parameter is now `False` by default https://github.com/Textualize/textual/pull/2470
- Added `always_update` as an optional argument for `reactive.var`
- Made Binding description default to empty string, which is equivalent to show=False https://github.com/Textualize/textual/pull/2501
- Modified Message to allow it to be used as a dataclass https://github.com/Textualize/textual/pull/2501
- Decorator `@on` accepts arbitrary `**kwargs` to apply selectors to attributes of the message https://github.com/Textualize/textual/pull/2498

### Added

- Property `control` as alias for attribute `tabs` in `Tabs` messages https://github.com/Textualize/textual/pull/2483
- Experimental: Added "overlay" rule https://github.com/Textualize/textual/pull/2501
- Experimental: Added "constrain" rule https://github.com/Textualize/textual/pull/2501
- Added textual.widgets.Select https://github.com/Textualize/textual/pull/2501
- Added Region.translate_inside https://github.com/Textualize/textual/pull/2501
- `TabbedContent` now takes kwargs `id`, `name`, `classes`, and `disabled`, upon initialization, like other widgets https://github.com/Textualize/textual/pull/2497
- Method `DataTable.move_cursor` https://github.com/Textualize/textual/issues/2472
- Added `OptionList.add_options` https://github.com/Textualize/textual/pull/2508
- Added `TreeNode.is_root` https://github.com/Textualize/textual/pull/2510
- Added `TreeNode.remove_children` https://github.com/Textualize/textual/pull/2510
- Added `TreeNode.remove` https://github.com/Textualize/textual/pull/2510
- Added classvar `Message.ALLOW_SELECTOR_MATCH` https://github.com/Textualize/textual/pull/2498
- Added `ALLOW_SELECTOR_MATCH` to all built-in messages associated with widgets https://github.com/Textualize/textual/pull/2498
- Markdown document sub-widgets now reference the container document
- Table of contents of a markdown document now references the document
- Added the `control` property to messages
  - `DirectoryTree.FileSelected`
  - `ListView`
    - `Highlighted`
    - `Selected`
  - `Markdown`
    - `TableOfContentsUpdated`
    - `TableOfContentsSelected`
    - `LinkClicked`
  - `OptionList`
    - `OptionHighlighted`
    - `OptionSelected`
  - `RadioSet.Changed`
  - `TabContent.TabActivated`
  - `Tree`
    - `NodeSelected`
    - `NodeHighlighted`
    - `NodeExpanded`
    - `NodeCollapsed`

## [0.23.0] - 2023-05-03

### Fixed

- Fixed `outline` top and bottom not handling alpha - https://github.com/Textualize/textual/issues/2371
- Fixed `!important` not applying to `align` https://github.com/Textualize/textual/issues/2420
- Fixed `!important` not applying to `border` https://github.com/Textualize/textual/issues/2420
- Fixed `!important` not applying to `content-align` https://github.com/Textualize/textual/issues/2420
- Fixed `!important` not applying to `outline` https://github.com/Textualize/textual/issues/2420
- Fixed `!important` not applying to `overflow` https://github.com/Textualize/textual/issues/2420
- Fixed `!important` not applying to `scrollbar-size` https://github.com/Textualize/textual/issues/2420
- Fixed `outline-right` not being recognised https://github.com/Textualize/textual/issues/2446
- Fixed OSError when a file system is not available https://github.com/Textualize/textual/issues/2468

### Changed

- Setting attributes with a `compute_` method will now raise an `AttributeError` https://github.com/Textualize/textual/issues/2383
- Unknown psuedo-selectors will now raise a tokenizer error (previously they were silently ignored) https://github.com/Textualize/textual/pull/2445
- Breaking change: `DirectoryTree.FileSelected.path` is now always a `Path` https://github.com/Textualize/textual/issues/2448
- Breaking change: `Directorytree.load_directory` renamed to `Directorytree._load_directory` https://github.com/Textualize/textual/issues/2448
- Unknown pseudo-selectors will now raise a tokenizer error (previously they were silently ignored) https://github.com/Textualize/textual/pull/2445

### Added

- Watch methods can now optionally be private https://github.com/Textualize/textual/issues/2382
- Added `DirectoryTree.path` reactive attribute https://github.com/Textualize/textual/issues/2448
- Added `DirectoryTree.FileSelected.node` https://github.com/Textualize/textual/pull/2463
- Added `DirectoryTree.reload` https://github.com/Textualize/textual/issues/2448
- Added textual.on decorator https://github.com/Textualize/textual/issues/2398

## [0.22.3] - 2023-04-29

### Fixed

- Fixed `textual run` on Windows https://github.com/Textualize/textual/issues/2406
- Fixed top border of button hover state

## [0.22.2] - 2023-04-29

### Added

- Added `TreeNode.tree` as a read-only public attribute https://github.com/Textualize/textual/issues/2413

### Fixed

- Fixed superfluous style updates for focus-within pseudo-selector

## [0.22.1] - 2023-04-28

### Fixed

- Fixed timer issue https://github.com/Textualize/textual/issues/2416
- Fixed `textual run` issue https://github.com/Textualize/textual/issues/2391

## [0.22.0] - 2023-04-27

### Fixed

- Fixed broken fr units when there is a min or max dimension https://github.com/Textualize/textual/issues/2378
- Fixed plain text in Markdown code blocks with no syntax being difficult to read https://github.com/Textualize/textual/issues/2400

### Added

- Added `ProgressBar` widget https://github.com/Textualize/textual/pull/2333

### Changed

- All `textual.containers` are now `1fr` in relevant dimensions by default https://github.com/Textualize/textual/pull/2386


## [0.21.0] - 2023-04-26

### Changed

- `textual run` execs apps in a new context.
- Textual console no longer parses console markup.
- Breaking change: `Container` no longer shows required scrollbars by default https://github.com/Textualize/textual/issues/2361
- Breaking change: `VerticalScroll` no longer shows a required horizontal scrollbar by default
- Breaking change: `HorizontalScroll` no longer shows a required vertical scrollbar by default
- Breaking change: Renamed `App.action_add_class_` to `App.action_add_class`
- Breaking change: Renamed `App.action_remove_class_` to `App.action_remove_class`
- Breaking change: `RadioSet` is now a single focusable widget https://github.com/Textualize/textual/pull/2372
- Breaking change: Removed `containers.Content` (use `containers.VerticalScroll` now)

### Added

- Added `-c` switch to `textual run` which runs commands in a Textual dev environment.
- Breaking change: standard keyboard scrollable navigation bindings have been moved off `Widget` and onto a new base class for scrollable containers (see also below addition) https://github.com/Textualize/textual/issues/2332
- `ScrollView` now inherits from `ScrollableContainer` rather than `Widget` https://github.com/Textualize/textual/issues/2332
- Containers no longer inherit any bindings from `Widget` https://github.com/Textualize/textual/issues/2331
- Added `ScrollableContainer`; a container class that binds the common navigation keys to scroll actions (see also above breaking change) https://github.com/Textualize/textual/issues/2332

### Fixed

- Fixed dark mode toggles in a "child" screen not updating a "parent" screen https://github.com/Textualize/textual/issues/1999
- Fixed "panel" border not exposed via CSS
- Fixed `TabbedContent.active` changes not changing the actual content https://github.com/Textualize/textual/issues/2352
- Fixed broken color on macOS Terminal https://github.com/Textualize/textual/issues/2359

## [0.20.1] - 2023-04-18

### Fix

- New fix for stuck tabs underline https://github.com/Textualize/textual/issues/2229

## [0.20.0] - 2023-04-18

### Changed

- Changed signature of Driver. Technically a breaking change, but unlikely to affect anyone.
- Breaking change: Timer.start is now private, and returns None. There was no reason to call this manually, so unlikely to affect anyone.
- A clicked tab will now be scrolled to the center of its tab container https://github.com/Textualize/textual/pull/2276
- Style updates are now done immediately rather than on_idle https://github.com/Textualize/textual/pull/2304
- `ButtonVariant` is now exported from `textual.widgets.button` https://github.com/Textualize/textual/issues/2264
- `HorizontalScroll` and `VerticalScroll` are now focusable by default https://github.com/Textualize/textual/pull/2317

### Added

- Added `DataTable.remove_row` method https://github.com/Textualize/textual/pull/2253
- option `--port` to the command `textual console` to specify which port the console should connect to https://github.com/Textualize/textual/pull/2258
- `Widget.scroll_to_center` method to scroll children to the center of container widget https://github.com/Textualize/textual/pull/2255 and https://github.com/Textualize/textual/pull/2276
- Added `TabActivated` message to `TabbedContent` https://github.com/Textualize/textual/pull/2260
- Added "panel" border style https://github.com/Textualize/textual/pull/2292
- Added `border-title-color`, `border-title-background`, `border-title-style` rules https://github.com/Textualize/textual/issues/2289
- Added `border-subtitle-color`, `border-subtitle-background`, `border-subtitle-style` rules https://github.com/Textualize/textual/issues/2289

### Fixed

- Fixed order styles are applied in DataTable - allows combining of renderable styles and component classes https://github.com/Textualize/textual/pull/2272
- Fixed key combos with up/down keys in some terminals https://github.com/Textualize/textual/pull/2280
- Fix empty ListView preventing bindings from firing https://github.com/Textualize/textual/pull/2281
- Fix `get_component_styles` returning incorrect values on first call when combined with pseudoclasses https://github.com/Textualize/textual/pull/2304
- Fixed `active_message_pump.get` sometimes resulting in a `LookupError` https://github.com/Textualize/textual/issues/2301

## [0.19.1] - 2023-04-10

### Fixed

- Fix viewport units using wrong viewport size  https://github.com/Textualize/textual/pull/2247
- Fixed layout not clearing arrangement cache https://github.com/Textualize/textual/pull/2249


## [0.19.0] - 2023-04-07

### Added

- Added support for filtering a `DirectoryTree` https://github.com/Textualize/textual/pull/2215

### Changed

- Allowed border_title and border_subtitle to accept Text objects
- Added additional line around titles
- When a container is auto, relative dimensions in children stretch the container. https://github.com/Textualize/textual/pull/2221
- DataTable page up / down now move cursor

### Fixed

- Fixed margin not being respected when width or height is "auto" https://github.com/Textualize/textual/issues/2220
- Fixed issue which prevent scroll_visible from working https://github.com/Textualize/textual/issues/2181
- Fixed missing tracebacks on Windows https://github.com/Textualize/textual/issues/2027

## [0.18.0] - 2023-04-04

### Added

- Added Worker API https://github.com/Textualize/textual/pull/2182

### Changed

- Breaking change: Markdown.update is no longer a coroutine https://github.com/Textualize/textual/pull/2182

### Fixed

- `RadioSet` is now far less likely to report `pressed_button` as `None` https://github.com/Textualize/textual/issues/2203

## [0.17.3] - 2023-04-02

### [Fixed]

- Fixed scrollable area not taking in to account dock https://github.com/Textualize/textual/issues/2188

## [0.17.2] - 2023-04-02

### [Fixed]

- Fixed bindings persistance https://github.com/Textualize/textual/issues/1613
- The `Markdown` widget now auto-increments ordered lists https://github.com/Textualize/textual/issues/2002
- Fixed modal bindings https://github.com/Textualize/textual/issues/2194
- Fix binding enter to active button https://github.com/Textualize/textual/issues/2194

### [Changed]

- tab and shift+tab are now defined on Screen.

## [0.17.1] - 2023-03-30

### Fixed

- Fix cursor not hiding on Windows https://github.com/Textualize/textual/issues/2170
- Fixed freeze when ctrl-clicking links https://github.com/Textualize/textual/issues/2167 https://github.com/Textualize/textual/issues/2073

## [0.17.0] - 2023-03-29

### Fixed

- Issue with parsing action strings whose arguments contained quoted closing parenthesis https://github.com/Textualize/textual/pull/2112
- Issues with parsing action strings with tuple arguments https://github.com/Textualize/textual/pull/2112
- Issue with watching for CSS file changes https://github.com/Textualize/textual/pull/2128
- Fix for tabs not invalidating https://github.com/Textualize/textual/issues/2125
- Fixed scrollbar layers issue https://github.com/Textualize/textual/issues/1358
- Fix for interaction between pseudo-classes and widget-level render caches https://github.com/Textualize/textual/pull/2155

### Changed

- DataTable now has height: auto by default. https://github.com/Textualize/textual/issues/2117
- Textual will now render strings within renderables (such as tables) as Console Markup by default. You can wrap your text with rich.Text() if you want the original behavior. https://github.com/Textualize/textual/issues/2120
- Some widget methods now return `self` instead of `None` https://github.com/Textualize/textual/pull/2102:
  - `Widget`: `refresh`, `focus`, `reset_focus`
  - `Button.press`
  - `DataTable`: `clear`, `refresh_coordinate`, `refresh_row`, `refresh_column`, `sort`
  - `Placehoder.cycle_variant`
  - `Switch.toggle`
  - `Tabs.clear`
  - `TextLog`: `write`, `clear`
  - `TreeNode`: `expand`, `expand_all`, `collapse`, `collapse_all`, `toggle`, `toggle_all`
  - `Tree`: `clear`, `reset`
- Screens with alpha in their background color will now blend with the background. https://github.com/Textualize/textual/pull/2139
- Added "thick" border style. https://github.com/Textualize/textual/pull/2139
- message_pump.app will now set the active app if it is not already set.
- DataTable now has max height set to 100vh

### Added

- Added auto_scroll attribute to TextLog https://github.com/Textualize/textual/pull/2127
- Added scroll_end switch to TextLog.write https://github.com/Textualize/textual/pull/2127
- Added `Widget.get_pseudo_class_state` https://github.com/Textualize/textual/pull/2155
- Added Screen.ModalScreen which prevents App from handling bindings. https://github.com/Textualize/textual/pull/2139
- Added TEXTUAL_LOG env var which should be a path that Textual will write verbose logs to (textual devtools is generally preferred) https://github.com/Textualize/textual/pull/2148
- Added textual.logging.TextualHandler logging handler
- Added Query.set_classes, DOMNode.set_classes, and `classes` setter for Widget https://github.com/Textualize/textual/issues/1081
- Added `OptionList` https://github.com/Textualize/textual/pull/2154

## [0.16.0] - 2023-03-22

### Added
- Added `parser_factory` argument to `Markdown` and `MarkdownViewer` constructors https://github.com/Textualize/textual/pull/2075
- Added `HorizontalScroll` https://github.com/Textualize/textual/issues/1957
- Added `Center` https://github.com/Textualize/textual/issues/1957
- Added `Middle` https://github.com/Textualize/textual/issues/1957
- Added `VerticalScroll` (mimicking the old behaviour of `Vertical`) https://github.com/Textualize/textual/issues/1957
- Added `Widget.border_title` and `Widget.border_subtitle` to set border (sub)title for a widget https://github.com/Textualize/textual/issues/1864
- Added CSS styles `border_title_align` and `border_subtitle_align`.
- Added `TabbedContent` widget https://github.com/Textualize/textual/pull/2059
- Added `get_child_by_type` method to widgets / app https://github.com/Textualize/textual/pull/2059
- Added `Widget.render_str` method https://github.com/Textualize/textual/pull/2059
- Added TEXTUAL_DRIVER environment variable

### Changed

- Dropped "loading-indicator--dot" component style from LoadingIndicator https://github.com/Textualize/textual/pull/2050
- Tabs widget now sends Tabs.Cleared when there is no active tab.
- Breaking change: changed default behaviour of `Vertical` (see `VerticalScroll`) https://github.com/Textualize/textual/issues/1957
- The default `overflow` style for `Horizontal` was changed to `hidden hidden` https://github.com/Textualize/textual/issues/1957
- `DirectoryTree` also accepts `pathlib.Path` objects as the path to list https://github.com/Textualize/textual/issues/1438

### Removed

- Removed `sender` attribute from messages. It's now just private (`_sender`). https://github.com/Textualize/textual/pull/2071

### Fixed

- Fixed borders not rendering correctly. https://github.com/Textualize/textual/pull/2074
- Fix for error when removing nodes. https://github.com/Textualize/textual/issues/2079

## [0.15.1] - 2023-03-14

### Fixed

- Fixed how the namespace for messages is calculated to facilitate inheriting messages https://github.com/Textualize/textual/issues/1814
- `Tab` is now correctly made available from `textual.widgets`. https://github.com/Textualize/textual/issues/2044

## [0.15.0] - 2023-03-13

### Fixed

- Fixed container not resizing when a widget is removed https://github.com/Textualize/textual/issues/2007
- Fixes issue where the horizontal scrollbar would be incorrectly enabled https://github.com/Textualize/textual/pull/2024

## [0.15.0] - 2023-03-13

### Changed

- Fixed container not resizing when a widget is removed https://github.com/Textualize/textual/issues/2007
- Fixed issue where the horizontal scrollbar would be incorrectly enabled https://github.com/Textualize/textual/pull/2024
- Fixed `Pilot.click` not correctly creating the mouse events https://github.com/Textualize/textual/issues/2022
- Fixes issue where the horizontal scrollbar would be incorrectly enabled https://github.com/Textualize/textual/pull/2024
- Fixes for tracebacks not appearing on exit https://github.com/Textualize/textual/issues/2027

### Added

- Added a LoadingIndicator widget https://github.com/Textualize/textual/pull/2018
- Added Tabs Widget https://github.com/Textualize/textual/pull/2020

### Changed

- Breaking change: Renamed Widget.action and App.action to Widget.run_action and App.run_action
- Added `shift`, `meta` and `control` arguments to `Pilot.click`.

## [0.14.0] - 2023-03-09

### Changed

- Breaking change: There is now only `post_message` to post events, which is non-async, `post_message_no_wait` was dropped. https://github.com/Textualize/textual/pull/1940
- Breaking change: The Timer class now has just one method to stop it, `Timer.stop` which is non sync https://github.com/Textualize/textual/pull/1940
- Breaking change: Messages don't require a `sender` in their constructor https://github.com/Textualize/textual/pull/1940
- Many messages have grown a `control` property which returns the control they relate to. https://github.com/Textualize/textual/pull/1940
- Updated styling to make it clear DataTable grows horizontally https://github.com/Textualize/textual/pull/1946
- Changed the `Checkbox` character due to issues with Windows Terminal and Windows 10 https://github.com/Textualize/textual/issues/1934
- Changed the `RadioButton` character due to issues with Windows Terminal and Windows 10 and 11 https://github.com/Textualize/textual/issues/1934
- Changed the `Markdown` initial bullet character due to issues with Windows Terminal and Windows 10 and 11 https://github.com/Textualize/textual/issues/1982
- The underscore `_` is no longer a special alias for the method `pilot.press`

### Added

- Added `data_table` attribute to DataTable events https://github.com/Textualize/textual/pull/1940
- Added `list_view` attribute to `ListView` events https://github.com/Textualize/textual/pull/1940
- Added `radio_set` attribute to `RadioSet` events https://github.com/Textualize/textual/pull/1940
- Added `switch` attribute to `Switch` events https://github.com/Textualize/textual/pull/1940
- Added `hover` and `click` methods to `Pilot` https://github.com/Textualize/textual/pull/1966
- Breaking change: Added `toggle_button` attribute to RadioButton and Checkbox events, replaces `input` https://github.com/Textualize/textual/pull/1940
- A percentage alpha can now be applied to a border https://github.com/Textualize/textual/issues/1863
- Added `Color.multiply_alpha`.
- Added `ContentSwitcher` https://github.com/Textualize/textual/issues/1945

### Fixed

- Fixed bug that prevented pilot from pressing some keys https://github.com/Textualize/textual/issues/1815
- DataTable race condition that caused crash https://github.com/Textualize/textual/pull/1962
- Fixed scrollbar getting "stuck" to cursor when cursor leaves window during drag https://github.com/Textualize/textual/pull/1968 https://github.com/Textualize/textual/pull/2003
- DataTable crash when enter pressed when table is empty https://github.com/Textualize/textual/pull/1973

## [0.13.0] - 2023-03-02

### Added

- Added `Checkbox` https://github.com/Textualize/textual/pull/1872
- Added `RadioButton` https://github.com/Textualize/textual/pull/1872
- Added `RadioSet` https://github.com/Textualize/textual/pull/1872

### Changed

- Widget scrolling methods (such as `Widget.scroll_home` and `Widget.scroll_end`) now perform the scroll after the next refresh https://github.com/Textualize/textual/issues/1774
- Buttons no longer accept arbitrary renderables https://github.com/Textualize/textual/issues/1870

### Fixed

- Scrolling with cursor keys now moves just one cell https://github.com/Textualize/textual/issues/1897
- Fix exceptions in watch methods being hidden on startup https://github.com/Textualize/textual/issues/1886
- Fixed scrollbar size miscalculation https://github.com/Textualize/textual/pull/1910
- Fixed slow exit on some terminals https://github.com/Textualize/textual/issues/1920

## [0.12.1] - 2023-02-25

### Fixed

- Fix for batch update glitch https://github.com/Textualize/textual/pull/1880

## [0.12.0] - 2023-02-24

### Added

- Added `App.batch_update` https://github.com/Textualize/textual/pull/1832
- Added horizontal rule to Markdown https://github.com/Textualize/textual/pull/1832
- Added `Widget.disabled` https://github.com/Textualize/textual/pull/1785
- Added `DOMNode.notify_style_update` to replace `messages.StylesUpdated` message https://github.com/Textualize/textual/pull/1861
- Added `DataTable.show_row_labels` reactive to show and hide row labels https://github.com/Textualize/textual/pull/1868
- Added `DataTable.RowLabelSelected` event, which is emitted when a row label is clicked https://github.com/Textualize/textual/pull/1868
- Added `MessagePump.prevent` context manager to temporarily suppress a given message type https://github.com/Textualize/textual/pull/1866

### Changed

- Scrolling by page now adds to current position.
- Markdown lists have been polished: a selection of bullets, better alignment of numbers, style tweaks https://github.com/Textualize/textual/pull/1832
- Added alternative method of composing Widgets https://github.com/Textualize/textual/pull/1847
- Added `label` parameter to `DataTable.add_row` https://github.com/Textualize/textual/pull/1868
- Breaking change: Some `DataTable` component classes were renamed - see PR for details https://github.com/Textualize/textual/pull/1868

### Removed

- Removed `screen.visible_widgets` and `screen.widgets`
- Removed `StylesUpdate` message. https://github.com/Textualize/textual/pull/1861

### Fixed

- Numbers in a descendant-combined selector no longer cause an error https://github.com/Textualize/textual/issues/1836
- Fixed superfluous scrolling when focusing a docked widget https://github.com/Textualize/textual/issues/1816
- Fixes walk_children which was returning more than one screen https://github.com/Textualize/textual/issues/1846
- Fixed issue with watchers fired for detached nodes https://github.com/Textualize/textual/issues/1846

## [0.11.1] - 2023-02-17

### Fixed

- DataTable fix issue where offset cache was not being used https://github.com/Textualize/textual/pull/1810
- DataTable scrollbars resize correctly when header is toggled https://github.com/Textualize/textual/pull/1803
- DataTable location mapping cleared when clear called https://github.com/Textualize/textual/pull/1809

## [0.11.0] - 2023-02-15

### Added

- Added `TreeNode.expand_all` https://github.com/Textualize/textual/issues/1430
- Added `TreeNode.collapse_all` https://github.com/Textualize/textual/issues/1430
- Added `TreeNode.toggle_all` https://github.com/Textualize/textual/issues/1430
- Added the coroutines `Animator.wait_until_complete` and `pilot.wait_for_scheduled_animations` that allow waiting for all current and scheduled animations https://github.com/Textualize/textual/issues/1658
- Added the method `Animator.is_being_animated` that checks if an attribute of an object is being animated or is scheduled for animation
- Added more keyboard actions and related bindings to `Input` https://github.com/Textualize/textual/pull/1676
- Added App.scroll_sensitivity_x and App.scroll_sensitivity_y to adjust how many lines the scroll wheel moves the scroll position https://github.com/Textualize/textual/issues/928
- Added Shift+scroll wheel and ctrl+scroll wheel to scroll horizontally
- Added `Tree.action_toggle_node` to toggle a node without selecting, and bound it to <kbd>Space</kbd> https://github.com/Textualize/textual/issues/1433
- Added `Tree.reset` to fully reset a `Tree` https://github.com/Textualize/textual/issues/1437
- Added `DataTable.sort` to sort rows https://github.com/Textualize/textual/pull/1638
- Added `DataTable.get_cell` to retrieve a cell by column/row keys https://github.com/Textualize/textual/pull/1638
- Added `DataTable.get_cell_at` to retrieve a cell by coordinate https://github.com/Textualize/textual/pull/1638
- Added `DataTable.update_cell` to update a cell by column/row keys https://github.com/Textualize/textual/pull/1638
- Added `DataTable.update_cell_at` to update a cell at a coordinate  https://github.com/Textualize/textual/pull/1638
- Added `DataTable.ordered_rows` property to retrieve `Row`s as they're currently ordered https://github.com/Textualize/textual/pull/1638
- Added `DataTable.ordered_columns` property to retrieve `Column`s as they're currently ordered https://github.com/Textualize/textual/pull/1638
- Added `DataTable.coordinate_to_cell_key` to find the key for the cell at a coordinate https://github.com/Textualize/textual/pull/1638
- Added `DataTable.is_valid_coordinate` https://github.com/Textualize/textual/pull/1638
- Added `DataTable.is_valid_row_index` https://github.com/Textualize/textual/pull/1638
- Added `DataTable.is_valid_column_index` https://github.com/Textualize/textual/pull/1638
- Added attributes to events emitted from `DataTable` indicating row/column/cell keys https://github.com/Textualize/textual/pull/1638
- Added `DataTable.get_row` to retrieve the values from a row by key https://github.com/Textualize/textual/pull/1786
- Added `DataTable.get_row_at` to retrieve the values from a row by index https://github.com/Textualize/textual/pull/1786
- Added `DataTable.get_column` to retrieve the values from a column by key https://github.com/Textualize/textual/pull/1786
- Added `DataTable.get_column_at` to retrieve the values from a column by index https://github.com/Textualize/textual/pull/1786
- Added `DataTable.HeaderSelected` which is posted when header label clicked https://github.com/Textualize/textual/pull/1788
- Added `DOMNode.watch` and `DOMNode.is_attached` methods  https://github.com/Textualize/textual/pull/1750
- Added `DOMNode.css_tree` which is a renderable that shows the DOM and CSS https://github.com/Textualize/textual/pull/1778
- Added `DOMNode.children_view` which is a view on to a nodes children list, use for querying https://github.com/Textualize/textual/pull/1778
- Added `Markdown` and `MarkdownViewer` widgets.
- Added `--screenshot` option to `textual run`

### Changed

- Breaking change: `TreeNode` can no longer be imported from `textual.widgets`; it is now available via `from textual.widgets.tree import TreeNode`. https://github.com/Textualize/textual/pull/1637
- `Tree` now shows a (subdued) cursor for a highlighted node when focus has moved elsewhere https://github.com/Textualize/textual/issues/1471
- `DataTable.add_row` now accepts `key` argument to uniquely identify the row https://github.com/Textualize/textual/pull/1638
- `DataTable.add_column` now accepts `key` argument to uniquely identify the column https://github.com/Textualize/textual/pull/1638
- `DataTable.add_row` and `DataTable.add_column` now return lists of keys identifying the added rows/columns https://github.com/Textualize/textual/pull/1638
- Breaking change: `DataTable.get_cell_value` renamed to `DataTable.get_value_at` https://github.com/Textualize/textual/pull/1638
- `DataTable.row_count` is now a property https://github.com/Textualize/textual/pull/1638
- Breaking change: `DataTable.cursor_cell` renamed to `DataTable.cursor_coordinate` https://github.com/Textualize/textual/pull/1638
  - The method `validate_cursor_cell` was renamed to `validate_cursor_coordinate`.
  - The method `watch_cursor_cell` was renamed to `watch_cursor_coordinate`.
- Breaking change: `DataTable.hover_cell` renamed to `DataTable.hover_coordinate` https://github.com/Textualize/textual/pull/1638
  - The method `validate_hover_cell` was renamed to `validate_hover_coordinate`.
- Breaking change: `DataTable.data` structure changed, and will be made private in upcoming release https://github.com/Textualize/textual/pull/1638
- Breaking change: `DataTable.refresh_cell` was renamed to `DataTable.refresh_coordinate` https://github.com/Textualize/textual/pull/1638
- Breaking change: `DataTable.get_row_height` now takes a `RowKey` argument instead of a row index https://github.com/Textualize/textual/pull/1638
- Breaking change: `DataTable.data` renamed to `DataTable._data` (it's now private) https://github.com/Textualize/textual/pull/1786
- The `_filter` module was made public (now called `filter`) https://github.com/Textualize/textual/pull/1638
- Breaking change: renamed `Checkbox` to `Switch` https://github.com/Textualize/textual/issues/1746
- `App.install_screen` name is no longer optional https://github.com/Textualize/textual/pull/1778
- `App.query` now only includes the current screen https://github.com/Textualize/textual/pull/1778
- `DOMNode.tree` now displays simple DOM structure only https://github.com/Textualize/textual/pull/1778
- `App.install_screen` now returns None rather than AwaitMount https://github.com/Textualize/textual/pull/1778
- `DOMNode.children` is now a simple sequence, the NodesList is exposed as `DOMNode._nodes` https://github.com/Textualize/textual/pull/1778
- `DataTable` cursor can now enter fixed columns https://github.com/Textualize/textual/pull/1799

### Fixed

- Fixed stuck screen  https://github.com/Textualize/textual/issues/1632
- Fixed programmatic style changes not refreshing children layouts when parent widget did not change size https://github.com/Textualize/textual/issues/1607
- Fixed relative units in `grid-rows` and `grid-columns` being computed with respect to the wrong dimension https://github.com/Textualize/textual/issues/1406
- Fixed bug with animations that were triggered back to back, where the second one wouldn't start https://github.com/Textualize/textual/issues/1372
- Fixed bug with animations that were scheduled where all but the first would be skipped https://github.com/Textualize/textual/issues/1372
- Programmatically setting `overflow_x`/`overflow_y` refreshes the layout correctly https://github.com/Textualize/textual/issues/1616
- Fixed double-paste into `Input` https://github.com/Textualize/textual/issues/1657
- Added a workaround for an apparent Windows Terminal paste issue https://github.com/Textualize/textual/issues/1661
- Fixed issue with renderable width calculation https://github.com/Textualize/textual/issues/1685
- Fixed issue with app not processing Paste event https://github.com/Textualize/textual/issues/1666
- Fixed glitch with view position with auto width inputs https://github.com/Textualize/textual/issues/1693
- Fixed `DataTable` "selected" events containing wrong coordinates when mouse was used https://github.com/Textualize/textual/issues/1723

### Removed

- Methods `MessagePump.emit` and `MessagePump.emit_no_wait` https://github.com/Textualize/textual/pull/1738
- Removed `reactive.watch` in favor of DOMNode.watch.

## [0.10.1] - 2023-01-20

### Added

- Added Strip.text property https://github.com/Textualize/textual/issues/1620

### Fixed

- Fixed `textual diagnose` crash on older supported Python versions. https://github.com/Textualize/textual/issues/1622

### Changed

- The default filename for screenshots uses a datetime format similar to ISO8601, but with reserved characters replaced by underscores https://github.com/Textualize/textual/pull/1518


## [0.10.0] - 2023-01-19

### Added

- Added `TreeNode.parent` -- a read-only property for accessing a node's parent https://github.com/Textualize/textual/issues/1397
- Added public `TreeNode` label access via `TreeNode.label` https://github.com/Textualize/textual/issues/1396
- Added read-only public access to the children of a `TreeNode` via `TreeNode.children` https://github.com/Textualize/textual/issues/1398
- Added `Tree.get_node_by_id` to allow getting a node by its ID https://github.com/Textualize/textual/pull/1535
- Added a `Tree.NodeHighlighted` message, giving a `on_tree_node_highlighted` event handler https://github.com/Textualize/textual/issues/1400
- Added a `inherit_component_classes` subclassing parameter to control whether component classes are inherited from base classes https://github.com/Textualize/textual/issues/1399
- Added `diagnose` as a `textual` command https://github.com/Textualize/textual/issues/1542
- Added `row` and `column` cursors to `DataTable` https://github.com/Textualize/textual/pull/1547
- Added an optional parameter `selector` to the methods `Screen.focus_next` and `Screen.focus_previous` that enable using a CSS selector to narrow down which widgets can get focus https://github.com/Textualize/textual/issues/1196

### Changed

- `MouseScrollUp` and `MouseScrollDown` now inherit from `MouseEvent` and have attached modifier keys. https://github.com/Textualize/textual/pull/1458
- Fail-fast and print pretty tracebacks for Widget compose errors https://github.com/Textualize/textual/pull/1505
- Added Widget._refresh_scroll to avoid expensive layout when scrolling https://github.com/Textualize/textual/pull/1524
- `events.Paste` now bubbles https://github.com/Textualize/textual/issues/1434
- Improved error message when style flag `none` is mixed with other flags (e.g., when setting `text-style`) https://github.com/Textualize/textual/issues/1420
- Clock color in the `Header` widget now matches the header color https://github.com/Textualize/textual/issues/1459
- Programmatic calls to scroll now optionally scroll even if overflow styling says otherwise (introduces a new `force` parameter to all the `scroll_*` methods) https://github.com/Textualize/textual/issues/1201
- `COMPONENT_CLASSES` are now inherited from base classes https://github.com/Textualize/textual/issues/1399
- Watch methods may now take no parameters
- Added `compute` parameter to reactive
- A `TypeError` raised during `compose` now carries the full traceback
- Removed base class `NodeMessage` from which all node-related `Tree` events inherited

### Fixed

- The styles `scrollbar-background-active` and `scrollbar-color-hover` are no longer ignored https://github.com/Textualize/textual/pull/1480
- The widget `Placeholder` can now have its width set to `auto` https://github.com/Textualize/textual/pull/1508
- Behavior of widget `Input` when rendering after programmatic value change and related scenarios https://github.com/Textualize/textual/issues/1477 https://github.com/Textualize/textual/issues/1443
- `DataTable.show_cursor` now correctly allows cursor toggling https://github.com/Textualize/textual/pull/1547
- Fixed cursor not being visible on `DataTable` mount when `fixed_columns` were used https://github.com/Textualize/textual/pull/1547
- Fixed `DataTable` cursors not resetting to origin on `clear()` https://github.com/Textualize/textual/pull/1601
- Fixed TextLog wrapping issue https://github.com/Textualize/textual/issues/1554
- Fixed issue with TextLog not writing anything before layout https://github.com/Textualize/textual/issues/1498
- Fixed an exception when populating a child class of `ListView` purely from `compose` https://github.com/Textualize/textual/issues/1588
- Fixed freeze in tests https://github.com/Textualize/textual/issues/1608
- Fixed minus not displaying as symbol https://github.com/Textualize/textual/issues/1482

## [0.9.1] - 2022-12-30

### Added

- Added textual._win_sleep for Python on Windows < 3.11 https://github.com/Textualize/textual/pull/1457

## [0.9.0] - 2022-12-30

### Added

- Added textual.strip.Strip primitive
- Added textual._cache.FIFOCache
- Added an option to clear columns in DataTable.clear() https://github.com/Textualize/textual/pull/1427

### Changed

- Widget.render_line now returns a Strip
- Fix for slow updates on Windows
- Bumped Rich dependency

## [0.8.2] - 2022-12-28

### Fixed

- Fixed issue with TextLog.clear() https://github.com/Textualize/textual/issues/1447

## [0.8.1] - 2022-12-25

### Fixed

- Fix for overflowing tree issue https://github.com/Textualize/textual/issues/1425

## [0.8.0] - 2022-12-22

### Fixed

- Fixed issues with nested auto dimensions https://github.com/Textualize/textual/issues/1402
- Fixed watch method incorrectly running on first set when value hasn't changed and init=False https://github.com/Textualize/textual/pull/1367
- `App.dark` can now be set from `App.on_load` without an error being raised  https://github.com/Textualize/textual/issues/1369
- Fixed setting `visibility` changes needing a `refresh` https://github.com/Textualize/textual/issues/1355

### Added

- Added `textual.actions.SkipAction` exception which can be raised from an action to allow parents to process bindings.
- Added `textual keys` preview.
- Added ability to bind to a character in addition to key name. i.e. you can bind to "." or "full_stop".
- Added TextLog.shrink attribute to allow renderable to reduce in size to fit width.

### Changed

- Deprecated `PRIORITY_BINDINGS` class variable.
- Renamed `char` to `character` on Key event.
- Renamed `key_name` to `name` on Key event.
- Queries/`walk_children` no longer includes self in results by default https://github.com/Textualize/textual/pull/1416

## [0.7.0] - 2022-12-17

### Added

- Added `PRIORITY_BINDINGS` class variable, which can be used to control if a widget's bindings have priority by default. https://github.com/Textualize/textual/issues/1343

### Changed

- Renamed the `Binding` argument `universal` to `priority`. https://github.com/Textualize/textual/issues/1343
- When looking for bindings that have priority, they are now looked from `App` downwards. https://github.com/Textualize/textual/issues/1343
- `BINDINGS` on an `App`-derived class have priority by default. https://github.com/Textualize/textual/issues/1343
- `BINDINGS` on a `Screen`-derived class have priority by default. https://github.com/Textualize/textual/issues/1343
- Added a message parameter to Widget.exit

### Fixed

- Fixed validator not running on first reactive set https://github.com/Textualize/textual/pull/1359
- Ensure only printable characters are used as key_display https://github.com/Textualize/textual/pull/1361


## [0.6.0] - 2022-12-11

https://textual.textualize.io/blog/2022/12/11/version-060

### Added

- Added "inherited bindings" -- BINDINGS classvar will be merged with base classes, unless inherit_bindings is set to False
- Added `Tree` widget which replaces `TreeControl`.
- Added widget `Placeholder` https://github.com/Textualize/textual/issues/1200.
- Added `ListView` and `ListItem` widgets https://github.com/Textualize/textual/pull/1143

### Changed

- Rebuilt `DirectoryTree` with new `Tree` control.
- Empty containers with a dimension set to `"auto"` will now collapse instead of filling up the available space.
- Container widgets now have default height of `1fr`.
- The default `width` of a `Label` is now `auto`.

### Fixed

- Type selectors can now contain numbers https://github.com/Textualize/textual/issues/1253
- Fixed visibility not affecting children https://github.com/Textualize/textual/issues/1313
- Fixed issue with auto width/height and relative children https://github.com/Textualize/textual/issues/1319
- Fixed issue with offset applied to containers https://github.com/Textualize/textual/issues/1256
- Fixed default CSS retrieval for widgets with no `DEFAULT_CSS` that inherited from widgets with `DEFAULT_CSS` https://github.com/Textualize/textual/issues/1335
- Fixed merging of `BINDINGS` when binding inheritance is set to `None` https://github.com/Textualize/textual/issues/1351

## [0.5.0] - 2022-11-20

### Added

- Add get_child_by_id and get_widget_by_id, remove get_child https://github.com/Textualize/textual/pull/1146
- Add easing parameter to Widget.scroll_* methods https://github.com/Textualize/textual/pull/1144
- Added Widget.call_later which invokes a callback on idle.
- `DOMNode.ancestors` no longer includes `self`.
- Added `DOMNode.ancestors_with_self`, which retains the old behaviour of
  `DOMNode.ancestors`.
- Improved the speed of `DOMQuery.remove`.
- Added DataTable.clear
- Added low-level `textual.walk` methods.
- It is now possible to `await` a `Widget.remove`.
  https://github.com/Textualize/textual/issues/1094
- It is now possible to `await` a `DOMQuery.remove`. Note that this changes
  the return value of `DOMQuery.remove`, which used to return `self`.
  https://github.com/Textualize/textual/issues/1094
- Added Pilot.wait_for_animation
- Added `Widget.move_child` https://github.com/Textualize/textual/issues/1121
- Added a `Label` widget https://github.com/Textualize/textual/issues/1190
- Support lazy-instantiated Screens (callables in App.SCREENS) https://github.com/Textualize/textual/pull/1185
- Display of keys in footer has more sensible defaults https://github.com/Textualize/textual/pull/1213
- Add App.get_key_display, allowing custom key_display App-wide https://github.com/Textualize/textual/pull/1213

### Changed

- Watchers are now called immediately when setting the attribute if they are synchronous. https://github.com/Textualize/textual/pull/1145
- Widget.call_later has been renamed to Widget.call_after_refresh.
- Button variant values are now checked at runtime. https://github.com/Textualize/textual/issues/1189
- Added caching of some properties in Styles object

### Fixed

- Fixed DataTable row not updating after add https://github.com/Textualize/textual/issues/1026
- Fixed issues with animation. Now objects of different types may be animated.
- Fixed containers with transparent background not showing borders https://github.com/Textualize/textual/issues/1175
- Fixed auto-width in horizontal containers https://github.com/Textualize/textual/pull/1155
- Fixed Input cursor invisible when placeholder empty https://github.com/Textualize/textual/pull/1202
- Fixed deadlock when removing widgets from the App https://github.com/Textualize/textual/pull/1219

## [0.4.0] - 2022-11-08

https://textual.textualize.io/blog/2022/11/08/version-040/#version-040

### Changed

- Dropped support for mounting "named" and "anonymous" widgets via
  `App.mount` and `Widget.mount`. Both methods now simply take one or more
  widgets as positional arguments.
- `DOMNode.query_one` now raises a `TooManyMatches` exception if there is
  more than one matching node.
  https://github.com/Textualize/textual/issues/1096
- `App.mount` and `Widget.mount` have new `before` and `after` parameters https://github.com/Textualize/textual/issues/778

### Added

- Added `init` param to reactive.watch
- `CSS_PATH` can now be a list of CSS files https://github.com/Textualize/textual/pull/1079
- Added `DOMQuery.only_one` https://github.com/Textualize/textual/issues/1096
- Writes to stdout are now done in a thread, for smoother animation. https://github.com/Textualize/textual/pull/1104

## [0.3.0] - 2022-10-31

### Fixed

- Fixed issue where scrollbars weren't being unmounted
- Fixed fr units for horizontal and vertical layouts https://github.com/Textualize/textual/pull/1067
- Fixed `textual run` breaking sys.argv https://github.com/Textualize/textual/issues/1064
- Fixed footer not updating styles when toggling dark mode
- Fixed how the app title in a `Header` is centred https://github.com/Textualize/textual/issues/1060
- Fixed the swapping of button variants https://github.com/Textualize/textual/issues/1048
- Fixed reserved characters in screenshots https://github.com/Textualize/textual/issues/993
- Fixed issue with TextLog max_lines https://github.com/Textualize/textual/issues/1058

### Changed

- DOMQuery now raises InvalidQueryFormat in response to invalid query strings, rather than cryptic CSS error
- Dropped quit_after, screenshot, and screenshot_title from App.run, which can all be done via auto_pilot
- Widgets are now closed in reversed DOM order
- Input widget justify hardcoded to left to prevent text-align interference
- Changed `textual run` so that it patches `argv` in more situations
- DOM classes and IDs are now always treated fully case-sensitive https://github.com/Textualize/textual/issues/1047

### Added

- Added Unmount event
- Added App.run_async method
- Added App.run_test context manager
- Added auto_pilot to App.run and App.run_async
- Added Widget._get_virtual_dom to get scrollbars
- Added size parameter to run and run_async
- Added always_update to reactive
- Returned an awaitable from push_screen, switch_screen, and install_screen https://github.com/Textualize/textual/pull/1061

## [0.2.1] - 2022-10-23

### Changed

- Updated meta data for PyPI

## [0.2.0] - 2022-10-23

### Added

- CSS support
- Too numerous to mention
## [0.1.18] - 2022-04-30

### Changed

- Bump typing extensions

## [0.1.17] - 2022-03-10

### Changed

- Bumped Rich dependency

## [0.1.16] - 2022-03-10

### Fixed

- Fixed escape key hanging on Windows

## [0.1.15] - 2022-01-31

### Added

- Added Windows Driver

## [0.1.14] - 2022-01-09

### Changed

- Updated Rich dependency to 11.X

## [0.1.13] - 2022-01-01

### Fixed

- Fixed spurious characters when exiting app
- Fixed increasing delay when exiting

## [0.1.12] - 2021-09-20

### Added

- Added geometry.Spacing

### Fixed

- Fixed calculation of virtual size in scroll views

## [0.1.11] - 2021-09-12

### Changed

- Changed message handlers to use prefix handle\_
- Renamed messages to drop the Message suffix
- Events now bubble by default
- Refactor of layout

### Added

- Added App.measure
- Added auto_width to Vertical Layout, WindowView, an ScrollView
- Added big_table.py example
- Added easing.py example

## [0.1.10] - 2021-08-25

### Added

- Added keyboard control of tree control
- Added Widget.gutter to calculate space between renderable and outside edge
- Added margin, padding, and border attributes to Widget

### Changed

- Callbacks may be async or non-async.
- Event handler event argument is optional.
- Fixed exception in clock example https://github.com/willmcgugan/textual/issues/52
- Added Message.wait() which waits for a message to be processed
- Key events are now sent to widgets first, before processing bindings

## [0.1.9] - 2021-08-06

### Added

- Added hover over and mouse click to activate keys in footer
- Added verbosity argument to Widget.log

### Changed

- Simplified events. Remove Startup event (use Mount)
- Changed geometry.Point to geometry.Offset and geometry.Dimensions to geometry.Size

## [0.1.8] - 2021-07-17

### Fixed

- Fixed exiting mouse mode
- Fixed slow animation

### Added

- New log system

## [0.1.7] - 2021-07-14

### Changed

- Added functionality to calculator example.
- Scrollview now shows scrollbars automatically
- New handler system for messages that doesn't require inheritance
- Improved traceback handling

[0.57.0]: https://github.com/Textualize/textual/compare/v0.56.3...v0.57.0
[0.56.3]: https://github.com/Textualize/textual/compare/v0.56.2...v0.56.3
[0.56.2]: https://github.com/Textualize/textual/compare/v0.56.1...v0.56.2
[0.56.1]: https://github.com/Textualize/textual/compare/v0.56.0...v0.56.1
[0.56.0]: https://github.com/Textualize/textual/compare/v0.55.1...v0.56.0
[0.55.1]: https://github.com/Textualize/textual/compare/v0.55.0...v0.55.1
[0.55.0]: https://github.com/Textualize/textual/compare/v0.54.0...v0.55.0
[0.54.0]: https://github.com/Textualize/textual/compare/v0.53.1...v0.54.0
[0.53.1]: https://github.com/Textualize/textual/compare/v0.53.0...v0.53.1
[0.53.0]: https://github.com/Textualize/textual/compare/v0.52.1...v0.53.0
[0.52.1]: https://github.com/Textualize/textual/compare/v0.52.0...v0.52.1
[0.52.0]: https://github.com/Textualize/textual/compare/v0.51.0...v0.52.0
[0.51.0]: https://github.com/Textualize/textual/compare/v0.50.1...v0.51.0
[0.50.1]: https://github.com/Textualize/textual/compare/v0.50.0...v0.50.1
[0.50.0]: https://github.com/Textualize/textual/compare/v0.49.0...v0.50.0
[0.49.1]: https://github.com/Textualize/textual/compare/v0.49.0...v0.49.1
[0.49.0]: https://github.com/Textualize/textual/compare/v0.48.2...v0.49.0
[0.48.2]: https://github.com/Textualize/textual/compare/v0.48.1...v0.48.2
[0.48.1]: https://github.com/Textualize/textual/compare/v0.48.0...v0.48.1
[0.48.0]: https://github.com/Textualize/textual/compare/v0.47.1...v0.48.0
[0.47.1]: https://github.com/Textualize/textual/compare/v0.47.0...v0.47.1
[0.47.0]: https://github.com/Textualize/textual/compare/v0.46.0...v0.47.0
[0.46.0]: https://github.com/Textualize/textual/compare/v0.45.1...v0.46.0
[0.45.1]: https://github.com/Textualize/textual/compare/v0.45.0...v0.45.1
[0.45.0]: https://github.com/Textualize/textual/compare/v0.44.1...v0.45.0
[0.44.1]: https://github.com/Textualize/textual/compare/v0.44.0...v0.44.1
[0.44.0]: https://github.com/Textualize/textual/compare/v0.43.2...v0.44.0
[0.43.2]: https://github.com/Textualize/textual/compare/v0.43.1...v0.43.2
[0.43.1]: https://github.com/Textualize/textual/compare/v0.43.0...v0.43.1
[0.43.0]: https://github.com/Textualize/textual/compare/v0.42.0...v0.43.0
[0.42.0]: https://github.com/Textualize/textual/compare/v0.41.0...v0.42.0
[0.41.0]: https://github.com/Textualize/textual/compare/v0.40.0...v0.41.0
[0.40.0]: https://github.com/Textualize/textual/compare/v0.39.0...v0.40.0
[0.39.0]: https://github.com/Textualize/textual/compare/v0.38.1...v0.39.0
[0.38.1]: https://github.com/Textualize/textual/compare/v0.38.0...v0.38.1
[0.38.0]: https://github.com/Textualize/textual/compare/v0.37.1...v0.38.0
[0.37.1]: https://github.com/Textualize/textual/compare/v0.37.0...v0.37.1
[0.37.0]: https://github.com/Textualize/textual/compare/v0.36.0...v0.37.0
[0.36.0]: https://github.com/Textualize/textual/compare/v0.35.1...v0.36.0
[0.35.1]: https://github.com/Textualize/textual/compare/v0.35.0...v0.35.1
[0.35.0]: https://github.com/Textualize/textual/compare/v0.34.0...v0.35.0
[0.34.0]: https://github.com/Textualize/textual/compare/v0.33.0...v0.34.0
[0.33.0]: https://github.com/Textualize/textual/compare/v0.32.0...v0.33.0
[0.32.0]: https://github.com/Textualize/textual/compare/v0.31.0...v0.32.0
[0.31.0]: https://github.com/Textualize/textual/compare/v0.30.0...v0.31.0
[0.30.0]: https://github.com/Textualize/textual/compare/v0.29.0...v0.30.0
[0.29.0]: https://github.com/Textualize/textual/compare/v0.28.1...v0.29.0
[0.28.1]: https://github.com/Textualize/textual/compare/v0.28.0...v0.28.1
[0.28.0]: https://github.com/Textualize/textual/compare/v0.27.0...v0.28.0
[0.27.0]: https://github.com/Textualize/textual/compare/v0.26.0...v0.27.0
[0.26.0]: https://github.com/Textualize/textual/compare/v0.25.0...v0.26.0
[0.25.0]: https://github.com/Textualize/textual/compare/v0.24.1...v0.25.0
[0.24.1]: https://github.com/Textualize/textual/compare/v0.24.0...v0.24.1
[0.24.0]: https://github.com/Textualize/textual/compare/v0.23.0...v0.24.0
[0.23.0]: https://github.com/Textualize/textual/compare/v0.22.3...v0.23.0
[0.22.3]: https://github.com/Textualize/textual/compare/v0.22.2...v0.22.3
[0.22.2]: https://github.com/Textualize/textual/compare/v0.22.1...v0.22.2
[0.22.1]: https://github.com/Textualize/textual/compare/v0.22.0...v0.22.1
[0.22.0]: https://github.com/Textualize/textual/compare/v0.21.0...v0.22.0
[0.21.0]: https://github.com/Textualize/textual/compare/v0.20.1...v0.21.0
[0.20.1]: https://github.com/Textualize/textual/compare/v0.20.0...v0.20.1
[0.20.0]: https://github.com/Textualize/textual/compare/v0.19.1...v0.20.0
[0.19.1]: https://github.com/Textualize/textual/compare/v0.19.0...v0.19.1
[0.19.0]: https://github.com/Textualize/textual/compare/v0.18.0...v0.19.0
[0.18.0]: https://github.com/Textualize/textual/compare/v0.17.4...v0.18.0
[0.17.3]: https://github.com/Textualize/textual/compare/v0.17.2...v0.17.3
[0.17.2]: https://github.com/Textualize/textual/compare/v0.17.1...v0.17.2
[0.17.1]: https://github.com/Textualize/textual/compare/v0.17.0...v0.17.1
[0.17.0]: https://github.com/Textualize/textual/compare/v0.16.0...v0.17.0
[0.16.0]: https://github.com/Textualize/textual/compare/v0.15.1...v0.16.0
[0.15.1]: https://github.com/Textualize/textual/compare/v0.15.0...v0.15.1
[0.15.0]: https://github.com/Textualize/textual/compare/v0.14.0...v0.15.0
[0.14.0]: https://github.com/Textualize/textual/compare/v0.13.0...v0.14.0
[0.13.0]: https://github.com/Textualize/textual/compare/v0.12.1...v0.13.0
[0.12.1]: https://github.com/Textualize/textual/compare/v0.12.0...v0.12.1
[0.12.0]: https://github.com/Textualize/textual/compare/v0.11.1...v0.12.0
[0.11.1]: https://github.com/Textualize/textual/compare/v0.11.0...v0.11.1
[0.11.0]: https://github.com/Textualize/textual/compare/v0.10.1...v0.11.0
[0.10.1]: https://github.com/Textualize/textual/compare/v0.10.0...v0.10.1
[0.10.0]: https://github.com/Textualize/textual/compare/v0.9.1...v0.10.0
[0.9.1]: https://github.com/Textualize/textual/compare/v0.9.0...v0.9.1
[0.9.0]: https://github.com/Textualize/textual/compare/v0.8.2...v0.9.0
[0.8.2]: https://github.com/Textualize/textual/compare/v0.8.1...v0.8.2
[0.8.1]: https://github.com/Textualize/textual/compare/v0.8.0...v0.8.1
[0.8.0]: https://github.com/Textualize/textual/compare/v0.7.0...v0.8.0
[0.7.0]: https://github.com/Textualize/textual/compare/v0.6.0...v0.7.0
[0.6.0]: https://github.com/Textualize/textual/compare/v0.5.0...v0.6.0
[0.5.0]: https://github.com/Textualize/textual/compare/v0.4.0...v0.5.0
[0.4.0]: https://github.com/Textualize/textual/compare/v0.3.0...v0.4.0
[0.3.0]: https://github.com/Textualize/textual/compare/v0.2.1...v0.3.0
[0.2.1]: https://github.com/Textualize/textual/compare/v0.2.0...v0.2.1
[0.2.0]: https://github.com/Textualize/textual/compare/v0.1.18...v0.2.0
[0.1.18]: https://github.com/Textualize/textual/compare/v0.1.17...v0.1.18
[0.1.17]: https://github.com/Textualize/textual/compare/v0.1.16...v0.1.17
[0.1.16]: https://github.com/Textualize/textual/compare/v0.1.15...v0.1.16
[0.1.15]: https://github.com/Textualize/textual/compare/v0.1.14...v0.1.15
[0.1.14]: https://github.com/Textualize/textual/compare/v0.1.13...v0.1.14
[0.1.13]: https://github.com/Textualize/textual/compare/v0.1.12...v0.1.13
[0.1.12]: https://github.com/Textualize/textual/compare/v0.1.11...v0.1.12
[0.1.11]: https://github.com/Textualize/textual/compare/v0.1.10...v0.1.11
[0.1.10]: https://github.com/Textualize/textual/compare/v0.1.9...v0.1.10
[0.1.9]: https://github.com/Textualize/textual/compare/v0.1.8...v0.1.9
[0.1.8]: https://github.com/Textualize/textual/compare/v0.1.7...v0.1.8
[0.1.7]: https://github.com/Textualize/textual/releases/tag/v0.1.7<|MERGE_RESOLUTION|>--- conflicted
+++ resolved
@@ -10,11 +10,8 @@
 ### Fixed
 
 - Fixed `TextArea` to end mouse selection only if currently selecting https://github.com/Textualize/textual/pull/4436
-<<<<<<< HEAD
 - Fixed issue with scroll_to_widget
-=======
 - Fixed issue with margins https://github.com/Textualize/textual/pull/4441
->>>>>>> 89826fbf
 
 ### Changed
 
