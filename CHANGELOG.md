# Change Log

All notable changes to this project will be documented in this file.

The format is based on [Keep a Changelog](http://keepachangelog.com/)
and this project adheres to [Semantic Versioning](http://semver.org/).

<<<<<<< HEAD
## [0.12.0] - Unreleased

### Added

- Added `Widget.disabled` https://github.com/Textualize/textual/pull/1785
=======
## Unreleased

### Fixed

- DataTable scrollbars resize correctly when header is toggled https://github.com/Textualize/textual/pull/1803
>>>>>>> 3d74f339

## [0.11.0] - 2023-02-15

### Added

- Added `TreeNode.expand_all` https://github.com/Textualize/textual/issues/1430
- Added `TreeNode.collapse_all` https://github.com/Textualize/textual/issues/1430
- Added `TreeNode.toggle_all` https://github.com/Textualize/textual/issues/1430
- Added the coroutines `Animator.wait_until_complete` and `pilot.wait_for_scheduled_animations` that allow waiting for all current and scheduled animations https://github.com/Textualize/textual/issues/1658
- Added the method `Animator.is_being_animated` that checks if an attribute of an object is being animated or is scheduled for animation
- Added more keyboard actions and related bindings to `Input` https://github.com/Textualize/textual/pull/1676
- Added App.scroll_sensitivity_x and App.scroll_sensitivity_y to adjust how many lines the scroll wheel moves the scroll position https://github.com/Textualize/textual/issues/928
- Added Shift+scroll wheel and ctrl+scroll wheel to scroll horizontally
- Added `Tree.action_toggle_node` to toggle a node without selecting, and bound it to <kbd>Space</kbd> https://github.com/Textualize/textual/issues/1433
- Added `Tree.reset` to fully reset a `Tree` https://github.com/Textualize/textual/issues/1437
- Added `DataTable.sort` to sort rows https://github.com/Textualize/textual/pull/1638
- Added `DataTable.get_cell` to retrieve a cell by column/row keys https://github.com/Textualize/textual/pull/1638
- Added `DataTable.get_cell_at` to retrieve a cell by coordinate https://github.com/Textualize/textual/pull/1638
- Added `DataTable.update_cell` to update a cell by column/row keys https://github.com/Textualize/textual/pull/1638
- Added `DataTable.update_cell_at` to update a cell at a coordinate  https://github.com/Textualize/textual/pull/1638
- Added `DataTable.ordered_rows` property to retrieve `Row`s as they're currently ordered https://github.com/Textualize/textual/pull/1638
- Added `DataTable.ordered_columns` property to retrieve `Column`s as they're currently ordered https://github.com/Textualize/textual/pull/1638
- Added `DataTable.coordinate_to_cell_key` to find the key for the cell at a coordinate https://github.com/Textualize/textual/pull/1638
- Added `DataTable.is_valid_coordinate` https://github.com/Textualize/textual/pull/1638
- Added `DataTable.is_valid_row_index` https://github.com/Textualize/textual/pull/1638
- Added `DataTable.is_valid_column_index` https://github.com/Textualize/textual/pull/1638
- Added attributes to events emitted from `DataTable` indicating row/column/cell keys https://github.com/Textualize/textual/pull/1638
- Added `DataTable.get_row` to retrieve the values from a row by key https://github.com/Textualize/textual/pull/1786
- Added `DataTable.get_row_at` to retrieve the values from a row by index https://github.com/Textualize/textual/pull/1786
- Added `DataTable.get_column` to retrieve the values from a column by key https://github.com/Textualize/textual/pull/1786
- Added `DataTable.get_column_at` to retrieve the values from a column by index https://github.com/Textualize/textual/pull/1786
- Added `DataTable.HeaderSelected` which is posted when header label clicked https://github.com/Textualize/textual/pull/1788
- Added `DOMNode.watch` and `DOMNode.is_attached` methods  https://github.com/Textualize/textual/pull/1750
- Added `DOMNode.css_tree` which is a renderable that shows the DOM and CSS https://github.com/Textualize/textual/pull/1778
- Added `DOMNode.children_view` which is a view on to a nodes children list, use for querying https://github.com/Textualize/textual/pull/1778
- Added `Markdown` and `MarkdownViewer` widgets.
- Added `--screenshot` option to `textual run`

### Changed

- Breaking change: `TreeNode` can no longer be imported from `textual.widgets`; it is now available via `from textual.widgets.tree import TreeNode`. https://github.com/Textualize/textual/pull/1637
- `Tree` now shows a (subdued) cursor for a highlighted node when focus has moved elsewhere https://github.com/Textualize/textual/issues/1471
- `DataTable.add_row` now accepts `key` argument to uniquely identify the row https://github.com/Textualize/textual/pull/1638
- `DataTable.add_column` now accepts `key` argument to uniquely identify the column https://github.com/Textualize/textual/pull/1638
- `DataTable.add_row` and `DataTable.add_column` now return lists of keys identifying the added rows/columns https://github.com/Textualize/textual/pull/1638
- Breaking change: `DataTable.get_cell_value` renamed to `DataTable.get_value_at` https://github.com/Textualize/textual/pull/1638
- `DataTable.row_count` is now a property https://github.com/Textualize/textual/pull/1638
- Breaking change: `DataTable.cursor_cell` renamed to `DataTable.cursor_coordinate` https://github.com/Textualize/textual/pull/1638
  - The method `validate_cursor_cell` was renamed to `validate_cursor_coordinate`.
  - The method `watch_cursor_cell` was renamed to `watch_cursor_coordinate`.
- Breaking change: `DataTable.hover_cell` renamed to `DataTable.hover_coordinate` https://github.com/Textualize/textual/pull/1638
  - The method `validate_hover_cell` was renamed to `validate_hover_coordinate`.
- Breaking change: `DataTable.data` structure changed, and will be made private in upcoming release https://github.com/Textualize/textual/pull/1638
- Breaking change: `DataTable.refresh_cell` was renamed to `DataTable.refresh_coordinate` https://github.com/Textualize/textual/pull/1638
- Breaking change: `DataTable.get_row_height` now takes a `RowKey` argument instead of a row index https://github.com/Textualize/textual/pull/1638
- Breaking change: `DataTable.data` renamed to `DataTable._data` (it's now private) https://github.com/Textualize/textual/pull/1786
- The `_filter` module was made public (now called `filter`) https://github.com/Textualize/textual/pull/1638
- Breaking change: renamed `Checkbox` to `Switch` https://github.com/Textualize/textual/issues/1746
- `App.install_screen` name is no longer optional https://github.com/Textualize/textual/pull/1778
- `App.query` now only includes the current screen https://github.com/Textualize/textual/pull/1778
- `DOMNode.tree` now displays simple DOM structure only https://github.com/Textualize/textual/pull/1778
- `App.install_screen` now returns None rather than AwaitMount https://github.com/Textualize/textual/pull/1778
- `DOMNode.children` is now a simple sequence, the NodesList is exposed as `DOMNode._nodes` https://github.com/Textualize/textual/pull/1778
- `DataTable` cursor can now enter fixed columns https://github.com/Textualize/textual/pull/1799

### Fixed

- Fixed stuck screen  https://github.com/Textualize/textual/issues/1632
- Fixed programmatic style changes not refreshing children layouts when parent widget did not change size https://github.com/Textualize/textual/issues/1607
- Fixed relative units in `grid-rows` and `grid-columns` being computed with respect to the wrong dimension https://github.com/Textualize/textual/issues/1406
- Fixed bug with animations that were triggered back to back, where the second one wouldn't start https://github.com/Textualize/textual/issues/1372
- Fixed bug with animations that were scheduled where all but the first would be skipped https://github.com/Textualize/textual/issues/1372
- Programmatically setting `overflow_x`/`overflow_y` refreshes the layout correctly https://github.com/Textualize/textual/issues/1616
- Fixed double-paste into `Input` https://github.com/Textualize/textual/issues/1657
- Added a workaround for an apparent Windows Terminal paste issue https://github.com/Textualize/textual/issues/1661
- Fixed issue with renderable width calculation https://github.com/Textualize/textual/issues/1685
- Fixed issue with app not processing Paste event https://github.com/Textualize/textual/issues/1666
- Fixed glitch with view position with auto width inputs https://github.com/Textualize/textual/issues/1693
- Fixed `DataTable` "selected" events containing wrong coordinates when mouse was used https://github.com/Textualize/textual/issues/1723

### Removed

- Methods `MessagePump.emit` and `MessagePump.emit_no_wait` https://github.com/Textualize/textual/pull/1738
- Removed `reactive.watch` in favor of DOMNode.watch.

## [0.10.1] - 2023-01-20

### Added

- Added Strip.text property https://github.com/Textualize/textual/issues/1620

### Fixed

- Fixed `textual diagnose` crash on older supported Python versions. https://github.com/Textualize/textual/issues/1622

### Changed

- The default filename for screenshots uses a datetime format similar to ISO8601, but with reserved characters replaced by underscores https://github.com/Textualize/textual/pull/1518


## [0.10.0] - 2023-01-19

### Added

- Added `TreeNode.parent` -- a read-only property for accessing a node's parent https://github.com/Textualize/textual/issues/1397
- Added public `TreeNode` label access via `TreeNode.label` https://github.com/Textualize/textual/issues/1396
- Added read-only public access to the children of a `TreeNode` via `TreeNode.children` https://github.com/Textualize/textual/issues/1398
- Added `Tree.get_node_by_id` to allow getting a node by its ID https://github.com/Textualize/textual/pull/1535
- Added a `Tree.NodeHighlighted` message, giving a `on_tree_node_highlighted` event handler https://github.com/Textualize/textual/issues/1400
- Added a `inherit_component_classes` subclassing parameter to control whether component classes are inherited from base classes https://github.com/Textualize/textual/issues/1399
- Added `diagnose` as a `textual` command https://github.com/Textualize/textual/issues/1542
- Added `row` and `column` cursors to `DataTable` https://github.com/Textualize/textual/pull/1547
- Added an optional parameter `selector` to the methods `Screen.focus_next` and `Screen.focus_previous` that enable using a CSS selector to narrow down which widgets can get focus https://github.com/Textualize/textual/issues/1196

### Changed

- `MouseScrollUp` and `MouseScrollDown` now inherit from `MouseEvent` and have attached modifier keys. https://github.com/Textualize/textual/pull/1458
- Fail-fast and print pretty tracebacks for Widget compose errors https://github.com/Textualize/textual/pull/1505
- Added Widget._refresh_scroll to avoid expensive layout when scrolling https://github.com/Textualize/textual/pull/1524
- `events.Paste` now bubbles https://github.com/Textualize/textual/issues/1434
- Improved error message when style flag `none` is mixed with other flags (e.g., when setting `text-style`) https://github.com/Textualize/textual/issues/1420
- Clock color in the `Header` widget now matches the header color https://github.com/Textualize/textual/issues/1459
- Programmatic calls to scroll now optionally scroll even if overflow styling says otherwise (introduces a new `force` parameter to all the `scroll_*` methods) https://github.com/Textualize/textual/issues/1201
- `COMPONENT_CLASSES` are now inherited from base classes https://github.com/Textualize/textual/issues/1399
- Watch methods may now take no parameters
- Added `compute` parameter to reactive
- A `TypeError` raised during `compose` now carries the full traceback
- Removed base class `NodeMessage` from which all node-related `Tree` events inherited

### Fixed

- The styles `scrollbar-background-active` and `scrollbar-color-hover` are no longer ignored https://github.com/Textualize/textual/pull/1480
- The widget `Placeholder` can now have its width set to `auto` https://github.com/Textualize/textual/pull/1508
- Behavior of widget `Input` when rendering after programmatic value change and related scenarios https://github.com/Textualize/textual/issues/1477 https://github.com/Textualize/textual/issues/1443
- `DataTable.show_cursor` now correctly allows cursor toggling https://github.com/Textualize/textual/pull/1547
- Fixed cursor not being visible on `DataTable` mount when `fixed_columns` were used https://github.com/Textualize/textual/pull/1547
- Fixed `DataTable` cursors not resetting to origin on `clear()` https://github.com/Textualize/textual/pull/1601
- Fixed TextLog wrapping issue https://github.com/Textualize/textual/issues/1554
- Fixed issue with TextLog not writing anything before layout https://github.com/Textualize/textual/issues/1498
- Fixed an exception when populating a child class of `ListView` purely from `compose` https://github.com/Textualize/textual/issues/1588
- Fixed freeze in tests https://github.com/Textualize/textual/issues/1608

## [0.9.1] - 2022-12-30

### Added

- Added textual._win_sleep for Python on Windows < 3.11 https://github.com/Textualize/textual/pull/1457

## [0.9.0] - 2022-12-30

### Added

- Added textual.strip.Strip primitive
- Added textual._cache.FIFOCache
- Added an option to clear columns in DataTable.clear() https://github.com/Textualize/textual/pull/1427

### Changed

- Widget.render_line now returns a Strip
- Fix for slow updates on Windows
- Bumped Rich dependency

## [0.8.2] - 2022-12-28

### Fixed

- Fixed issue with TextLog.clear() https://github.com/Textualize/textual/issues/1447

## [0.8.1] - 2022-12-25

### Fixed

- Fix for overflowing tree issue https://github.com/Textualize/textual/issues/1425

## [0.8.0] - 2022-12-22

### Fixed

- Fixed issues with nested auto dimensions https://github.com/Textualize/textual/issues/1402
- Fixed watch method incorrectly running on first set when value hasn't changed and init=False https://github.com/Textualize/textual/pull/1367
- `App.dark` can now be set from `App.on_load` without an error being raised  https://github.com/Textualize/textual/issues/1369
- Fixed setting `visibility` changes needing a `refresh` https://github.com/Textualize/textual/issues/1355

### Added

- Added `textual.actions.SkipAction` exception which can be raised from an action to allow parents to process bindings.
- Added `textual keys` preview.
- Added ability to bind to a character in addition to key name. i.e. you can bind to "." or "full_stop".
- Added TextLog.shrink attribute to allow renderable to reduce in size to fit width.

### Changed

- Deprecated `PRIORITY_BINDINGS` class variable.
- Renamed `char` to `character` on Key event.
- Renamed `key_name` to `name` on Key event.
- Queries/`walk_children` no longer includes self in results by default https://github.com/Textualize/textual/pull/1416

## [0.7.0] - 2022-12-17

### Added

- Added `PRIORITY_BINDINGS` class variable, which can be used to control if a widget's bindings have priority by default. https://github.com/Textualize/textual/issues/1343

### Changed

- Renamed the `Binding` argument `universal` to `priority`. https://github.com/Textualize/textual/issues/1343
- When looking for bindings that have priority, they are now looked from `App` downwards. https://github.com/Textualize/textual/issues/1343
- `BINDINGS` on an `App`-derived class have priority by default. https://github.com/Textualize/textual/issues/1343
- `BINDINGS` on a `Screen`-derived class have priority by default. https://github.com/Textualize/textual/issues/1343
- Added a message parameter to Widget.exit

### Fixed

- Fixed validator not running on first reactive set https://github.com/Textualize/textual/pull/1359
- Ensure only printable characters are used as key_display https://github.com/Textualize/textual/pull/1361


## [0.6.0] - 2022-12-11

### Added

- Added "inherited bindings" -- BINDINGS classvar will be merged with base classes, unless inherit_bindings is set to False
- Added `Tree` widget which replaces `TreeControl`.
- Added widget `Placeholder` https://github.com/Textualize/textual/issues/1200.

### Changed

- Rebuilt `DirectoryTree` with new `Tree` control.
- Empty containers with a dimension set to `"auto"` will now collapse instead of filling up the available space.
- Container widgets now have default height of `1fr`.
- The default `width` of a `Label` is now `auto`.

### Fixed

- Type selectors can now contain numbers https://github.com/Textualize/textual/issues/1253
- Fixed visibility not affecting children https://github.com/Textualize/textual/issues/1313
- Fixed issue with auto width/height and relative children https://github.com/Textualize/textual/issues/1319
- Fixed issue with offset applied to containers https://github.com/Textualize/textual/issues/1256
- Fixed default CSS retrieval for widgets with no `DEFAULT_CSS` that inherited from widgets with `DEFAULT_CSS` https://github.com/Textualize/textual/issues/1335
- Fixed merging of `BINDINGS` when binding inheritance is set to `None` https://github.com/Textualize/textual/issues/1351

## [0.5.0] - 2022-11-20

### Added

- Add get_child_by_id and get_widget_by_id, remove get_child https://github.com/Textualize/textual/pull/1146
- Add easing parameter to Widget.scroll_* methods https://github.com/Textualize/textual/pull/1144
- Added Widget.call_later which invokes a callback on idle.
- `DOMNode.ancestors` no longer includes `self`.
- Added `DOMNode.ancestors_with_self`, which retains the old behaviour of
  `DOMNode.ancestors`.
- Improved the speed of `DOMQuery.remove`.
- Added DataTable.clear
- Added low-level `textual.walk` methods.
- It is now possible to `await` a `Widget.remove`.
  https://github.com/Textualize/textual/issues/1094
- It is now possible to `await` a `DOMQuery.remove`. Note that this changes
  the return value of `DOMQuery.remove`, which used to return `self`.
  https://github.com/Textualize/textual/issues/1094
- Added Pilot.wait_for_animation
- Added `Widget.move_child` https://github.com/Textualize/textual/issues/1121
- Added a `Label` widget https://github.com/Textualize/textual/issues/1190
- Support lazy-instantiated Screens (callables in App.SCREENS) https://github.com/Textualize/textual/pull/1185
- Display of keys in footer has more sensible defaults https://github.com/Textualize/textual/pull/1213
- Add App.get_key_display, allowing custom key_display App-wide https://github.com/Textualize/textual/pull/1213

### Changed

- Watchers are now called immediately when setting the attribute if they are synchronous. https://github.com/Textualize/textual/pull/1145
- Widget.call_later has been renamed to Widget.call_after_refresh.
- Button variant values are now checked at runtime. https://github.com/Textualize/textual/issues/1189
- Added caching of some properties in Styles object

### Fixed

- Fixed DataTable row not updating after add https://github.com/Textualize/textual/issues/1026
- Fixed issues with animation. Now objects of different types may be animated.
- Fixed containers with transparent background not showing borders https://github.com/Textualize/textual/issues/1175
- Fixed auto-width in horizontal containers https://github.com/Textualize/textual/pull/1155
- Fixed Input cursor invisible when placeholder empty https://github.com/Textualize/textual/pull/1202
- Fixed deadlock when removing widgets from the App https://github.com/Textualize/textual/pull/1219

## [0.4.0] - 2022-11-08

https://textual.textualize.io/blog/2022/11/08/version-040/#version-040

### Changed

- Dropped support for mounting "named" and "anonymous" widgets via
  `App.mount` and `Widget.mount`. Both methods now simply take one or more
  widgets as positional arguments.
- `DOMNode.query_one` now raises a `TooManyMatches` exception if there is
  more than one matching node.
  https://github.com/Textualize/textual/issues/1096
- `App.mount` and `Widget.mount` have new `before` and `after` parameters https://github.com/Textualize/textual/issues/778

### Added

- Added `init` param to reactive.watch
- `CSS_PATH` can now be a list of CSS files https://github.com/Textualize/textual/pull/1079
- Added `DOMQuery.only_one` https://github.com/Textualize/textual/issues/1096
- Writes to stdout are now done in a thread, for smoother animation. https://github.com/Textualize/textual/pull/1104

## [0.3.0] - 2022-10-31

### Fixed

- Fixed issue where scrollbars weren't being unmounted
- Fixed fr units for horizontal and vertical layouts https://github.com/Textualize/textual/pull/1067
- Fixed `textual run` breaking sys.argv https://github.com/Textualize/textual/issues/1064
- Fixed footer not updating styles when toggling dark mode
- Fixed how the app title in a `Header` is centred https://github.com/Textualize/textual/issues/1060
- Fixed the swapping of button variants https://github.com/Textualize/textual/issues/1048
- Fixed reserved characters in screenshots https://github.com/Textualize/textual/issues/993
- Fixed issue with TextLog max_lines https://github.com/Textualize/textual/issues/1058

### Changed

- DOMQuery now raises InvalidQueryFormat in response to invalid query strings, rather than cryptic CSS error
- Dropped quit_after, screenshot, and screenshot_title from App.run, which can all be done via auto_pilot
- Widgets are now closed in reversed DOM order
- Input widget justify hardcoded to left to prevent text-align interference
- Changed `textual run` so that it patches `argv` in more situations
- DOM classes and IDs are now always treated fully case-sensitive https://github.com/Textualize/textual/issues/1047

### Added

- Added Unmount event
- Added App.run_async method
- Added App.run_test context manager
- Added auto_pilot to App.run and App.run_async
- Added Widget._get_virtual_dom to get scrollbars
- Added size parameter to run and run_async
- Added always_update to reactive
- Returned an awaitable from push_screen, switch_screen, and install_screen https://github.com/Textualize/textual/pull/1061

## [0.2.1] - 2022-10-23

### Changed

- Updated meta data for PyPI

## [0.2.0] - 2022-10-23

### Added

- CSS support
- Too numerous to mention
## [0.1.18] - 2022-04-30

### Changed

- Bump typing extensions

## [0.1.17] - 2022-03-10

### Changed

- Bumped Rich dependency

## [0.1.16] - 2022-03-10

### Fixed

- Fixed escape key hanging on Windows

## [0.1.15] - 2022-01-31

### Added

- Added Windows Driver

## [0.1.14] - 2022-01-09

### Changed

- Updated Rich dependency to 11.X

## [0.1.13] - 2022-01-01

### Fixed

- Fixed spurious characters when exiting app
- Fixed increasing delay when exiting

## [0.1.12] - 2021-09-20

### Added

- Added geometry.Spacing

### Fixed

- Fixed calculation of virtual size in scroll views

## [0.1.11] - 2021-09-12

### Changed

- Changed message handlers to use prefix handle\_
- Renamed messages to drop the Message suffix
- Events now bubble by default
- Refactor of layout

### Added

- Added App.measure
- Added auto_width to Vertical Layout, WindowView, an ScrollView
- Added big_table.py example
- Added easing.py example

## [0.1.10] - 2021-08-25

### Added

- Added keyboard control of tree control
- Added Widget.gutter to calculate space between renderable and outside edge
- Added margin, padding, and border attributes to Widget

### Changed

- Callbacks may be async or non-async.
- Event handler event argument is optional.
- Fixed exception in clock example https://github.com/willmcgugan/textual/issues/52
- Added Message.wait() which waits for a message to be processed
- Key events are now sent to widgets first, before processing bindings

## [0.1.9] - 2021-08-06

### Added

- Added hover over and mouse click to activate keys in footer
- Added verbosity argument to Widget.log

### Changed

- Simplified events. Remove Startup event (use Mount)
- Changed geometry.Point to geometry.Offset and geometry.Dimensions to geometry.Size

## [0.1.8] - 2021-07-17

### Fixed

- Fixed exiting mouse mode
- Fixed slow animation

### Added

- New log system

## [0.1.7] - 2021-07-14

### Changed

- Added functionality to calculator example.
- Scrollview now shows scrollbars automatically
- New handler system for messages that doesn't require inheritance
- Improved traceback handling

[0.11.0]: https://github.com/Textualize/textual/compare/v0.10.1...v0.11.0
[0.10.1]: https://github.com/Textualize/textual/compare/v0.10.0...v0.10.1
[0.10.0]: https://github.com/Textualize/textual/compare/v0.9.1...v0.10.0
[0.9.1]: https://github.com/Textualize/textual/compare/v0.9.0...v0.9.1
[0.9.0]: https://github.com/Textualize/textual/compare/v0.8.2...v0.9.0
[0.8.2]: https://github.com/Textualize/textual/compare/v0.8.1...v0.8.2
[0.8.1]: https://github.com/Textualize/textual/compare/v0.8.0...v0.8.1
[0.8.0]: https://github.com/Textualize/textual/compare/v0.7.0...v0.8.0
[0.7.0]: https://github.com/Textualize/textual/compare/v0.6.0...v0.7.0
[0.6.0]: https://github.com/Textualize/textual/compare/v0.5.0...v0.6.0
[0.5.0]: https://github.com/Textualize/textual/compare/v0.4.0...v0.5.0
[0.4.0]: https://github.com/Textualize/textual/compare/v0.3.0...v0.4.0
[0.3.0]: https://github.com/Textualize/textual/compare/v0.2.1...v0.3.0
[0.2.1]: https://github.com/Textualize/textual/compare/v0.2.0...v0.2.1
[0.2.0]: https://github.com/Textualize/textual/compare/v0.1.18...v0.2.0
[0.1.18]: https://github.com/Textualize/textual/compare/v0.1.17...v0.1.18
[0.1.17]: https://github.com/Textualize/textual/compare/v0.1.16...v0.1.17
[0.1.16]: https://github.com/Textualize/textual/compare/v0.1.15...v0.1.16
[0.1.15]: https://github.com/Textualize/textual/compare/v0.1.14...v0.1.15
[0.1.14]: https://github.com/Textualize/textual/compare/v0.1.13...v0.1.14
[0.1.13]: https://github.com/Textualize/textual/compare/v0.1.12...v0.1.13
[0.1.12]: https://github.com/Textualize/textual/compare/v0.1.11...v0.1.12
[0.1.11]: https://github.com/Textualize/textual/compare/v0.1.10...v0.1.11
[0.1.10]: https://github.com/Textualize/textual/compare/v0.1.9...v0.1.10
[0.1.9]: https://github.com/Textualize/textual/compare/v0.1.8...v0.1.9
[0.1.8]: https://github.com/Textualize/textual/compare/v0.1.7...v0.1.8
[0.1.7]: https://github.com/Textualize/textual/releases/tag/v0.1.7<|MERGE_RESOLUTION|>--- conflicted
+++ resolved
@@ -5,19 +5,15 @@
 The format is based on [Keep a Changelog](http://keepachangelog.com/)
 and this project adheres to [Semantic Versioning](http://semver.org/).
 
-<<<<<<< HEAD
-## [0.12.0] - Unreleased
+## Unreleased
 
 ### Added
 
 - Added `Widget.disabled` https://github.com/Textualize/textual/pull/1785
-=======
-## Unreleased
 
 ### Fixed
 
 - DataTable scrollbars resize correctly when header is toggled https://github.com/Textualize/textual/pull/1803
->>>>>>> 3d74f339
 
 ## [0.11.0] - 2023-02-15
 
