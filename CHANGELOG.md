--- conflicted
+++ resolved
@@ -7,15 +7,6 @@
 
 ## Unreleased
 
-<<<<<<< HEAD
-### Changed
-
-- `Markdown.load` will now attempt to scroll to a related heading if an anchor is provided [PR here]
-
-### Fixed
-
-- Fixed a crash in `MarkdownViewer` when clicking on a link that contains an anchor https://github.com/Textualize/textual/issues/3094
-=======
 ### Added
 
 - Added the command palette https://github.com/Textualize/textual/pull/3058
@@ -31,14 +22,14 @@
 ### Fixed
 
 - Fixed a crash when removing an option from an `OptionList` while the mouse is hovering over the last option https://github.com/Textualize/textual/issues/3270
+- Fixed a crash in `MarkdownViewer` when clicking on a link that contains an anchor https://github.com/Textualize/textual/issues/3094
 
 ### Changed
 
 - Widget.notify and App.notify are now thread-safe https://github.com/Textualize/textual/pull/3275
 - Breaking change: Widget.notify and App.notify now return None https://github.com/Textualize/textual/pull/3275
 - App.unnotify is now private (renamed to App._unnotify) https://github.com/Textualize/textual/pull/3275
-
->>>>>>> 7ca5dd69
+- `Markdown.load` will now attempt to scroll to a related heading if an anchor is provided [PR here]
 
 ## [0.36.0] - 2023-09-05
 
