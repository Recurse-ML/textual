# Change Log

All notable changes to this project will be documented in this file.

The format is based on [Keep a Changelog](http://keepachangelog.com/)
and this project adheres to [Semantic Versioning](http://semver.org/).

## Unreleased - 2025

### Changed

- Footer can now be scrolled horizontally without holding `shift` https://github.com/Textualize/textual/pull/5404
- The content of an `Input` will now only be automatically selected when the widget is focused by the user, not when the app itself has regained focus (similar to web browsers). https://github.com/Textualize/textual/pull/5379
- `Pilot.mouse_down` and `Pilot.mouse_up` now issue a prior `MouseMove` event, to more closely reflect real mouse actions. https://github.com/Textualize/textual/pull/5409
- Snapshots tests now discard meta, which should reduce test breaking with no visual differences https://github.com/Textualize/textual/pull/5409

### Added

- Added `Select.type_to_search` which allows you to type to move the cursor to a matching option https://github.com/Textualize/textual/pull/5403
- Added `from_app_focus` to `Focus` event to indicate if a widget is being focused because the app itself has regained focus or not https://github.com/Textualize/textual/pull/5379
- Added `Blurred` message to `Input` widget (matching `Submitted` and `Changed`) to make it easier to synchronize with `validate_on` parameter when set to 'blur'.
- Added `Offset.transpose` https://github.com/Textualize/textual/pull/5409
- Added `screen--selection` component class to define style for selection https://github.com/Textualize/textual/pull/5409
- Added `Widget.select_container` property https://github.com/Textualize/textual/pull/5409
- Added `Widget.select_all` https://github.com/Textualize/textual/pull/5409
- Added `Region.bottom_right_inclusive` https://github.com/Textualize/textual/pull/5409
- Added double click to select, triple click to select all in container https://github.com/Textualize/textual/pull/5409
- Added arbitrary text selection https://github.com/Textualize/textual/pull/5409
- Added Widget.ALLOW_SELECT classvar for a per-widget switch to disable text selection https://github.com/Textualize/textual/pull/5409
- Added Widget.allow_select method for programmatic control of text selection https://github.com/Textualize/textual/pull/5409
- Added App.ALLOW_SELECT for a global switch to disable text selection https://github.com/Textualize/textual/pull/5409
- Added `DOMNode.query_ancestor` https://github.com/Textualize/textual/pull/5409

### Fixed

- Fixed `Pilot.click` not working with `times` parameter https://github.com/Textualize/textual/pull/5398
- Fixed select refocusing itself too late https://github.com/Textualize/textual/pull/5420
- Fixed layout of the keys in the help panel when a key has a tooltip but no description https://github.com/Textualize/textual/issues/5436
- The content of an `Input` will now only be automatically selected when the widget is focused by the user, not when the app itself has regained focus (similar to web browsers). https://github.com/Textualize/textual/pull/5379
- Updated `TextArea` and `Input` behavior when there is a selection and the user presses left or right https://github.com/Textualize/textual/pull/5400
- Footer can now be scrolled horizontally without holding `shift` https://github.com/Textualize/textual/pull/5404
- Modified _on_blur method in `Input` to post a `Blurred` message
- Fixed `Pilot.click` not working with `times` parameter https://github.com/Textualize/textual/pull/5398
- Fixed select refocusing itself too late https://github.com/Textualize/textual/pull/5420
- Fixed Log widget not refreshing on resize https://github.com/Textualize/textual/pull/5460
<<<<<<< HEAD
- Fixed scrollbars ignoring background opacity https://github.com/Textualize/textual/issues/5458
=======
- Fixed special case with calculating the height of a container where all children have dynamic heights https://github.com/Textualize/textual/pull/5463
>>>>>>> f5be1b7a


## [1.0.0] - 2024-12-12

### Added

- Added `App.clipboard` https://github.com/Textualize/textual/pull/5352
- Added standard cut/copy/paste (ctrl+x, ctrl+c, ctrl+v) bindings to Input / TextArea https://github.com/Textualize/textual/pull/5352 & https://github.com/Textualize/textual/pull/5374
- Added `system` boolean to Binding, which hides the binding from the help panel https://github.com/Textualize/textual/pull/5352
- Added support for double/triple/etc clicks via `chain` attribute on `Click` events https://github.com/Textualize/textual/pull/5369
- Added `times` parameter to `Pilot.click` method, for simulating rapid clicks https://github.com/Textualize/textual/pull/5369
- Text can now be select using mouse or keyboard in the Input widget https://github.com/Textualize/textual/pull/5340

### Changed

- Breaking change: Change default quit key to `ctrl+q` https://github.com/Textualize/textual/pull/5352
- The command palette will now select the top item automatically https://github.com/Textualize/textual/pull/5361
- `ctrl+shift+k` now deletes the current line in `TextArea`, and `ctrl+x` will cut
the selection if there is one, otherwise it will cut the current line https://github.com/Textualize/textual/pull/5374
- Implemented a better matching algorithm for the command palette https://github.com/Textualize/textual/pull/5365

### Fixed

- Fixed issue with alignment in auto containers https://github.com/Textualize/textual/pull/5360

## [0.89.1] - 2024-12-05

### Fixed

- Fixed alignment of docked widgets https://github.com/Textualize/textual/pull/5347

## [0.89.0] - 2024-12-05

## Added

- Added "tab" border style https://github.com/Textualize/textual/pull/5335
- Added support for XML syntax highlighting https://github.com/Textualize/textual/pull/5320
- Added `TextArea.update_highlight_query` https://github.com/Textualize/textual/pull/5320
- `Input` widget now supports text selection via mouse and keyboard https://github.com/Textualize/textual/pull/5340
- Added new keybinds (hold shift) for text selection in `Input` https://github.com/Textualize/textual/pull/5340
- Added `Input.selection` reactive attribute for reading and updating the current selection https://github.com/Textualize/textual/pull/5340
- Added `Input.select_on_focus` (default `True`) to enable/disable selecting all text in an `Input` on focus https://github.com/Textualize/textual/pull/5340
- Added methods `Input.replace`, `Input.insert`, `Input.delete`, `Input.delete_selection` for editing text https://github.com/Textualize/textual/pull/5340
- Added `Input.selected_text` property for getting the currently selected text https://github.com/Textualize/textual/pull/5340
- `Input` can now be scrolled independently of cursor position (hold shift and scroll with the mouse wheel in supported environments) https://github.com/Textualize/textual/pull/5340

## Changed

- Breaking change: Removed `Input` reactive attributes `view_position`, `cursor_position` (now exists as a property which proxies to the `Input.selection` reactive attribute), https://github.com/Textualize/textual/pull/5340
- `Input.restrict` now checked on all edit operations (rather than just on `insert`) https://github.com/Textualize/textual/pull/5340

## Fixed

- Fixed Select not scrolling highlight in to view when clicked https://github.com/Textualize/textual/issues/5255
- Upgraded tree-sitter to 0.23+ (`syntax` extras) https://github.com/Textualize/textual/pull/5320
- Some syntax highlighting changes due to tree-sitter updates https://github.com/Textualize/textual/pull/5320
- Breaking change: `Document.query_syntax_tree` signature changed https://github.com/Textualize/textual/pull/5320
- Breaking change: `TextArea.register_language` signature changed https://github.com/Textualize/textual/pull/5320
- Breaking change: `SyntaxAwareDocument.language_name` property removed https://github.com/Textualize/textual/pull/5320
- Breaking change: Kotlin syntax highlighting removed from `TextArea` https://github.com/Textualize/textual/pull/5320
- Fixed selection list wrapping https://github.com/Textualize/textual/pull/5331
- Fixed CSS encoding issue on Windows https://github.com/Textualize/textual/pull/5324

## [0.88.1] - 2024-11-30

### Fixed

- Fixed excessive rendering of the OptionList https://github.com/Textualize/textual/pull/5311
- Fixed rendering glitches in Select https://github.com/Textualize/textual/pull/5311

## [0.88.0] - 2024-11-29

### Fixed

- Fixed infinite loop in `Widget.anchor` https://github.com/Textualize/textual/pull/5290
- Restores the ability to supply console markup to command list https://github.com/Textualize/textual/pull/5294
- Fixed delayed App Resize event https://github.com/Textualize/textual/pull/5296
- Fixed `ListView` not updating its index or highlighting after removing items https://github.com/Textualize/textual/issues/5114
- Fixed ListView focus styling rule being too broad https://github.com/Textualize/textual/pull/5304
- Fixed issue with auto-generated tab IDs https://github.com/Textualize/textual/pull/5298

### Changed

- `ListView.pop` now returns `AwaitComplete` rather than `AwaitRemove` https://github.com/Textualize/textual/pull/5135
- `ListView.remove_items` now returns `AwaitComplete` rather than `AwaitRemove` https://github.com/Textualize/textual/pull/5135


## [0.87.1] - 2024-11-24

## Fixed

- Fixed offset not being applied to grid layout https://github.com/Textualize/textual/pull/5281
- Fixed Select overlay set to auto width https://github.com/Textualize/textual/pull/5282

## [0.87.0] - 2024-11-24

### Added

- Added Styles.has_any_rules https://github.com/Textualize/textual/pull/5264
- Added `position` CSS rule. https://github.com/Textualize/textual/pull/5278
- Added `Widget.set_scroll` https://github.com/Textualize/textual/pull/5278
- Added `Select.selection` https://github.com/Textualize/textual/pull/5278

### Fixed

- Fixed offset applied to docked widgets https://github.com/Textualize/textual/pull/5264
- Fixed loading widgets responding to input https://github.com/Textualize/textual/pull/5267

## [0.86.3] - 2024-11-19

### Changed

- Updated the tutorial (text and code) https://github.com/Textualize/textual/pull/5257

### Fixed

- Fixed a glitch with the scrollbar that occurs when you hold `a` to add stopwatches in the tutorial app https://github.com/Textualize/textual/pull/5257


## [0.86.2] - 2024-11-18

### Fixed

- Fixed visibility glitch for widgets with an offset https://github.com/Textualize/textual/pull/5253
- Fixed theme variables being unavailable in code until refresh_css was called https://github.com/Textualize/textual/pull/5254


## [0.86.1] - 2024-11-16

### Fixed

- Tweaks to demo

## [0.86.0] - 2024-11-16

### Fixed

- Fixed duplicated key displays in the help panel https://github.com/Textualize/textual/issues/5037
- Fixed `TextArea` mouse selection with tab characters https://github.com/Textualize/textual/issues/5212
- Fixed `Tabs` not updating the highlighting after removing a tab https://github.com/Textualize/textual/issues/5218

### Added

- Added `App.theme` reactive attribute https://github.com/Textualize/textual/pull/5087
- Added various starter themes https://github.com/Textualize/textual/pull/5087
- Added "Change theme" command to command palette https://github.com/Textualize/textual/pull/5087
- Added `variant` parameter to `Label` widget for quick access to common styles https://github.com/Textualize/textual/pull/5087
- Added `App.get_theme` which returns a theme by name https://github.com/Textualize/textual/pull/5087
- Added `App.register_theme` and `App.unregister_theme` https://github.com/Textualize/textual/pull/5087
- Added `App.theme_changed_signal` https://github.com/Textualize/textual/pull/5087
- Added `App.available_themes` property which returns a mapping of theme names to `Theme` instances https://github.com/Textualize/textual/pull/5087
- Added `App.current_theme` property which returns the currently active theme object https://github.com/Textualize/textual/pull/5087
- Added `App.get_theme_variable_defaults` which returns a mapping of theme variables to their default values https://github.com/Textualize/textual/pull/5087
- Added `App.search` which allows bringing up a fuzzy search list of commands on-demand https://github.com/Textualize/textual/pull/5087
- Added `App.search_themes` which allows bringing up a fuzzy search list of themes on-demand https://github.com/Textualize/textual/pull/5087
- Added `textual.theme.ThemeProvider`, a command palette provider which returns all registered themes https://github.com/Textualize/textual/pull/5087
- Added several new built-in CSS variables https://github.com/Textualize/textual/pull/5087
- Added support for in-band terminal resize protocol https://github.com/Textualize/textual/pull/5217
- Added TEXTUAL_THEME environment var, which should be a comma separated list of desired themes https://github.com/Textualize/textual/pull/5238
- Added `Widget.is_scrolling` https://github.com/Textualize/textual/pull/5238
- Added `Tree.add_json` https://github.com/Textualize/textual/pull/5238

### Changed

- `Driver.process_event` is now `Driver.process_message` https://github.com/Textualize/textual/pull/5217
- `Driver.send_event` is now `Driver.send_message` https://github.com/Textualize/textual/pull/5217
- Added `can_focus` and `can_focus_children` parameters to scrollable container types. https://github.com/Textualize/textual/pull/5226
- Added `textual.lazy.Reveal` https://github.com/Textualize/textual/pull/5226
- Added `Screen.action_blur` https://github.com/Textualize/textual/pull/5226
- `Click` events can now be used with the on decorator to match the originally clicked widget https://github.com/Textualize/textual/pull/5238
- Breaking change: Removed `App.dark` reactive attribute https://github.com/Textualize/textual/pull/5087
- Breaking change: To improve consistency, several changes have been made to default widget CSS and the CSS variables which ship with Textual. On upgrading, your app will likely look different. All of these changes can be overidden with your own CSS. https://github.com/Textualize/textual/pull/5087

### Removed

- Removed `App.HOVER_EFFECTS_SCROLL_PAUSE` https://github.com/Textualize/textual/pull/5238

## [0.85.2] - 2024-11-02

- Fixed broken focus-within https://github.com/Textualize/textual/pull/5190

## [0.85.1] - 2024-10-26

### Fixed

- Fixed encoding issue when saving files such as screenshots on Windows https://github.com/Textualize/textual/pull/5182

## [0.85.0] - 2024-10-25

### Changed

- Grid will now size children to the maximum height of a row https://github.com/Textualize/textual/pull/5113
- Markdown links will be opened with `App.open_url` automatically https://github.com/Textualize/textual/pull/5113
- The universal selector (`*`) will now not match widgets with the class `-textual-system` (scrollbars, notifications etc) https://github.com/Textualize/textual/pull/5113
- Renamed `Screen.can_view` and `Widget.can_view` to `Screen.can_view_entire` and `Widget.can_view_entire` https://github.com/Textualize/textual/pull/5174

### Added

- Added Link widget https://github.com/Textualize/textual/pull/5113
- Added `open_links` to `Markdown` and `MarkdownViewer` widgets https://github.com/Textualize/textual/pull/5113
- Added `App.DEFAULT_MODE` https://github.com/Textualize/textual/pull/5113
- Added `Containers.HorizontalGroup` and `Containers.VerticalGroup` https://github.com/Textualize/textual/pull/5113
- Added `$`, `£`, `€`, `(`, `)` symbols to Digits https://github.com/Textualize/textual/pull/5113
- Added `Button.action` parameter to invoke action when clicked https://github.com/Textualize/textual/pull/5113
- Added `immediate` parameter to scroll methods https://github.com/Textualize/textual/pull/5164
- Added `textual._loop.loop_from_index` https://github.com/Textualize/textual/pull/5164
- Added `min_color` and `max_color` to Sparklines constructor, which take precedence over CSS https://github.com/Textualize/textual/pull/5174
- Added new demo `python -m textual`, not *quite* finished but better than the old one https://github.com/Textualize/textual/pull/5174
- Added `Screen.can_view_partial` and `Widget.can_view_partial` https://github.com/Textualize/textual/pull/5174
- Added `App.is_web` property to indicate if the app is running via a web browser https://github.com/Textualize/textual/pull/5128
- `Enter` and `Leave` events can now be used with the `on` decorator https://github.com/Textualize/textual/pull/5159

### Fixed

- Fixed glitchy ListView https://github.com/Textualize/textual/issues/5163

## [0.84.0] - 2024-10-22

### Fixed

- Fixed `RadioSet` not being scrollable https://github.com/Textualize/textual/issues/5100
- Fixed infinite loop in TextArea https://github.com/Textualize/textual/pull/5154

### Added

- Added `background-tint` CSS rule https://github.com/Textualize/textual/pull/5117
- Added `:first-of-type`, `:last-of-type`, `:odd`, and `:even` pseudo classes https://github.com/Textualize/textual/pull/5139

## [0.83.0] - 2024-10-10

### Added

- Added support for A-F to Digits widget https://github.com/Textualize/textual/pull/5094
- Added `Region.constrain` https://github.com/Textualize/textual/pull/5097

### Changed

- `Screen.ALLOW_IN_MAXIMIZED_VIEW` will now default to `App.ALLOW_IN_MAXIMIZED_VIEW` https://github.com/Textualize/textual/pull/5088
- Widgets matching `.-textual-system` will now be included in the maximize view by default https://github.com/Textualize/textual/pull/5088
- Digits are now thin by default, style with text-style: bold to get bold digits https://github.com/Textualize/textual/pull/5094
- Made `Widget.absolute_offset` public https://github.com/Textualize/textual/pull/5097
- Tooltips are now displayed directly below the mouse cursor https://github.com/Textualize/textual/pull/5097
- `Region.inflect` will now assume that margins overlap https://github.com/Textualize/textual/pull/5097
- `Pilot.click` and friends will now accept a widget, in addition to a selector https://github.com/Textualize/textual/pull/5095

## [0.82.0] - 2024-10-03

### Fixed

- Fixed issue with screen not updating when auto_refresh was enabled https://github.com/Textualize/textual/pull/5063
- Fixed issues regarding loading indicator https://github.com/Textualize/textual/pull/5079
- Fixed issues with inspecting the lazy loaded widgets module https://github.com/Textualize/textual/pull/5080

### Added

- Added `DOMNode.is_on_screen` property https://github.com/Textualize/textual/pull/5063
- Added support for keymaps (user configurable key bindings) https://github.com/Textualize/textual/pull/5038
- Added descriptions to bindings for all internal widgets, and updated casing to be consistent https://github.com/Textualize/textual/pull/5062

### Changed

- Breaking change: `Widget.set_loading` no longer return an awaitable https://github.com/Textualize/textual/pull/5079

## [0.81.0] - 2024-09-25

### Added

- Added `x_axis` and `y_axis` parameters to `Widget.scroll_to_region` https://github.com/Textualize/textual/pull/5047
- Added `Tree.move_cursor_to_line` https://github.com/Textualize/textual/pull/5052
- Added `Screen.pop_until_active` https://github.com/Textualize/textual/pull/5069

### Changed

- Tree will no longer scroll the X axis when moving the cursor https://github.com/Textualize/textual/pull/5047
- DirectoryTree will no longer select the first node https://github.com/Textualize/textual/pull/5052

### Fixed

- Fixed widgets occasionally not getting Resize events https://github.com/Textualize/textual/pull/5048
- Fixed tree regression https://github.com/Textualize/textual/pull/5052
- Fixed glitch with single line inline widget https://github.com/Textualize/textual/pull/5054

## [0.80.1] - 2024-09-24

### Fixed

- Fixed crash when exiting the app prematurely https://github.com/Textualize/textual/pull/5039
- Fixed exception constructing TextArea outside of App https://github.com/Textualize/textual/pull/5045

## [0.80.0] - 2024-09-23

### Added

- Added `MaskedInput` widget https://github.com/Textualize/textual/pull/4783
- Input validation for floats and integers accept embedded underscores, e.g., "1_234_567" is valid. https://github.com/Textualize/textual/pull/4784
- Support for `"none"` value added to `dock`, `hatch` and `split` styles https://github.com/Textualize/textual/pull/4982
- Support for `"none"` added to box and border style properties (e.g `widget.style.border = "none"`) https://github.com/Textualize/textual/pull/4982
- Docstrings added to most style properties https://github.com/Textualize/textual/pull/4982
- Added `ansi_color` switch to App to permit ANSI (themed) colors https://github.com/Textualize/textual/pull/5000
- Added `:ansi` pseudo class https://github.com/Textualize/textual/pull/5000
- Added `-ansi-scrollbar` style to widgets https://github.com/Textualize/textual/pull/5000
- Added `App.INLINE_PADDING` to define the number of spaces above inline apps https://github.com/Textualize/textual/pull/5000
- Added `nocolor` psuedoclass when NO_COLOR env var is set- `BINDING_GROUP_TITLE` now defaults to `None` https://github.com/Textualize/textual/pull/5023
- Added `TreeNode.siblings`, `TreeNode.next_sibling`, `TreeNode.previous_sibling`, `TreeNode.is_collapsed` https://github.com/Textualize/textual/pull/5023
- Added additional bindings to Tree widget https://github.com/Textualize/textual/pull/5023
- Added `Tree.center_scroll` https://github.com/Textualize/textual/pull/5023
- Added `Tree.unselect` https://github.com/Textualize/textual/pull/5023


### Changed

- Input validation for integers no longer accepts scientific notation like '1.5e2'; must be castable to int. https://github.com/Textualize/textual/pull/4784
- Default `scrollbar-size-vertical` changed to `2` in inline styles to match Widget default CSS (unlikely to affect users) https://github.com/Textualize/textual/pull/4982
- Removed border-right from `Toast` https://github.com/Textualize/textual/pull/4984
- Some fixes in `RichLog` result in slightly different semantics, see docstrings for details https://github.com/Textualize/textual/pull/4978
- Changed how scrollbars are rendered (will have no visual effect, but will break snapshot tests) https://github.com/Textualize/textual/pull/5000
- Added `enabled` switch to filters (mostly used internally) https://github.com/Textualize/textual/pull/5000
- `BINDING_GROUP_TITLE` now defaults to `None` https://github.com/Textualize/textual/pull/5023
- Breaking change: Changed how scrollbars are rendered so they work in ansi mode (will break snapshots) https://github.com/Textualize/textual/pull/5023

### Fixed

- Input validation of floats no longer accepts NaN (not a number). https://github.com/Textualize/textual/pull/4784
- Fixed issues with screenshots by simplifying segments only for snapshot tests https://github.com/Textualize/textual/issues/4929
- Fixed `RichLog.write` not respecting `width` parameter https://github.com/Textualize/textual/pull/4978
- Fixed `RichLog` writing at wrong width when `write` occurs before width is known (e.g. in `compose` or `on_mount`) https://github.com/Textualize/textual/pull/4978
- Fixed `RichLog.write` incorrectly shrinking width to `RichLog.min_width` when `shrink=True` (now shrinks to fit content area instead) https://github.com/Textualize/textual/pull/4978
- Fixed flicker when setting `dark` reactive on startup https://github.com/Textualize/textual/pull/4989
- Fixed command palette not sorting search results by their match score https://github.com/Textualize/textual/pull/4994
- Fixed `DataTable` cached height issue on re-populating the table when using auto-height rows https://github.com/Textualize/textual/pull/4992
- Fixed inline app output being cleared when `inline_no_clear=True` https://github.com/Textualize/textual/issues/5019

## [0.79.1] - 2024-08-31

### Fixed

- Fixed broken updates when non active screen changes https://github.com/Textualize/textual/pull/4957

## [0.79.0] - 2024-08-30

### Added

- Added `DOMNode.check_consume_key` https://github.com/Textualize/textual/pull/4940
- Added `App.ESCAPE_TO_MINIMIZE`, `App.screen_to_minimize`, and `Screen.ESCAPE_TO_MINIMIZE` https://github.com/Textualize/textual/pull/4951
- Added `DOMNode.query_exactly_one` https://github.com/Textualize/textual/pull/4950
- Added `SelectorSet.is_simple` https://github.com/Textualize/textual/pull/4950

### Changed

- KeyPanel will show multiple keys if bound to the same action https://github.com/Textualize/textual/pull/4940
- Breaking change: `DOMNode.query_one` will not `raise TooManyMatches` https://github.com/Textualize/textual/pull/4950

## [0.78.0] - 2024-08-27

### Added

- Added Maximize and Minimize system commands. https://github.com/Textualize/textual/pull/4931
- Added `Screen.maximize`, `Screen.minimize`, `Screen.action_maximize`, `Screen.action_minimize`, `Widget.is_maximized`, `Widget.allow_maximize`. https://github.com/Textualize/textual/pull/4931
- Added `Widget.ALLOW_MAXIMIZE`, `Screen.ALLOW_IN_MAXIMIZED_VIEW` classvars https://github.com/Textualize/textual/pull/4931

## [0.77.0] - 2024-08-22

### Added

- Added `tooltip` to Binding https://github.com/Textualize/textual/pull/4859
- Added a link to the command palette to the Footer (set `show_command_palette=False` to disable) https://github.com/Textualize/textual/pull/4867
- Added `TOOLTIP_DELAY` to App to customize time until a tooltip is displayed
- Added "Show keys" option to system commands to show a summary of key bindings. https://github.com/Textualize/textual/pull/4876
- Added "split" CSS style, currently undocumented, and may change. https://github.com/Textualize/textual/pull/4876
- Added `Region.get_spacing_between` https://github.com/Textualize/textual/pull/4876
- Added `App.COMMAND_PALETTE_KEY` to change default command palette key binding https://github.com/Textualize/textual/pull/4867
- Added `App.get_key_display` https://github.com/Textualize/textual/pull/4890
- Added `DOMNode.BINDING_GROUP` https://github.com/Textualize/textual/pull/4906
- Added `DOMNode.HELP` classvar which contains Markdown help to be shown in the help panel https://github.com/Textualize/textual/pull/4915
- Added `App.get_system_commands` https://github.com/Textualize/textual/pull/4920
- Added "Save Screenshot" system command https://github.com/Textualize/textual/pull/4922

### Changed

- Removed caps_lock and num_lock modifiers https://github.com/Textualize/textual/pull/4861
- Keys such as escape and space are now displayed in lower case in footer https://github.com/Textualize/textual/pull/4876
- Changed default command palette binding to `ctrl+p` https://github.com/Textualize/textual/pull/4867
- Removed `ctrl_to_caret` and `upper_case_keys` from Footer. These can be implemented in `App.get_key_display`.
- Renamed `SystemCommands` to `SystemCommandsProvider` https://github.com/Textualize/textual/pull/4920
- Breaking change: Removed `ClassicFooter` widget (please use new `Footer` widget) https://github.com/Textualize/textual/pull/4921
- Breaking change: `App.get_key_display` now requires `textual.binding.Binding` instead of `str`.
- Disallowed `Screen` instances in `App.SCREENS` and `App.MODES`

### Fixed

- Fix crash when `validate_on` value isn't a set https://github.com/Textualize/textual/pull/4868
- Fix `Input.cursor_blink` having no effect on the blink cycle after mounting https://github.com/Textualize/textual/pull/4869
- Fixed scrolling by page not taking scrollbar in to account https://github.com/Textualize/textual/pull/4916
- Fixed `App.MODES` being the same for all instances -- per-instance modes now exist internally

## [0.76.0]

### Changed

- Input cursor will no longer jump to the end on focus https://github.com/Textualize/textual/pull/4773
- Removed `Size.cip_size`, which was a clone of `crop_size`
- Widgets with auto dimensions will now grow if there is a scrollbar https://github.com/Textualize/textual/pull/4844
- Don't do automatic refresh when widget is not visible https://github.com/Textualize/textual/pull/4847
- Renamed `DOMNode._automatic_refresh` to `DOMNode.automatic_refresh` to allow for customization https://github.com/Textualize/textual/pull/4847

### Fixed

- Input cursor blink effect will now restart correctly when any action is performed on the input https://github.com/Textualize/textual/pull/4773
- Fixed bindings on same key not updating description https://github.com/Textualize/textual/pull/4850

### Added

- Textual will use the `ESCDELAY` env var when detecting escape keys https://github.com/Textualize/textual/pull/4848

## [0.75.1] - 2024-08-02

### Fixed

- Fixed issue with Enter events causing unresponsive UI https://github.com/Textualize/textual/pull/4833


## [0.75.0] - 2024-08-01

### Added

- Added `App.open_url` to open URLs in the web browser. When running via the WebDriver, the URL will be opened in the browser that is controlling the app https://github.com/Textualize/textual/pull/4819
- Added `Widget.is_mouse_over` https://github.com/Textualize/textual/pull/4818
- Added `node` attribute to `events.Enter` and `events.Leave` https://github.com/Textualize/textual/pull/4818

### Changed

- `events.Enter` and `events.Leave` events now bubble. https://github.com/Textualize/textual/pull/4818
- Renamed `Widget.mouse_over` to `Widget.mouse_hover` https://github.com/Textualize/textual/pull/4818

### Fixed

- Fixed issue with `mutate_reactive` and data binding https://github.com/Textualize/textual/pull/4828

## [0.74.0] - 2024-07-25

### Fixed

- Fixed issues in Kitty terminal after exiting app https://github.com/Textualize/textual/issues/4779
- Fixed exception when removing Selects https://github.com/Textualize/textual/pull/4786
- Fixed issue with non-clickable Footer keys https://github.com/Textualize/textual/pull/4798
- Fixed issue with recompose not working from Mount handler https://github.com/Textualize/textual/pull/4802

### Changed

- Calling `Screen.dismiss` with no arguments will invoke the screen callback with `None` (previously the callback wasn't invoke at all). https://github.com/Textualize/textual/pull/4795

## [0.73.0] - 2024-07-18

### Added

- Added `TextArea.line_number_start` reactive attribute https://github.com/Textualize/textual/pull/4471
- Added `TextArea.matching_bracket_location` property https://github.com/Textualize/textual/pull/4764
- Added `DOMNode.mutate_reactive` https://github.com/Textualize/textual/pull/4731
- Added "quality" parameter to `textual.color.Gradient` https://github.com/Textualize/textual/pull/4739
- Added `textual.color.Gradient.get_rich_color` https://github.com/Textualize/textual/pull/4739
- `Widget.remove_children` now accepts an iterable if widgets in addition to a selector https://github.com/Textualize/textual/issues/4735
- Raise `ValueError` with improved error message when number of cells inserted using `DataTable.add_row` doesn't match the number of columns in the table https://github.com/Textualize/textual/pull/4742
- Add `Tree.move_cursor` to programmatically move the cursor without selecting the node https://github.com/Textualize/textual/pull/4753
- Added `Footer` component style handling of padding for the key/description https://github.com/Textualize/textual/pull/4651
- `StringKey` is now exported from `data_table` https://github.com/Textualize/textual/pull/4760
- `TreeNode.add` and `TreeNode.add_leaf` now accepts `before` and `after` arguments to position a new node https://github.com/Textualize/textual/pull/4772
- Added a `gradient` parameter to the `ProgressBar` widget https://github.com/Textualize/textual/pull/4774

### Fixed

- Fixed issue with `Tabs` where disabled tabs could still be activated by clicking the underline https://github.com/Textualize/textual/issues/4701
- Fixed scroll_visible with margin https://github.com/Textualize/textual/pull/4719
- Fixed programmatically disabling button stuck in hover state https://github.com/Textualize/textual/pull/4724
- Fixed `DataTable` poor performance on startup and focus change when rows contain multi-line content https://github.com/Textualize/textual/pull/4748
- Fixed `Tree` and `DirectoryTree` horizontal scrolling off-by-2 https://github.com/Textualize/textual/pull/4744
- Fixed text-opacity in component styles https://github.com/Textualize/textual/pull/4747
- Ensure `Tree.select_node` sends `NodeSelected` message https://github.com/Textualize/textual/pull/4753
- Fixed message handlers not working when message types are assigned as the value of class vars https://github.com/Textualize/textual/pull/3940
- Fixed `CommandPalette` not focusing the input when opened when `App.AUTO_FOCUS` doesn't match the input https://github.com/Textualize/textual/pull/4763
- `SelectionList.SelectionToggled` will now be sent for each option when a bulk toggle is performed (e.g. `toggle_all`). Previously no messages were sent at all. https://github.com/Textualize/textual/pull/4759
- Fixed focus styles not being updated on blur https://github.com/Textualize/textual/pull/4771

### Changed

- "Discover" hits in the command palette are no longer sorted alphabetically https://github.com/Textualize/textual/pull/4720
- `TreeNodeSelected` messages are now posted before `TreeNodeExpanded` messages
when an expandable node is selected https://github.com/Textualize/textual/pull/4753
- `Markdown.LinkClicked.href` is now automatically unquoted https://github.com/Textualize/textual/pull/4749
- The mouse cursor hover effect of `Tree` and `DirectoryTree` will no longer linger after the mouse leaves the widget https://github.com/Textualize/textual/pull/4766


## [0.72.0] - 2024-07-09

### Changed

- More predictable DOM removals. https://github.com/Textualize/textual/pull/4708

### Fixed

- Fixed clicking separator in OptionList moving cursor https://github.com/Textualize/textual/issues/4710
- Fixed scrolling issue in OptionList https://github.com/Textualize/textual/pull/4709

## [0.71.0] - 2024-06-29

### Changed

- Snapshot tests will normalize SVG output so that changes with no visual impact don't break snapshots, but this release will break most of them.
- Breaking change: `App.push_screen` now returns an Awaitable rather than a screen. https://github.com/Textualize/textual/pull/4672
- Breaking change: `Screen.dismiss` now returns an Awaitable rather than a bool. https://github.com/Textualize/textual/pull/4672

### Fixed

- Fixed grid + keyline when the grid has auto dimensions https://github.com/Textualize/textual/pull/4680
- Fixed mouse code leakage https://github.com/Textualize/textual/pull/4681
- Fixed link inside markdown table not posting a `Markdown.LinkClicked` message https://github.com/Textualize/textual/issues/4683
- Fixed issue with mouse movements on non-active screen https://github.com/Textualize/textual/pull/4688

## [0.70.0] - 2024-06-19

### Fixed

- Fixed erroneous mouse 'ButtonDown' reporting for mouse movement when any-event mode is enabled in xterm. https://github.com/Textualize/textual/pull/3647

## [0.69.0] - 2024-06-16

### Added

- Added `App.simulate_key` https://github.com/Textualize/textual/pull/4657

### Fixed

- Fixed issue with pop_screen launched from an action https://github.com/Textualize/textual/pull/4657

### Changed

- `App.check_bindings` is now private
- `App.action_check_bindings` is now `App.action_simulate_key`

## [0.68.0] - 2024-06-14

### Added

- Added `ContentSwitcher.add_content`

### Fixed

- Improved handling of non-tty input https://github.com/Textualize/textual/pull/4647

## [0.67.1] - 2024-06-12

### Changed

- Reverts Vim keys in DataTable, provides alternatives https://github.com/Textualize/textual/pull/4638

## [0.67.0] - 2024-06-11

### Added

- Added support for Kitty's key protocol https://github.com/Textualize/textual/pull/4631
- `ctrl+pageup`/`ctrl+pagedown` will scroll page left/right in DataTable https://github.com/Textualize/textual/pull/4633
- `g`/`G` will scroll to the top/bottom of the DataTable https://github.com/Textualize/textual/pull/4633
- Added simple `hjkl` key bindings to move the cursor in DataTable https://github.com/Textualize/textual/pull/4633

### Changed

- `home` and `end` now works horizontally instead of vertically in DataTable https://github.com/Textualize/textual/pull/4633
- `Tree` and `DirectoryTree` nodes now have a bigger click target, spanning the full line https://github.com/Textualize/textual/pull/4636

### Fixed

- Fixed pageup/pagedown behavior in DataTable https://github.com/Textualize/textual/pull/4633
- Added `App.CLOSE_TIMEOUT` https://github.com/Textualize/textual/pull/4635
- Fixed deadlock on shutdown https://github.com/Textualize/textual/pull/4635

## [0.66.0] - 2024-06-08

### Changed

- `get_content_height` will now return 0 if the renderable is Falsey https://github.com/Textualize/textual/pull/4617
- Buttons may not be pressed within their "active_effect_duration" to prevent inadvertent activations https://github.com/Textualize/textual/pull/4621
- `Screen.dismiss` is now a noop if the screen isn't active. Previously it would raise a `ScreenStackError`, now it returns `False`. https://github.com/Textualize/textual/pull/4621
- Increased window for escape processing to 100ms https://github.com/Textualize/textual/pull/4625
- Tooltips are now hidden when any key is pressed https://github.com/Textualize/textual/pull/4625

### Added

- Added `Screen.is_active`
- Added `icon` reactive to Header widget https://github.com/Textualize/textual/pull/4627
- Added `time_format` reactive to Header widget https://github.com/Textualize/textual/pull/4627
- Added `tooltip` parameter to input widgets https://github.com/Textualize/textual/pull/4625

## [0.65.2] - 2024-06-06

### Fixed

- Fixed issue with notifications and screen switches https://github.com/Textualize/textual/pull/4615

### Added

- Added textual.rlock.RLock https://github.com/Textualize/textual/pull/4615

## [0.65.1] - 2024-06-05

### Fixed

- Fixed hot reloading with hatch rule https://github.com/Textualize/textual/pull/4606
- Fixed hatch style parsing https://github.com/Textualize/textual/pull/4606

## [0.65.0] - 2024-06-05

### Added

- Added Command Palette Opened, Closed, and OptionHighlighted events https://github.com/Textualize/textual/pull/4600
- Added hatch style https://github.com/Textualize/textual/pull/4603

### Fixed

- Fixed DataTable cursor flicker on scroll https://github.com/Textualize/textual/pull/4598

### Changes

- TabbedContent will automatically make tabs active when a widget in a pane is focused https://github.com/Textualize/textual/issues/4593

## [0.64.0] - 2024-06-03

### Fixed

- Fix traceback on exit https://github.com/Textualize/textual/pull/4575
- Fixed `Markdown.goto_anchor` no longer scrolling the heading into view https://github.com/Textualize/textual/pull/4583
- Fixed Footer flicker on initial focus https://github.com/Textualize/textual/issues/4573

## [0.63.6] - 2024-05-29

### Fixed

- Fixed issue with bindings not refreshing https://github.com/Textualize/textual/pull/4571

## [0.63.5] - 2024-05-28

### Fixed

- Fixed data table disappearing from tabs https://github.com/Textualize/textual/pull/4567

### Added

- Added `Styles.is_auto_width` and `Style.is_auto_height`

## [0.63.4] - 2024-05-26

### Added

- Added `immediate` switch to `Signal.publish`

### Fixed

- Fixed freeze in recompose from bindings https://github.com/Textualize/textual/pull/4558

## [0.63.3] - 2024-05-24

### Fixed

- Fixed `Footer` grid size https://github.com/Textualize/textual/pull/4545
- Fixed bindings not updated on auto focus https://github.com/Textualize/textual/pull/4551

### Changed

- Attempting to mount on a non-mounted widget now raises a MountError https://github.com/Textualize/textual/pull/4547

## [0.63.2] - 2024-05-23

### Fixed

- Fixed issue with namespaces in links https://github.com/Textualize/textual/pull/4546

## [0.63.1] - 2024-05-22

### Fixed

- Fixed display of multiple bindings https://github.com/Textualize/textual/pull/4543

## [0.63.0] - 2024-05-22

### Fixed

- Fixed actions in links https://github.com/Textualize/textual/pull/4540

### Changed

- Breaking change: New Footer (likely a drop in replacement, unless you have customized styles) https://github.com/Textualize/textual/pull/4537
- Stylistic changes to Markdown (simpler headers, less margin, etc) https://github.com/Textualize/textual/pull/4541

## [0.62.0] - 2024-05-20

### Added

- Added `start` and `end` properties to Markdown Navigator
- Added `Widget.anchor`, `Widget.clear_anchor`, and `Widget.is_anchored` https://github.com/Textualize/textual/pull/4530

## [0.61.1] - 2024-05-19

### Fixed

- Fixed auto grid columns ignoring gutter https://github.com/Textualize/textual/issues/4522

## [0.61.0] - 2024-05-18

### Added

- Added `App.get_default_screen` https://github.com/Textualize/textual/pull/4520
- Added dynamic binding via `DOMNode.check_action` https://github.com/Textualize/textual/pull/4516
- Added `"focused"` action namespace so you can bind a key to an action on the focused widget https://github.com/Textualize/textual/pull/4516
- Added "focused" to allowed action namespaces https://github.com/Textualize/textual/pull/4516

### Changed

- Breaking change: Actions (as used in bindings) will no longer check the app if they are unhandled. This was undocumented anyway, and not that useful. https://github.com/Textualize/textual/pull/4516
- Breaking change: Renamed `App.namespace_bindings` to `active_bindings`


## [0.60.1] - 2024-05-15

### Fixed

- Dependency issue

## [0.60.0] - 2024-05-14

### Fixed

- Fixed auto width not working for option lists https://github.com/Textualize/textual/pull/4507

### Added

- Added `DOMNode.query_children` https://github.com/Textualize/textual/pull/4508

## [0.59.0] - 2024-05-11

### Fixed

- Fixed `SelectionList` issues after removing an option https://github.com/Textualize/textual/pull/4464
- Fixed `ListView` bugs with the initial index https://github.com/Textualize/textual/pull/4452
- Fixed `Select` not closing https://github.com/Textualize/textual/pull/4499
- Fixed setting `loading=False` removing all child loading indicators https://github.com/Textualize/textual/pull/4499

### Changed

- When displaying a message using `App.exit()`, the console no longer highlights things such as numbers.

### Added

- Added `message_signal` to MessagePump, to listen to events sent to another widget. https://github.com/Textualize/textual/pull/4487
- Added `Widget.suppress_click` https://github.com/Textualize/textual/pull/4499

## [0.58.1] - 2024-05-01

### Fixed

- Fixed issue with Markdown mounting content lazily https://github.com/Textualize/textual/pull/4466
- Fixed intermittent issue with scrolling to focus https://github.com/Textualize/textual/commit/567caf8acb196260adf6a0a6250e3ff5093056d0
- Fixed issue with scrolling to center https://github.com/Textualize/textual/pull/4469


## [0.58.0] - 2024-04-25

### Fixed

- Fixed `TextArea` to end mouse selection only if currently selecting https://github.com/Textualize/textual/pull/4436
- Fixed issue with scroll_to_widget https://github.com/Textualize/textual/pull/4446
- Fixed issue with margins https://github.com/Textualize/textual/pull/4441

### Changed

- Added argument to signal callbacks https://github.com/Textualize/textual/pull/4438

## [0.57.1] - 2024-04-20

### Fixed

- Fixed an off-by-one error in the line number of the `Document.end` property https://github.com/Textualize/textual/issues/4426
- Fixed setting scrollbar colors not updating the scrollbar https://github.com/Textualize/textual/pull/4433
- Fixed flushing in inline mode https://github.com/Textualize/textual/pull/4435

### Added

- Added `Offset.clamp` and `Size.clamp_offset` https://github.com/Textualize/textual/pull/4435


## [0.57.0] - 2024-04-19

### Fixed

- Fixed `Integer` validator missing failure description when not a number https://github.com/Textualize/textual/issues/4413
- Fixed a crash in `DataTable` if you clicked a link in the border https://github.com/Textualize/textual/issues/4410
- Fixed issue with cursor position https://github.com/Textualize/textual/pull/4429

### Added

- Added `App.copy_to_clipboard` https://github.com/Textualize/textual/pull/4416

## [0.56.4] - 2024-04-09

### Fixed

- Disabled terminal synchronization in inline mode as it breaks on some terminals

## [0.56.3] - 2024-04-08

### Fixed

- Fixed inline mode not updating https://github.com/Textualize/textual/issues/4403

## [0.56.2] - 2024-04-07

### Fixed

- Fixed inline mode not clearing with multiple screen

## [0.56.1] - 2024-04-07

### Fixed

- Fixed flicker when non-current screen updates https://github.com/Textualize/textual/pull/4401

### Changed

- Removed additional line at the end of an inline app https://github.com/Textualize/textual/pull/4401

## [0.56.0] - 2024-04-06

### Added

- Added `Size.with_width` and `Size.with_height` https://github.com/Textualize/textual/pull/4393

### Fixed

- Fixed issue with inline mode and multiple screens https://github.com/Textualize/textual/pull/4393
- Fixed issue with priority bindings https://github.com/Textualize/textual/pull/4395

### Changed

- self.prevent can be used in a widget constructor to prevent messages on mount https://github.com/Textualize/textual/pull/4392


## [0.55.1] - 2024-04-2

### Fixed

- Fixed mouse escape sequences being generated with `mouse=False`

## [0.55.0] - 2024-04-1

### Fixed

- Fix priority bindings not appearing in footer when key clashes with focused widget https://github.com/Textualize/textual/pull/4342
- Reverted auto-width change https://github.com/Textualize/textual/pull/4369

### Changed

- Exceptions inside `Widget.compose` or workers weren't bubbling up in tests https://github.com/Textualize/textual/issues/4282
- Fixed `DataTable` scrolling issues by changing `max-height` back to 100% https://github.com/Textualize/textual/issues/4286
- Fixed `Button` not rendering correctly with console markup https://github.com/Textualize/textual/issues/4328

### Added

- Added `Document.start` and `end` location properties for convenience https://github.com/Textualize/textual/pull/4267
- Added support for JavaScript, Golang, Rust, Bash, Java and Kotlin to `TextArea` https://github.com/Textualize/textual/pull/4350
- Added `inline` parameter to `run` and `run_async` to run app inline (under the prompt). https://github.com/Textualize/textual/pull/4343
- Added `mouse` parameter to disable mouse support https://github.com/Textualize/textual/pull/4343

## [0.54.0] - 2024-03-26

### Fixed

- Fixed a crash in `TextArea` when undoing an edit to a selection the selection was made backwards https://github.com/Textualize/textual/issues/4301
- Fixed issue with flickering scrollbars https://github.com/Textualize/textual/pull/4315
- Fixed issue where narrow TextArea would repeatedly wrap due to scrollbar appearing/disappearing https://github.com/Textualize/textual/pull/4334
- Fix progress bar ETA not updating when setting `total` reactive https://github.com/Textualize/textual/pull/4316

### Changed

- ProgressBar won't show ETA until there is at least one second of samples https://github.com/Textualize/textual/pull/4316
- `Input` waits until an edit has been made, after entry to the widget, before offering a suggestion https://github.com/Textualize/textual/pull/4335

## [0.53.1] - 2024-03-18

### Fixed

- Fixed issue with data binding https://github.com/Textualize/textual/pull/4308

## [0.53.0] - 2024-03-18

### Added

- Mapping of ANSI colors to hex codes configurable via `App.ansi_theme_dark` and `App.ansi_theme_light` https://github.com/Textualize/textual/pull/4192
- `Pilot.resize_terminal` to resize the terminal in testing https://github.com/Textualize/textual/issues/4212
- Added `sort_children` method https://github.com/Textualize/textual/pull/4244
- Support for pseudo-classes in nested TCSS https://github.com/Textualize/textual/issues/4039

### Fixed

- Fixed `TextArea.code_editor` missing recently added attributes https://github.com/Textualize/textual/pull/4172
- Fixed `Sparkline` not working with data in a `deque` https://github.com/Textualize/textual/issues/3899
- Tooltips are now cleared when the related widget is no longer under them https://github.com/Textualize/textual/issues/3045
- Simplified tree-sitter highlight queries for HTML, which also seems to fix segfault issue https://github.com/Textualize/textual/pull/4195
- Fixed `DirectoryTree.path` no longer reacting to new values https://github.com/Textualize/textual/issues/4208
- Fixed content size cache with Pretty widget https://github.com/Textualize/textual/pull/4211
- Fixed `grid-gutter` interaction with Pretty widget https://github.com/Textualize/textual/pull/4219
- Fixed `TextArea` styling issue on alternate screens https://github.com/Textualize/textual/pull/4220
- Fixed writing to invisible `RichLog` https://github.com/Textualize/textual/pull/4223
- Fixed `RichLog.min_width` not being used https://github.com/Textualize/textual/pull/4223
- Rename `CollapsibleTitle.action_toggle` to `action_toggle_collapsible` to fix clash with `DOMNode.action_toggle` https://github.com/Textualize/textual/pull/4221
- Markdown component classes weren't refreshed when watching for CSS https://github.com/Textualize/textual/issues/3464
- Rename `Switch.action_toggle` to `action_toggle_switch` to fix clash with `DOMNode.action_toggle` https://github.com/Textualize/textual/issues/4262
- Fixed `OptionList.OptionHighlighted` leaking out of `Select` https://github.com/Textualize/textual/issues/4224
- Fixed `Tab` enable/disable messages leaking into `TabbedContent` https://github.com/Textualize/textual/issues/4233
- Fixed a style leak from `TabbedContent` https://github.com/Textualize/textual/issues/4232
- Fixed active hidden scrollbars not releasing the mouse https://github.com/Textualize/textual/issues/4274
- Fixed the mouse not being released when hiding a `TextArea` while mouse selection is happening https://github.com/Textualize/textual/issues/4292
- Fix mouse scrolling not working when mouse cursor is over a disabled child widget https://github.com/Textualize/textual/issues/4242

### Changed

- Clicking a non focusable widget focus ancestors https://github.com/Textualize/textual/pull/4236
- BREAKING: widget class names must start with a capital letter or an underscore `_` https://github.com/Textualize/textual/pull/4252
- BREAKING: for many widgets, messages are now sent when programmatic changes that mirror user input are made https://github.com/Textualize/textual/pull/4256
  - Changed `Collapsible`
  - Changed `Markdown`
  - Changed `Select`
  - Changed `SelectionList`
  - Changed `TabbedContent`
  - Changed `Tabs`
  - Changed `TextArea`
  - Changed `Tree`
- Improved ETA calculation for ProgressBar https://github.com/Textualize/textual/pull/4271
- BREAKING: `AppFocus` and `AppBlur` are now posted when the terminal window gains or loses focus, if the terminal supports this https://github.com/Textualize/textual/pull/4265
  - When the terminal window loses focus, the currently-focused widget will also lose focus.
  - When the terminal window regains focus, the previously-focused widget will regain focus.
- TextArea binding for <kbd>ctrl</kbd>+<kbd>k</kbd> will now delete the line if the line is empty https://github.com/Textualize/textual/issues/4277
- The active tab (in `Tabs`) / tab pane (in `TabbedContent`) can now be unset https://github.com/Textualize/textual/issues/4241

## [0.52.1] - 2024-02-20

### Fixed

- Fixed the check for animation level in `LoadingIndicator` https://github.com/Textualize/textual/issues/4188

## [0.52.0] - 2024-02-19

### Changed

- Textual now writes to stderr rather than stdout https://github.com/Textualize/textual/pull/4177

### Added

- Added an `asyncio` lock attribute `Widget.lock` to be used to synchronize widget state https://github.com/Textualize/textual/issues/4134
- Added support for environment variable `TEXTUAL_ANIMATIONS` to control what animations Textual displays https://github.com/Textualize/textual/pull/4062
- Add attribute `App.animation_level` to control whether animations on that app run or not https://github.com/Textualize/textual/pull/4062
- Added support for a `TEXTUAL_SCREENSHOT_LOCATION` environment variable to specify the location of an automated screenshot https://github.com/Textualize/textual/pull/4181/
- Added support for a `TEXTUAL_SCREENSHOT_FILENAME` environment variable to specify the filename of an automated screenshot https://github.com/Textualize/textual/pull/4181/
- Added an `asyncio` lock attribute `Widget.lock` to be used to synchronize widget state https://github.com/Textualize/textual/issues/4134
- `Widget.remove_children` now accepts a CSS selector to specify which children to remove https://github.com/Textualize/textual/pull/4183
- `Widget.batch` combines widget locking and app update batching https://github.com/Textualize/textual/pull/4183

## [0.51.0] - 2024-02-15

### Added

- TextArea now has `read_only` mode https://github.com/Textualize/textual/pull/4151
- Add some syntax highlighting to TextArea default theme https://github.com/Textualize/textual/pull/4149
- Add undo and redo to TextArea https://github.com/Textualize/textual/pull/4124
- Added support for command palette command discoverability https://github.com/Textualize/textual/pull/4154

### Fixed

- Fixed out-of-view `Tab` not being scrolled into view when `Tabs.active` is assigned https://github.com/Textualize/textual/issues/4150
- Fixed `TabbedContent.TabActivate` not being posted when `TabbedContent.active` is assigned https://github.com/Textualize/textual/issues/4150

### Changed

- Breaking change: Renamed `TextArea.tab_behaviour` to `TextArea.tab_behavior` https://github.com/Textualize/textual/pull/4124
- `TextArea.theme` now defaults to `"css"` instead of None, and is no longer optional https://github.com/Textualize/textual/pull/4157

### Fixed

- Improve support for selector lists in nested TCSS https://github.com/Textualize/textual/issues/3969
- Improve support for rule declarations after nested TCSS rule sets https://github.com/Textualize/textual/issues/3999

## [0.50.1] - 2024-02-09

### Fixed

- Fixed tint applied to ANSI colors https://github.com/Textualize/textual/pull/4142

## [0.50.0] - 2024-02-08

### Fixed

- Fixed issue with ANSI colors not being converted to truecolor https://github.com/Textualize/textual/pull/4138
- Fixed duplicate watch methods being attached to DOM nodes https://github.com/Textualize/textual/pull/4030
- Fixed using `watch` to create additional watchers would trigger other watch methods https://github.com/Textualize/textual/issues/3878

### Added

- Added support for configuring dark and light themes for code in `Markdown` https://github.com/Textualize/textual/issues/3997

## [0.49.0] - 2024-02-07

### Fixed

- Fixed scrolling in long `OptionList` by adding max height of 100% https://github.com/Textualize/textual/issues/4021
- Fixed `DirectoryTree.clear_node` not clearing the node specified https://github.com/Textualize/textual/issues/4122

### Changed

- `DirectoryTree.reload` and `DirectoryTree.reload_node` now preserve state when reloading https://github.com/Textualize/textual/issues/4056
- Fixed a crash in the TextArea when performing a backward replace https://github.com/Textualize/textual/pull/4126
- Fixed selection not updating correctly when pasting while there's a non-zero selection https://github.com/Textualize/textual/pull/4126
- Breaking change: `TextArea` will not use `Escape` to shift focus if the `tab_behaviour` is the default https://github.com/Textualize/textual/issues/4110
- `TextArea` cursor will now be invisible before first focus https://github.com/Textualize/textual/pull/4128
- Fix toggling `TextArea.cursor_blink` reactive when widget does not have focus https://github.com/Textualize/textual/pull/4128

### Added

- Added DOMQuery.set https://github.com/Textualize/textual/pull/4075
- Added DOMNode.set_reactive https://github.com/Textualize/textual/pull/4075
- Added DOMNode.data_bind https://github.com/Textualize/textual/pull/4075
- Added DOMNode.action_toggle https://github.com/Textualize/textual/pull/4075
- Added Worker.cancelled_event https://github.com/Textualize/textual/pull/4075
- `Tree` (and `DirectoryTree`) grew an attribute `lock` that can be used for synchronization across coroutines https://github.com/Textualize/textual/issues/4056


## [0.48.2] - 2024-02-02

### Fixed

- Fixed a hang in the Linux driver when connected to a pipe https://github.com/Textualize/textual/issues/4104
- Fixed broken `OptionList` `Option.id` mappings https://github.com/Textualize/textual/issues/4101

### Changed

- Breaking change: keyboard navigation in `RadioSet`, `ListView`, `OptionList`, and `SelectionList`, no longer allows highlighting disabled items https://github.com/Textualize/textual/issues/3881

## [0.48.1] - 2024-02-01

### Fixed

- `TextArea` uses CSS theme by default instead of `monokai` https://github.com/Textualize/textual/pull/4091

## [0.48.0] - 2024-02-01

### Changed

- Breaking change: Significant changes to `TextArea.__init__` default values/behaviour https://github.com/Textualize/textual/pull/3933
  - `soft_wrap=True` - soft wrapping is now enabled by default.
  - `show_line_numbers=False` - line numbers are now disabled by default.
  - `tab_behaviour="focus"` - pressing the tab key now switches focus instead of indenting by default.
- Breaking change: `TextArea` default theme changed to CSS, and default styling changed https://github.com/Textualize/textual/pull/4074
- Breaking change: `DOMNode.has_pseudo_class` now accepts a single name only https://github.com/Textualize/textual/pull/3970
- Made `textual.cache` (formerly `textual._cache`) public https://github.com/Textualize/textual/pull/3976
- `Tab.label` can now be used to change the label of a tab https://github.com/Textualize/textual/pull/3979
- Changed the default notification timeout from 3 to 5 seconds https://github.com/Textualize/textual/pull/4059
- Prior scroll animations are now cancelled on new scrolls https://github.com/Textualize/textual/pull/4081

### Added

- Added `DOMNode.has_pseudo_classes` https://github.com/Textualize/textual/pull/3970
- Added `Widget.allow_focus` and `Widget.allow_focus_children` https://github.com/Textualize/textual/pull/3989
- Added `TextArea.soft_wrap` reactive attribute added https://github.com/Textualize/textual/pull/3933
- Added `TextArea.tab_behaviour` reactive attribute added https://github.com/Textualize/textual/pull/3933
- Added `TextArea.code_editor` classmethod/alternative constructor https://github.com/Textualize/textual/pull/3933
- Added `TextArea.wrapped_document` attribute which can convert between wrapped visual coordinates and locations https://github.com/Textualize/textual/pull/3933
- Added `show_line_numbers` to `TextArea.__init__` https://github.com/Textualize/textual/pull/3933
- Added component classes allowing `TextArea` to be styled using CSS https://github.com/Textualize/textual/pull/4074
- Added `Query.blur` and `Query.focus` https://github.com/Textualize/textual/pull/4012
- Added `MessagePump.message_queue_size` https://github.com/Textualize/textual/pull/4012
- Added `TabbedContent.active_pane` https://github.com/Textualize/textual/pull/4012
- Added `App.suspend` https://github.com/Textualize/textual/pull/4064
- Added `App.action_suspend_process` https://github.com/Textualize/textual/pull/4064


### Fixed

- Parameter `animate` from `DataTable.move_cursor` was being ignored https://github.com/Textualize/textual/issues/3840
- Fixed a crash if `DirectoryTree.show_root` was set before the DOM was fully available https://github.com/Textualize/textual/issues/2363
- Live reloading of TCSS wouldn't apply CSS changes to screens under the top screen of the stack https://github.com/Textualize/textual/issues/3931
- `SelectionList` option IDs are usable as soon as the widget is instantiated https://github.com/Textualize/textual/issues/3903
- Fix issue with `Strip.crop` when crop window start aligned with strip end https://github.com/Textualize/textual/pull/3998
- Fixed Strip.crop_extend https://github.com/Textualize/textual/pull/4011
- Fix for percentage dimensions https://github.com/Textualize/textual/pull/4037
- Fixed a crash if the `TextArea` language was set but tree-sitter language binaries were not installed https://github.com/Textualize/textual/issues/4045
- Ensuring `TextArea.SelectionChanged` message only sends when the updated selection is different https://github.com/Textualize/textual/pull/3933
- Fixed declaration after nested rule set causing a parse error https://github.com/Textualize/textual/pull/4012
- ID and class validation was too lenient https://github.com/Textualize/textual/issues/3954
- Fixed CSS watcher crash if file becomes unreadable (even temporarily) https://github.com/Textualize/textual/pull/4079
- Fixed display of keys when used in conjunction with other keys https://github.com/Textualize/textual/pull/3050
- Fixed double detection of <kbd>Escape</kbd> on Windows https://github.com/Textualize/textual/issues/4038


## [0.47.1] - 2024-01-05

### Fixed

- Fixed nested specificity https://github.com/Textualize/textual/pull/3963

## [0.47.0] - 2024-01-04

### Fixed

- `Widget.move_child` would break if `before`/`after` is set to the index of the widget in `child` https://github.com/Textualize/textual/issues/1743
- Fixed auto width text not processing markup https://github.com/Textualize/textual/issues/3918
- Fixed `Tree.clear` not retaining the root's expanded state https://github.com/Textualize/textual/issues/3557

### Changed

- Breaking change: `Widget.move_child` parameters `before` and `after` are now keyword-only https://github.com/Textualize/textual/pull/3896
- Style tweak to toasts https://github.com/Textualize/textual/pull/3955

### Added

- Added textual.lazy https://github.com/Textualize/textual/pull/3936
- Added App.push_screen_wait https://github.com/Textualize/textual/pull/3955
- Added nesting of CSS https://github.com/Textualize/textual/pull/3946

## [0.46.0] - 2023-12-17

### Fixed

- Disabled radio buttons could be selected with the keyboard https://github.com/Textualize/textual/issues/3839
- Fixed zero width scrollbars causing content to disappear https://github.com/Textualize/textual/issues/3886

### Changed

- The tabs within a `TabbedContent` now prefix their IDs to stop any clash with their associated `TabPane` https://github.com/Textualize/textual/pull/3815
- Breaking change: `tab` is no longer a `@on` decorator selector for `TabbedContent.TabActivated` -- use `pane` instead https://github.com/Textualize/textual/pull/3815

### Added

- Added `Collapsible.title` reactive attribute https://github.com/Textualize/textual/pull/3830
- Added a `pane` attribute to `TabbedContent.TabActivated` https://github.com/Textualize/textual/pull/3815
- Added caching of rules attributes and `cache` parameter to Stylesheet.apply https://github.com/Textualize/textual/pull/3880

## [0.45.1] - 2023-12-12

### Fixed

- Fixed issues where styles wouldn't update if changed in mount. https://github.com/Textualize/textual/pull/3860

## [0.45.0] - 2023-12-12

### Fixed

- Fixed `DataTable.update_cell` not raising an error with an invalid column key https://github.com/Textualize/textual/issues/3335
- Fixed `Input` showing suggestions when not focused https://github.com/Textualize/textual/pull/3808
- Fixed loading indicator not covering scrollbars https://github.com/Textualize/textual/pull/3816

### Removed

- Removed renderables/align.py which was no longer used.

### Changed

- Dropped ALLOW_CHILDREN flag introduced in 0.43.0 https://github.com/Textualize/textual/pull/3814
- Widgets with an auto height in an auto height container will now expand if they have no siblings https://github.com/Textualize/textual/pull/3814
- Breaking change: Removed `limit_rules` from Stylesheet.apply https://github.com/Textualize/textual/pull/3844

### Added

- Added `get_loading_widget` to Widget and App customize the loading widget. https://github.com/Textualize/textual/pull/3816
- Added messages `Collapsible.Expanded` and `Collapsible.Collapsed` that inherit from `Collapsible.Toggled`. https://github.com/Textualize/textual/issues/3824

## [0.44.1] - 2023-12-4

### Fixed

- Fixed slow scrolling when there are many widgets https://github.com/Textualize/textual/pull/3801

## [0.44.0] - 2023-12-1

### Changed

- Breaking change: Dropped 3.7 support https://github.com/Textualize/textual/pull/3766
- Breaking changes https://github.com/Textualize/textual/issues/1530
 - `link-hover-background` renamed to `link-background-hover`
 - `link-hover-color` renamed to `link-color-hover`
 - `link-hover-style` renamed to `link-style-hover`
- `Tree` now forces a scroll when `scroll_to_node` is called https://github.com/Textualize/textual/pull/3786
- Brought rxvt's use of shift-numpad keys in line with most other terminals https://github.com/Textualize/textual/pull/3769

### Added

- Added support for Ctrl+Fn and Ctrl+Shift+Fn keys in urxvt https://github.com/Textualize/textual/pull/3737
- Friendly error messages when trying to mount non-widgets https://github.com/Textualize/textual/pull/3780
- Added `Select.from_values` class method that can be used to initialize a Select control with an iterator of values https://github.com/Textualize/textual/pull/3743

### Fixed

- Fixed NoWidget when mouse goes outside window https://github.com/Textualize/textual/pull/3790
- Removed spurious print statements from press_keys https://github.com/Textualize/textual/issues/3785

## [0.43.2] - 2023-11-29

### Fixed

- Fixed NoWidget error https://github.com/Textualize/textual/pull/3779

## [0.43.1] - 2023-11-29

### Fixed

- Fixed clicking on scrollbar moves TextArea cursor https://github.com/Textualize/textual/issues/3763

## [0.43.0] - 2023-11-28

### Fixed

- Fixed mouse targeting issue in `TextArea` when tabs were not fully expanded https://github.com/Textualize/textual/pull/3725
- Fixed `Select` not updating after changing the `prompt` reactive https://github.com/Textualize/textual/issues/2983
- Fixed flicker when updating Markdown https://github.com/Textualize/textual/pull/3757

### Added

- Added experimental Canvas class https://github.com/Textualize/textual/pull/3669/
- Added `keyline` rule https://github.com/Textualize/textual/pull/3669/
- Widgets can now have an ALLOW_CHILDREN (bool) classvar to disallow adding children to a widget https://github.com/Textualize/textual/pull/3758
- Added the ability to set the `label` property of a `Checkbox` https://github.com/Textualize/textual/pull/3765
- Added the ability to set the `label` property of a `RadioButton` https://github.com/Textualize/textual/pull/3765
- Added support for various modified edit and navigation keys in urxvt https://github.com/Textualize/textual/pull/3739
- Added app focus/blur for textual-web https://github.com/Textualize/textual/pull/3767

### Changed

- Method `MarkdownTableOfContents.set_table_of_contents` renamed to `MarkdownTableOfContents.rebuild_table_of_contents` https://github.com/Textualize/textual/pull/3730
- Exception `Tree.UnknownNodeID` moved out of `Tree`, import from `textual.widgets.tree` https://github.com/Textualize/textual/pull/3730
- Exception `TreeNode.RemoveRootError` moved out of `TreeNode`, import from `textual.widgets.tree` https://github.com/Textualize/textual/pull/3730
- Optimized startup time https://github.com/Textualize/textual/pull/3753
- App.COMMANDS or Screen.COMMANDS can now accept a callable which returns a command palette provider https://github.com/Textualize/textual/pull/3756

## [0.42.0] - 2023-11-22

### Fixed

- Duplicate CSS errors when parsing CSS from a screen https://github.com/Textualize/textual/issues/3581
- Added missing `blur` pseudo class https://github.com/Textualize/textual/issues/3439
- Fixed visual glitched characters on Windows due to Python limitation https://github.com/Textualize/textual/issues/2548
- Fixed `ScrollableContainer` to receive focus https://github.com/Textualize/textual/pull/3632
- Fixed app-level queries causing a crash when the command palette is active https://github.com/Textualize/textual/issues/3633
- Fixed outline not rendering correctly in some scenarios (e.g. on Button widgets) https://github.com/Textualize/textual/issues/3628
- Fixed live-reloading of screen CSS https://github.com/Textualize/textual/issues/3454
- `Select.value` could be in an invalid state https://github.com/Textualize/textual/issues/3612
- Off-by-one in CSS error reporting https://github.com/Textualize/textual/issues/3625
- Loading indicators and app notifications overlapped in the wrong order https://github.com/Textualize/textual/issues/3677
- Widgets being loaded are disabled and have their scrolling explicitly disabled too https://github.com/Textualize/textual/issues/3677
- Method render on a widget could be called before mounting said widget https://github.com/Textualize/textual/issues/2914

### Added

- Exceptions to `textual.widgets.select` https://github.com/Textualize/textual/pull/3614
  - `InvalidSelectValueError` for when setting a `Select` to an invalid value
  - `EmptySelectError` when creating/setting a `Select` to have no options when `allow_blank` is `False`
- `Select` methods https://github.com/Textualize/textual/pull/3614
  - `clear`
  - `is_blank`
- Constant `Select.BLANK` to flag an empty selection https://github.com/Textualize/textual/pull/3614
- Added `restrict`, `type`, `max_length`, and `valid_empty` to Input https://github.com/Textualize/textual/pull/3657
- Added `Pilot.mouse_down` to simulate `MouseDown` events https://github.com/Textualize/textual/pull/3495
- Added `Pilot.mouse_up` to simulate `MouseUp` events https://github.com/Textualize/textual/pull/3495
- Added `Widget.is_mounted` property https://github.com/Textualize/textual/pull/3709
- Added `TreeNode.refresh` https://github.com/Textualize/textual/pull/3639

### Changed

- CSS error reporting will no longer provide links to the files in question https://github.com/Textualize/textual/pull/3582
- inline CSS error reporting will report widget/class variable where the CSS was read from https://github.com/Textualize/textual/pull/3582
- Breaking change: `Tree.refresh_line` has now become an internal https://github.com/Textualize/textual/pull/3639
- Breaking change: Setting `Select.value` to `None` no longer clears the selection (See `Select.BLANK` and `Select.clear`) https://github.com/Textualize/textual/pull/3614
- Breaking change: `Button` no longer inherits from `Static`, now it inherits directly from `Widget` https://github.com/Textualize/textual/issues/3603
- Rich markup in markdown headings is now escaped when building the TOC https://github.com/Textualize/textual/issues/3689
- Mechanics behind mouse clicks. See [this](https://github.com/Textualize/textual/pull/3495#issue-1934915047) for more details. https://github.com/Textualize/textual/pull/3495
- Breaking change: max/min-width/height now includes padding and border. https://github.com/Textualize/textual/pull/3712

## [0.41.0] - 2023-10-31

### Fixed

- Fixed `Input.cursor_blink` reactive not changing blink state after `Input` was mounted https://github.com/Textualize/textual/pull/3498
- Fixed `Tabs.active` attribute value not being re-assigned after removing a tab or clearing https://github.com/Textualize/textual/pull/3498
- Fixed `DirectoryTree` race-condition crash when changing path https://github.com/Textualize/textual/pull/3498
- Fixed issue with `LRUCache.discard` https://github.com/Textualize/textual/issues/3537
- Fixed `DataTable` not scrolling to rows that were just added https://github.com/Textualize/textual/pull/3552
- Fixed cache bug with `DataTable.update_cell` https://github.com/Textualize/textual/pull/3551
- Fixed CSS errors being repeated https://github.com/Textualize/textual/pull/3566
- Fix issue with chunky highlights on buttons https://github.com/Textualize/textual/pull/3571
- Fixed `OptionList` event leakage from `CommandPalette` to `App`.
- Fixed crash in `LoadingIndicator` https://github.com/Textualize/textual/pull/3498
- Fixed crash when `Tabs` appeared as a descendant of `TabbedContent` in the DOM https://github.com/Textualize/textual/pull/3602
- Fixed the command palette cancelling other workers https://github.com/Textualize/textual/issues/3615

### Added

- Add Document `get_index_from_location` / `get_location_from_index` https://github.com/Textualize/textual/pull/3410
- Add setter for `TextArea.text` https://github.com/Textualize/textual/discussions/3525
- Added `key` argument to the `DataTable.sort()` method, allowing the table to be sorted using a custom function (or other callable) https://github.com/Textualize/textual/pull/3090
- Added `initial` to all css rules, which restores default (i.e. value from DEFAULT_CSS) https://github.com/Textualize/textual/pull/3566
- Added HorizontalPad to pad.py https://github.com/Textualize/textual/pull/3571
- Added `AwaitComplete` class, to be used for optionally awaitable return values https://github.com/Textualize/textual/pull/3498

### Changed

- Breaking change: `Button.ACTIVE_EFFECT_DURATION` classvar converted to `Button.active_effect_duration` attribute https://github.com/Textualize/textual/pull/3498
- Breaking change: `Input.blink_timer` made private (renamed to `Input._blink_timer`) https://github.com/Textualize/textual/pull/3498
- Breaking change: `Input.cursor_blink` reactive updated to not run on mount (now `init=False`) https://github.com/Textualize/textual/pull/3498
- Breaking change: `AwaitTabbedContent` class removed https://github.com/Textualize/textual/pull/3498
- Breaking change: `Tabs.remove_tab` now returns an `AwaitComplete` instead of an `AwaitRemove` https://github.com/Textualize/textual/pull/3498
- Breaking change: `Tabs.clear` now returns an `AwaitComplete` instead of an `AwaitRemove` https://github.com/Textualize/textual/pull/3498
- `TabbedContent.add_pane` now returns an `AwaitComplete` instead of an `AwaitTabbedContent` https://github.com/Textualize/textual/pull/3498
- `TabbedContent.remove_pane` now returns an `AwaitComplete` instead of an `AwaitTabbedContent` https://github.com/Textualize/textual/pull/3498
- `TabbedContent.clear_pane` now returns an `AwaitComplete` instead of an `AwaitTabbedContent` https://github.com/Textualize/textual/pull/3498
- `Tabs.add_tab` now returns an `AwaitComplete` instead of an `AwaitMount` https://github.com/Textualize/textual/pull/3498
- `DirectoryTree.reload` now returns an `AwaitComplete`, which may be awaited to ensure the node has finished being processed by the internal queue https://github.com/Textualize/textual/pull/3498
- `Tabs.remove_tab` now returns an `AwaitComplete`, which may be awaited to ensure the tab is unmounted and internal state is updated https://github.com/Textualize/textual/pull/3498
- `App.switch_mode` now returns an `AwaitMount`, which may be awaited to ensure the screen is mounted https://github.com/Textualize/textual/pull/3498
- Buttons will now display multiple lines, and have auto height https://github.com/Textualize/textual/pull/3539
- DataTable now has a max-height of 100vh rather than 100%, which doesn't work with auto
- Breaking change: empty rules now result in an error https://github.com/Textualize/textual/pull/3566
- Improved startup time by caching CSS parsing https://github.com/Textualize/textual/pull/3575
- Workers are now created/run in a thread-safe way https://github.com/Textualize/textual/pull/3586

## [0.40.0] - 2023-10-11

### Added

- Added `loading` reactive property to widgets https://github.com/Textualize/textual/pull/3509

## [0.39.0] - 2023-10-10

### Fixed

- `Pilot.click`/`Pilot.hover` can't use `Screen` as a selector https://github.com/Textualize/textual/issues/3395
- App exception when a `Tree` is initialized/mounted with `disabled=True` https://github.com/Textualize/textual/issues/3407
- Fixed `print` locations not being correctly reported in `textual console` https://github.com/Textualize/textual/issues/3237
- Fix location of IME and emoji popups https://github.com/Textualize/textual/pull/3408
- Fixed application freeze when pasting an emoji into an application on Windows https://github.com/Textualize/textual/issues/3178
- Fixed duplicate option ID handling in the `OptionList` https://github.com/Textualize/textual/issues/3455
- Fix crash when removing and updating DataTable cell at same time https://github.com/Textualize/textual/pull/3487
- Fixed fractional styles to allow integer values https://github.com/Textualize/textual/issues/3414
- Stop eating stdout/stderr in headless mode - print works again in tests https://github.com/Textualize/textual/pull/3486

### Added

- `OutOfBounds` exception to be raised by `Pilot` https://github.com/Textualize/textual/pull/3360
- `TextArea.cursor_screen_offset` property for getting the screen-relative position of the cursor https://github.com/Textualize/textual/pull/3408
- `Input.cursor_screen_offset` property for getting the screen-relative position of the cursor https://github.com/Textualize/textual/pull/3408
- Reactive `cell_padding` (and respective parameter) to define horizontal cell padding in data table columns https://github.com/Textualize/textual/issues/3435
- Added `Input.clear` method https://github.com/Textualize/textual/pull/3430
- Added `TextArea.SelectionChanged` and `TextArea.Changed` messages https://github.com/Textualize/textual/pull/3442
- Added `wait_for_dismiss` parameter to `App.push_screen` https://github.com/Textualize/textual/pull/3477
- Allow scrollbar-size to be set to 0 to achieve scrollable containers with no visible scrollbars https://github.com/Textualize/textual/pull/3488

### Changed

- Breaking change: tree-sitter and tree-sitter-languages dependencies moved to `syntax` extra https://github.com/Textualize/textual/pull/3398
- `Pilot.click`/`Pilot.hover` now raises `OutOfBounds` when clicking outside visible screen https://github.com/Textualize/textual/pull/3360
- `Pilot.click`/`Pilot.hover` now return a Boolean indicating whether the click/hover landed on the widget that matches the selector https://github.com/Textualize/textual/pull/3360
- Added a delay to when the `No Matches` message appears in the command palette, thus removing a flicker https://github.com/Textualize/textual/pull/3399
- Timer callbacks are now typed more loosely https://github.com/Textualize/textual/issues/3434

## [0.38.1] - 2023-09-21

### Fixed

- Hotfix - added missing highlight files in build distribution https://github.com/Textualize/textual/pull/3370

## [0.38.0] - 2023-09-21

### Added

- Added a TextArea https://github.com/Textualize/textual/pull/2931
- Added :dark and :light pseudo classes

### Fixed

- Fixed `DataTable` not updating component styles on hot-reloading https://github.com/Textualize/textual/issues/3312

### Changed

- Breaking change: CSS in DEFAULT_CSS is now automatically scoped to the widget (set SCOPED_CSS=False) to disable
- Breaking change: Changed `Markdown.goto_anchor` to return a boolean (if the anchor was found) instead of `None` https://github.com/Textualize/textual/pull/3334

## [0.37.1] - 2023-09-16

### Fixed

- Fixed the command palette crashing with a `TimeoutError` in any Python before 3.11 https://github.com/Textualize/textual/issues/3320
- Fixed `Input` event leakage from `CommandPalette` to `App`.

## [0.37.0] - 2023-09-15

### Added

- Added the command palette https://github.com/Textualize/textual/pull/3058
- `Input` is now validated when focus moves out of it https://github.com/Textualize/textual/pull/3193
- Attribute `Input.validate_on` (and `__init__` parameter of the same name) to customise when validation occurs https://github.com/Textualize/textual/pull/3193
- Screen-specific (sub-)title attributes https://github.com/Textualize/textual/pull/3199:
  - `Screen.TITLE`
  - `Screen.SUB_TITLE`
  - `Screen.title`
  - `Screen.sub_title`
- Properties `Header.screen_title` and `Header.screen_sub_title` https://github.com/Textualize/textual/pull/3199
- Added `DirectoryTree.DirectorySelected` message https://github.com/Textualize/textual/issues/3200
- Added `widgets.Collapsible` contributed by Sunyoung Yoo https://github.com/Textualize/textual/pull/2989

### Fixed

- Fixed a crash when removing an option from an `OptionList` while the mouse is hovering over the last option https://github.com/Textualize/textual/issues/3270
- Fixed a crash in `MarkdownViewer` when clicking on a link that contains an anchor https://github.com/Textualize/textual/issues/3094
- Fixed wrong message pump in pop_screen https://github.com/Textualize/textual/pull/3315

### Changed

- Widget.notify and App.notify are now thread-safe https://github.com/Textualize/textual/pull/3275
- Breaking change: Widget.notify and App.notify now return None https://github.com/Textualize/textual/pull/3275
- App.unnotify is now private (renamed to App._unnotify) https://github.com/Textualize/textual/pull/3275
- `Markdown.load` will now attempt to scroll to a related heading if an anchor is provided https://github.com/Textualize/textual/pull/3244
- `ProgressBar` explicitly supports being set back to its indeterminate state https://github.com/Textualize/textual/pull/3286

## [0.36.0] - 2023-09-05

### Added

- TCSS styles `layer` and `layers` can be strings https://github.com/Textualize/textual/pull/3169
- `App.return_code` for the app return code https://github.com/Textualize/textual/pull/3202
- Added `animate` switch to `Tree.scroll_to_line` and `Tree.scroll_to_node` https://github.com/Textualize/textual/pull/3210
- Added `Rule` widget https://github.com/Textualize/textual/pull/3209
- Added App.current_mode to get the current mode https://github.com/Textualize/textual/pull/3233

### Changed

- Reactive callbacks are now scheduled on the message pump of the reactable that is watching instead of the owner of reactive attribute https://github.com/Textualize/textual/pull/3065
- Callbacks scheduled with `call_next` will now have the same prevented messages as when the callback was scheduled https://github.com/Textualize/textual/pull/3065
- Added `cursor_type` to the `DataTable` constructor.
- Fixed `push_screen` not updating Screen.CSS styles https://github.com/Textualize/textual/issues/3217
- `DataTable.add_row` accepts `height=None` to automatically compute optimal height for a row https://github.com/Textualize/textual/pull/3213

### Fixed

- Fixed flicker when calling pop_screen multiple times https://github.com/Textualize/textual/issues/3126
- Fixed setting styles.layout not updating https://github.com/Textualize/textual/issues/3047
- Fixed flicker when scrolling tree up or down a line https://github.com/Textualize/textual/issues/3206

## [0.35.1]

### Fixed

- Fixed flash of 80x24 interface in textual-web

## [0.35.0]

### Added

- Ability to enable/disable tabs via the reactive `disabled` in tab panes https://github.com/Textualize/textual/pull/3152
- Textual-web driver support for Windows

### Fixed

- Could not hide/show/disable/enable tabs in nested `TabbedContent` https://github.com/Textualize/textual/pull/3150

## [0.34.0] - 2023-08-22

### Added

- Methods `TabbedContent.disable_tab` and `TabbedContent.enable_tab` https://github.com/Textualize/textual/pull/3112
- Methods `Tabs.disable` and `Tabs.enable` https://github.com/Textualize/textual/pull/3112
- Messages `Tab.Disabled`, `Tab.Enabled`, `Tabs.TabDisabled` and `Tabs.Enabled` https://github.com/Textualize/textual/pull/3112
- Methods `TabbedContent.hide_tab` and `TabbedContent.show_tab` https://github.com/Textualize/textual/pull/3112
- Methods `Tabs.hide` and `Tabs.show` https://github.com/Textualize/textual/pull/3112
- Messages `Tabs.TabHidden` and `Tabs.TabShown` https://github.com/Textualize/textual/pull/3112
- Added `ListView.extend` method to append multiple items https://github.com/Textualize/textual/pull/3012

### Changed

- grid-columns and grid-rows now accept an `auto` token to detect the optimal size https://github.com/Textualize/textual/pull/3107
- LoadingIndicator now has a minimum height of 1 line.

### Fixed

- Fixed auto height container with default grid-rows https://github.com/Textualize/textual/issues/1597
- Fixed `page_up` and `page_down` bug in `DataTable` when `show_header = False` https://github.com/Textualize/textual/pull/3093
- Fixed issue with visible children inside invisible container when moving focus https://github.com/Textualize/textual/issues/3053

## [0.33.0] - 2023-08-15

### Fixed

- Fixed unintuitive sizing behaviour of TabbedContent https://github.com/Textualize/textual/issues/2411
- Fixed relative units not always expanding auto containers https://github.com/Textualize/textual/pull/3059
- Fixed background refresh https://github.com/Textualize/textual/issues/3055
- Fixed `SelectionList.clear_options` https://github.com/Textualize/textual/pull/3075
- `MouseMove` events bubble up from widgets. `App` and `Screen` receive `MouseMove` events even if there's no Widget under the cursor. https://github.com/Textualize/textual/issues/2905
- Fixed click on double-width char https://github.com/Textualize/textual/issues/2968

### Changed

- Breaking change: `DOMNode.visible` now takes into account full DOM to report whether a node is visible or not.

### Removed

- Property `Widget.focusable_children` https://github.com/Textualize/textual/pull/3070

### Added

- Added an interface for replacing prompt of an individual option in an `OptionList` https://github.com/Textualize/textual/issues/2603
- Added `DirectoryTree.reload_node` method https://github.com/Textualize/textual/issues/2757
- Added widgets.Digit https://github.com/Textualize/textual/pull/3073
- Added `BORDER_TITLE` and `BORDER_SUBTITLE` classvars to Widget https://github.com/Textualize/textual/pull/3097

### Changed

- DescendantBlur and DescendantFocus can now be used with @on decorator

## [0.32.0] - 2023-08-03

### Added

- Added widgets.Log
- Added Widget.is_vertical_scroll_end, Widget.is_horizontal_scroll_end, Widget.is_vertical_scrollbar_grabbed, Widget.is_horizontal_scrollbar_grabbed

### Changed

- Breaking change: Renamed TextLog to RichLog

## [0.31.0] - 2023-08-01

### Added

- Added App.begin_capture_print, App.end_capture_print, Widget.begin_capture_print, Widget.end_capture_print https://github.com/Textualize/textual/issues/2952
- Added the ability to run async methods as thread workers https://github.com/Textualize/textual/pull/2938
- Added `App.stop_animation` https://github.com/Textualize/textual/issues/2786
- Added `Widget.stop_animation` https://github.com/Textualize/textual/issues/2786

### Changed

- Breaking change: Creating a thread worker now requires that a `thread=True` keyword argument is passed https://github.com/Textualize/textual/pull/2938
- Breaking change: `Markdown.load` no longer captures all errors and returns a `bool`, errors now propagate https://github.com/Textualize/textual/issues/2956
- Breaking change: the default style of a `DataTable` now has `max-height: 100%` https://github.com/Textualize/textual/issues/2959

### Fixed

- Fixed a crash when a `SelectionList` had a prompt wider than itself https://github.com/Textualize/textual/issues/2900
- Fixed a bug where `Click` events were bubbling up from `Switch` widgets https://github.com/Textualize/textual/issues/2366
- Fixed a crash when using empty CSS variables https://github.com/Textualize/textual/issues/1849
- Fixed issue with tabs in TextLog https://github.com/Textualize/textual/issues/3007
- Fixed a bug with `DataTable` hover highlighting https://github.com/Textualize/textual/issues/2909

## [0.30.0] - 2023-07-17

### Added

- Added `DataTable.remove_column` method https://github.com/Textualize/textual/pull/2899
- Added notifications https://github.com/Textualize/textual/pull/2866
- Added `on_complete` callback to scroll methods https://github.com/Textualize/textual/pull/2903

### Fixed

- Fixed CancelledError issue with timer https://github.com/Textualize/textual/issues/2854
- Fixed Toggle Buttons issue with not being clickable/hoverable https://github.com/Textualize/textual/pull/2930


## [0.29.0] - 2023-07-03

### Changed

- Factored dev tools (`textual` command) in to external lib (`textual-dev`).

### Added

- Updated `DataTable.get_cell` type hints to accept string keys https://github.com/Textualize/textual/issues/2586
- Added `DataTable.get_cell_coordinate` method
- Added `DataTable.get_row_index` method https://github.com/Textualize/textual/issues/2587
- Added `DataTable.get_column_index` method
- Added can-focus pseudo-class to target widgets that may receive focus
- Make `Markdown.update` optionally awaitable https://github.com/Textualize/textual/pull/2838
- Added `default` parameter to `DataTable.add_column` for populating existing rows https://github.com/Textualize/textual/pull/2836
- Added can-focus pseudo-class to target widgets that may receive focus

### Fixed

- Fixed crash when columns were added to populated `DataTable` https://github.com/Textualize/textual/pull/2836
- Fixed issues with opacity on Screens https://github.com/Textualize/textual/issues/2616
- Fixed style problem with selected selections in a non-focused selection list https://github.com/Textualize/textual/issues/2768
- Fixed sys.stdout and sys.stderr being None https://github.com/Textualize/textual/issues/2879

## [0.28.1] - 2023-06-20

### Fixed

- Fixed indented code blocks not showing up in `Markdown` https://github.com/Textualize/textual/issues/2781
- Fixed inline code blocks in lists showing out of order in `Markdown` https://github.com/Textualize/textual/issues/2676
- Fixed list items in a `Markdown` being added to the focus chain https://github.com/Textualize/textual/issues/2380
- Fixed `Tabs` posting unnecessary messages when removing non-active tabs https://github.com/Textualize/textual/issues/2807
- call_after_refresh will preserve the sender within the callback https://github.com/Textualize/textual/pull/2806

### Added

- Added a method of allowing third party code to handle unhandled tokens in `Markdown` https://github.com/Textualize/textual/pull/2803
- Added `MarkdownBlock` as an exported symbol in `textual.widgets.markdown` https://github.com/Textualize/textual/pull/2803

### Changed

- Tooltips are now inherited, so will work with compound widgets


## [0.28.0] - 2023-06-19

### Added

- The devtools console now confirms when CSS files have been successfully loaded after a previous error https://github.com/Textualize/textual/pull/2716
- Class variable `CSS` to screens https://github.com/Textualize/textual/issues/2137
- Class variable `CSS_PATH` to screens https://github.com/Textualize/textual/issues/2137
- Added `cursor_foreground_priority` and `cursor_background_priority` to `DataTable` https://github.com/Textualize/textual/pull/2736
- Added Region.center
- Added `center` parameter to `Widget.scroll_to_region`
- Added `origin_visible` parameter to `Widget.scroll_to_region`
- Added `origin_visible` parameter to `Widget.scroll_to_center`
- Added `TabbedContent.tab_count` https://github.com/Textualize/textual/pull/2751
- Added `TabbedContent.add_pane` https://github.com/Textualize/textual/pull/2751
- Added `TabbedContent.remove_pane` https://github.com/Textualize/textual/pull/2751
- Added `TabbedContent.clear_panes` https://github.com/Textualize/textual/pull/2751
- Added `TabbedContent.Cleared` https://github.com/Textualize/textual/pull/2751

### Fixed

- Fixed setting `TreeNode.label` on an existing `Tree` node not immediately refreshing https://github.com/Textualize/textual/pull/2713
- Correctly implement `__eq__` protocol in DataTable https://github.com/Textualize/textual/pull/2705
- Fixed exceptions in Pilot tests being silently ignored https://github.com/Textualize/textual/pull/2754
- Fixed issue where internal data of `OptionList` could be invalid for short window after `clear_options` https://github.com/Textualize/textual/pull/2754
- Fixed `Tooltip` causing a `query_one` on a lone `Static` to fail https://github.com/Textualize/textual/issues/2723
- Nested widgets wouldn't lose focus when parent is disabled https://github.com/Textualize/textual/issues/2772
- Fixed the `Tabs` `Underline` highlight getting "lost" in some extreme situations https://github.com/Textualize/textual/pull/2751

### Changed

- Breaking change: The `@on` decorator will now match a message class and any child classes https://github.com/Textualize/textual/pull/2746
- Breaking change: Styles update to checkbox, radiobutton, OptionList, Select, SelectionList, Switch https://github.com/Textualize/textual/pull/2777
- `Tabs.add_tab` is now optionally awaitable https://github.com/Textualize/textual/pull/2778
- `Tabs.add_tab` now takes `before` and `after` arguments to position a new tab https://github.com/Textualize/textual/pull/2778
- `Tabs.remove_tab` is now optionally awaitable https://github.com/Textualize/textual/pull/2778
- Breaking change: `Tabs.clear` has been changed from returning `self` to being optionally awaitable https://github.com/Textualize/textual/pull/2778

## [0.27.0] - 2023-06-01

### Fixed

- Fixed zero division error https://github.com/Textualize/textual/issues/2673
- Fix `scroll_to_center` when there were nested layers out of view (Compositor full_map not populated fully) https://github.com/Textualize/textual/pull/2684
- Fix crash when `Select` widget value attribute was set in `compose` https://github.com/Textualize/textual/pull/2690
- Issue with computing progress in workers https://github.com/Textualize/textual/pull/2686
- Issues with `switch_screen` not updating the results callback appropriately https://github.com/Textualize/textual/issues/2650
- Fixed incorrect mount order https://github.com/Textualize/textual/pull/2702

### Added

- `work` decorator accepts `description` parameter to add debug string https://github.com/Textualize/textual/issues/2597
- Added `SelectionList` widget https://github.com/Textualize/textual/pull/2652
- `App.AUTO_FOCUS` to set auto focus on all screens https://github.com/Textualize/textual/issues/2594
- Option to `scroll_to_center` to ensure we don't scroll such that the top left corner of the widget is not visible https://github.com/Textualize/textual/pull/2682
- Added `Widget.tooltip` property https://github.com/Textualize/textual/pull/2670
- Added `Region.inflect` https://github.com/Textualize/textual/pull/2670
- `Suggester` API to compose with widgets for automatic suggestions https://github.com/Textualize/textual/issues/2330
- `SuggestFromList` class to let widgets get completions from a fixed set of options https://github.com/Textualize/textual/pull/2604
- `Input` has a new component class `input--suggestion` https://github.com/Textualize/textual/pull/2604
- Added `Widget.remove_children` https://github.com/Textualize/textual/pull/2657
- Added `Validator` framework and validation for `Input` https://github.com/Textualize/textual/pull/2600
- Ability to have private and public validate methods https://github.com/Textualize/textual/pull/2708
- Ability to have private compute methods https://github.com/Textualize/textual/pull/2708
- Added `message_hook` to App.run_test https://github.com/Textualize/textual/pull/2702
- Added `Sparkline` widget https://github.com/Textualize/textual/pull/2631

### Changed

- `Placeholder` now sets its color cycle per app https://github.com/Textualize/textual/issues/2590
- Footer now clears key highlight regardless of whether it's in the active screen or not https://github.com/Textualize/textual/issues/2606
- The default Widget repr no longer displays classes and pseudo-classes (to reduce noise in logs). Add them to your `__rich_repr__` method if needed. https://github.com/Textualize/textual/pull/2623
- Setting `Screen.AUTO_FOCUS` to `None` will inherit `AUTO_FOCUS` from the app instead of disabling it https://github.com/Textualize/textual/issues/2594
- Setting `Screen.AUTO_FOCUS` to `""` will disable it on the screen https://github.com/Textualize/textual/issues/2594
- Messages now have a `handler_name` class var which contains the name of the default handler method.
- `Message.control` is now a property instead of a class variable. https://github.com/Textualize/textual/issues/2528
- `Tree` and `DirectoryTree` Messages no longer accept a `tree` parameter, using `self.node.tree` instead. https://github.com/Textualize/textual/issues/2529
- Keybinding <kbd>right</kbd> in `Input` is also used to accept a suggestion if the cursor is at the end of the input https://github.com/Textualize/textual/pull/2604
- `Input.__init__` now accepts a `suggester` attribute for completion suggestions https://github.com/Textualize/textual/pull/2604
- Using `switch_screen` to switch to the currently active screen is now a no-op https://github.com/Textualize/textual/pull/2692
- Breaking change: removed `reactive.py::Reactive.var` in favor of `reactive.py::var` https://github.com/Textualize/textual/pull/2709/

### Removed

- `Placeholder.reset_color_cycle`
- Removed `Widget.reset_focus` (now called `Widget.blur`) https://github.com/Textualize/textual/issues/2642

## [0.26.0] - 2023-05-20

### Added

- Added `Widget.can_view`

### Changed

- Textual will now scroll focused widgets to center if not in view

## [0.25.0] - 2023-05-17

### Changed

- App `title` and `sub_title` attributes can be set to any type https://github.com/Textualize/textual/issues/2521
- `DirectoryTree` now loads directory contents in a worker https://github.com/Textualize/textual/issues/2456
- Only a single error will be written by default, unless in dev mode ("debug" in App.features) https://github.com/Textualize/textual/issues/2480
- Using `Widget.move_child` where the target and the child being moved are the same is now a no-op https://github.com/Textualize/textual/issues/1743
- Calling `dismiss` on a screen that is not at the top of the stack now raises an exception https://github.com/Textualize/textual/issues/2575
- `MessagePump.call_after_refresh` and `MessagePump.call_later` will now return `False` if the callback could not be scheduled. https://github.com/Textualize/textual/pull/2584

### Fixed

- Fixed `ZeroDivisionError` in `resolve_fraction_unit` https://github.com/Textualize/textual/issues/2502
- Fixed `TreeNode.expand` and `TreeNode.expand_all` not posting a `Tree.NodeExpanded` message https://github.com/Textualize/textual/issues/2535
- Fixed `TreeNode.collapse` and `TreeNode.collapse_all` not posting a `Tree.NodeCollapsed` message https://github.com/Textualize/textual/issues/2535
- Fixed `TreeNode.toggle` and `TreeNode.toggle_all` not posting a `Tree.NodeExpanded` or `Tree.NodeCollapsed` message https://github.com/Textualize/textual/issues/2535
- `footer--description` component class was being ignored https://github.com/Textualize/textual/issues/2544
- Pasting empty selection in `Input` would raise an exception https://github.com/Textualize/textual/issues/2563
- `Screen.AUTO_FOCUS` now focuses the first _focusable_ widget that matches the selector https://github.com/Textualize/textual/issues/2578
- `Screen.AUTO_FOCUS` now works on the default screen on startup https://github.com/Textualize/textual/pull/2581
- Fix for setting dark in App `__init__` https://github.com/Textualize/textual/issues/2583
- Fix issue with scrolling and docks https://github.com/Textualize/textual/issues/2525
- Fix not being able to use CSS classes with `Tab` https://github.com/Textualize/textual/pull/2589

### Added

- Class variable `AUTO_FOCUS` to screens https://github.com/Textualize/textual/issues/2457
- Added `NULL_SPACING` and `NULL_REGION` to geometry.py

## [0.24.1] - 2023-05-08

### Fixed

- Fix TypeError in code browser

## [0.24.0] - 2023-05-08

### Fixed

- Fixed crash when creating a `DirectoryTree` starting anywhere other than `.`
- Fixed line drawing in `Tree` when `Tree.show_root` is `True` https://github.com/Textualize/textual/issues/2397
- Fixed line drawing in `Tree` not marking branches as selected when first getting focus https://github.com/Textualize/textual/issues/2397

### Changed

- The DataTable cursor is now scrolled into view when the cursor coordinate is changed programmatically https://github.com/Textualize/textual/issues/2459
- run_worker exclusive parameter is now `False` by default https://github.com/Textualize/textual/pull/2470
- Added `always_update` as an optional argument for `reactive.var`
- Made Binding description default to empty string, which is equivalent to show=False https://github.com/Textualize/textual/pull/2501
- Modified Message to allow it to be used as a dataclass https://github.com/Textualize/textual/pull/2501
- Decorator `@on` accepts arbitrary `**kwargs` to apply selectors to attributes of the message https://github.com/Textualize/textual/pull/2498

### Added

- Property `control` as alias for attribute `tabs` in `Tabs` messages https://github.com/Textualize/textual/pull/2483
- Experimental: Added "overlay" rule https://github.com/Textualize/textual/pull/2501
- Experimental: Added "constrain" rule https://github.com/Textualize/textual/pull/2501
- Added textual.widgets.Select https://github.com/Textualize/textual/pull/2501
- Added Region.translate_inside https://github.com/Textualize/textual/pull/2501
- `TabbedContent` now takes kwargs `id`, `name`, `classes`, and `disabled`, upon initialization, like other widgets https://github.com/Textualize/textual/pull/2497
- Method `DataTable.move_cursor` https://github.com/Textualize/textual/issues/2472
- Added `OptionList.add_options` https://github.com/Textualize/textual/pull/2508
- Added `TreeNode.is_root` https://github.com/Textualize/textual/pull/2510
- Added `TreeNode.remove_children` https://github.com/Textualize/textual/pull/2510
- Added `TreeNode.remove` https://github.com/Textualize/textual/pull/2510
- Added classvar `Message.ALLOW_SELECTOR_MATCH` https://github.com/Textualize/textual/pull/2498
- Added `ALLOW_SELECTOR_MATCH` to all built-in messages associated with widgets https://github.com/Textualize/textual/pull/2498
- Markdown document sub-widgets now reference the container document
- Table of contents of a markdown document now references the document
- Added the `control` property to messages
  - `DirectoryTree.FileSelected`
  - `ListView`
    - `Highlighted`
    - `Selected`
  - `Markdown`
    - `TableOfContentsUpdated`
    - `TableOfContentsSelected`
    - `LinkClicked`
  - `OptionList`
    - `OptionHighlighted`
    - `OptionSelected`
  - `RadioSet.Changed`
  - `TabContent.TabActivated`
  - `Tree`
    - `NodeSelected`
    - `NodeHighlighted`
    - `NodeExpanded`
    - `NodeCollapsed`

## [0.23.0] - 2023-05-03

### Fixed

- Fixed `outline` top and bottom not handling alpha - https://github.com/Textualize/textual/issues/2371
- Fixed `!important` not applying to `align` https://github.com/Textualize/textual/issues/2420
- Fixed `!important` not applying to `border` https://github.com/Textualize/textual/issues/2420
- Fixed `!important` not applying to `content-align` https://github.com/Textualize/textual/issues/2420
- Fixed `!important` not applying to `outline` https://github.com/Textualize/textual/issues/2420
- Fixed `!important` not applying to `overflow` https://github.com/Textualize/textual/issues/2420
- Fixed `!important` not applying to `scrollbar-size` https://github.com/Textualize/textual/issues/2420
- Fixed `outline-right` not being recognised https://github.com/Textualize/textual/issues/2446
- Fixed OSError when a file system is not available https://github.com/Textualize/textual/issues/2468

### Changed

- Setting attributes with a `compute_` method will now raise an `AttributeError` https://github.com/Textualize/textual/issues/2383
- Unknown psuedo-selectors will now raise a tokenizer error (previously they were silently ignored) https://github.com/Textualize/textual/pull/2445
- Breaking change: `DirectoryTree.FileSelected.path` is now always a `Path` https://github.com/Textualize/textual/issues/2448
- Breaking change: `Directorytree.load_directory` renamed to `Directorytree._load_directory` https://github.com/Textualize/textual/issues/2448
- Unknown pseudo-selectors will now raise a tokenizer error (previously they were silently ignored) https://github.com/Textualize/textual/pull/2445

### Added

- Watch methods can now optionally be private https://github.com/Textualize/textual/issues/2382
- Added `DirectoryTree.path` reactive attribute https://github.com/Textualize/textual/issues/2448
- Added `DirectoryTree.FileSelected.node` https://github.com/Textualize/textual/pull/2463
- Added `DirectoryTree.reload` https://github.com/Textualize/textual/issues/2448
- Added textual.on decorator https://github.com/Textualize/textual/issues/2398

## [0.22.3] - 2023-04-29

### Fixed

- Fixed `textual run` on Windows https://github.com/Textualize/textual/issues/2406
- Fixed top border of button hover state

## [0.22.2] - 2023-04-29

### Added

- Added `TreeNode.tree` as a read-only public attribute https://github.com/Textualize/textual/issues/2413

### Fixed

- Fixed superfluous style updates for focus-within pseudo-selector

## [0.22.1] - 2023-04-28

### Fixed

- Fixed timer issue https://github.com/Textualize/textual/issues/2416
- Fixed `textual run` issue https://github.com/Textualize/textual/issues/2391

## [0.22.0] - 2023-04-27

### Fixed

- Fixed broken fr units when there is a min or max dimension https://github.com/Textualize/textual/issues/2378
- Fixed plain text in Markdown code blocks with no syntax being difficult to read https://github.com/Textualize/textual/issues/2400

### Added

- Added `ProgressBar` widget https://github.com/Textualize/textual/pull/2333

### Changed

- All `textual.containers` are now `1fr` in relevant dimensions by default https://github.com/Textualize/textual/pull/2386


## [0.21.0] - 2023-04-26

### Changed

- `textual run` execs apps in a new context.
- Textual console no longer parses console markup.
- Breaking change: `Container` no longer shows required scrollbars by default https://github.com/Textualize/textual/issues/2361
- Breaking change: `VerticalScroll` no longer shows a required horizontal scrollbar by default
- Breaking change: `HorizontalScroll` no longer shows a required vertical scrollbar by default
- Breaking change: Renamed `App.action_add_class_` to `App.action_add_class`
- Breaking change: Renamed `App.action_remove_class_` to `App.action_remove_class`
- Breaking change: `RadioSet` is now a single focusable widget https://github.com/Textualize/textual/pull/2372
- Breaking change: Removed `containers.Content` (use `containers.VerticalScroll` now)

### Added

- Added `-c` switch to `textual run` which runs commands in a Textual dev environment.
- Breaking change: standard keyboard scrollable navigation bindings have been moved off `Widget` and onto a new base class for scrollable containers (see also below addition) https://github.com/Textualize/textual/issues/2332
- `ScrollView` now inherits from `ScrollableContainer` rather than `Widget` https://github.com/Textualize/textual/issues/2332
- Containers no longer inherit any bindings from `Widget` https://github.com/Textualize/textual/issues/2331
- Added `ScrollableContainer`; a container class that binds the common navigation keys to scroll actions (see also above breaking change) https://github.com/Textualize/textual/issues/2332

### Fixed

- Fixed dark mode toggles in a "child" screen not updating a "parent" screen https://github.com/Textualize/textual/issues/1999
- Fixed "panel" border not exposed via CSS
- Fixed `TabbedContent.active` changes not changing the actual content https://github.com/Textualize/textual/issues/2352
- Fixed broken color on macOS Terminal https://github.com/Textualize/textual/issues/2359

## [0.20.1] - 2023-04-18

### Fix

- New fix for stuck tabs underline https://github.com/Textualize/textual/issues/2229

## [0.20.0] - 2023-04-18

### Changed

- Changed signature of Driver. Technically a breaking change, but unlikely to affect anyone.
- Breaking change: Timer.start is now private, and returns None. There was no reason to call this manually, so unlikely to affect anyone.
- A clicked tab will now be scrolled to the center of its tab container https://github.com/Textualize/textual/pull/2276
- Style updates are now done immediately rather than on_idle https://github.com/Textualize/textual/pull/2304
- `ButtonVariant` is now exported from `textual.widgets.button` https://github.com/Textualize/textual/issues/2264
- `HorizontalScroll` and `VerticalScroll` are now focusable by default https://github.com/Textualize/textual/pull/2317

### Added

- Added `DataTable.remove_row` method https://github.com/Textualize/textual/pull/2253
- option `--port` to the command `textual console` to specify which port the console should connect to https://github.com/Textualize/textual/pull/2258
- `Widget.scroll_to_center` method to scroll children to the center of container widget https://github.com/Textualize/textual/pull/2255 and https://github.com/Textualize/textual/pull/2276
- Added `TabActivated` message to `TabbedContent` https://github.com/Textualize/textual/pull/2260
- Added "panel" border style https://github.com/Textualize/textual/pull/2292
- Added `border-title-color`, `border-title-background`, `border-title-style` rules https://github.com/Textualize/textual/issues/2289
- Added `border-subtitle-color`, `border-subtitle-background`, `border-subtitle-style` rules https://github.com/Textualize/textual/issues/2289

### Fixed

- Fixed order styles are applied in DataTable - allows combining of renderable styles and component classes https://github.com/Textualize/textual/pull/2272
- Fixed key combos with up/down keys in some terminals https://github.com/Textualize/textual/pull/2280
- Fix empty ListView preventing bindings from firing https://github.com/Textualize/textual/pull/2281
- Fix `get_component_styles` returning incorrect values on first call when combined with pseudoclasses https://github.com/Textualize/textual/pull/2304
- Fixed `active_message_pump.get` sometimes resulting in a `LookupError` https://github.com/Textualize/textual/issues/2301

## [0.19.1] - 2023-04-10

### Fixed

- Fix viewport units using wrong viewport size  https://github.com/Textualize/textual/pull/2247
- Fixed layout not clearing arrangement cache https://github.com/Textualize/textual/pull/2249


## [0.19.0] - 2023-04-07

### Added

- Added support for filtering a `DirectoryTree` https://github.com/Textualize/textual/pull/2215

### Changed

- Allowed border_title and border_subtitle to accept Text objects
- Added additional line around titles
- When a container is auto, relative dimensions in children stretch the container. https://github.com/Textualize/textual/pull/2221
- DataTable page up / down now move cursor

### Fixed

- Fixed margin not being respected when width or height is "auto" https://github.com/Textualize/textual/issues/2220
- Fixed issue which prevent scroll_visible from working https://github.com/Textualize/textual/issues/2181
- Fixed missing tracebacks on Windows https://github.com/Textualize/textual/issues/2027

## [0.18.0] - 2023-04-04

### Added

- Added Worker API https://github.com/Textualize/textual/pull/2182

### Changed

- Breaking change: Markdown.update is no longer a coroutine https://github.com/Textualize/textual/pull/2182

### Fixed

- `RadioSet` is now far less likely to report `pressed_button` as `None` https://github.com/Textualize/textual/issues/2203

## [0.17.3] - 2023-04-02

### [Fixed]

- Fixed scrollable area not taking in to account dock https://github.com/Textualize/textual/issues/2188

## [0.17.2] - 2023-04-02

### [Fixed]

- Fixed bindings persistance https://github.com/Textualize/textual/issues/1613
- The `Markdown` widget now auto-increments ordered lists https://github.com/Textualize/textual/issues/2002
- Fixed modal bindings https://github.com/Textualize/textual/issues/2194
- Fix binding enter to active button https://github.com/Textualize/textual/issues/2194

### [Changed]

- tab and shift+tab are now defined on Screen.

## [0.17.1] - 2023-03-30

### Fixed

- Fix cursor not hiding on Windows https://github.com/Textualize/textual/issues/2170
- Fixed freeze when ctrl-clicking links https://github.com/Textualize/textual/issues/2167 https://github.com/Textualize/textual/issues/2073

## [0.17.0] - 2023-03-29

### Fixed

- Issue with parsing action strings whose arguments contained quoted closing parenthesis https://github.com/Textualize/textual/pull/2112
- Issues with parsing action strings with tuple arguments https://github.com/Textualize/textual/pull/2112
- Issue with watching for CSS file changes https://github.com/Textualize/textual/pull/2128
- Fix for tabs not invalidating https://github.com/Textualize/textual/issues/2125
- Fixed scrollbar layers issue https://github.com/Textualize/textual/issues/1358
- Fix for interaction between pseudo-classes and widget-level render caches https://github.com/Textualize/textual/pull/2155

### Changed

- DataTable now has height: auto by default. https://github.com/Textualize/textual/issues/2117
- Textual will now render strings within renderables (such as tables) as Console Markup by default. You can wrap your text with rich.Text() if you want the original behavior. https://github.com/Textualize/textual/issues/2120
- Some widget methods now return `self` instead of `None` https://github.com/Textualize/textual/pull/2102:
  - `Widget`: `refresh`, `focus`, `reset_focus`
  - `Button.press`
  - `DataTable`: `clear`, `refresh_coordinate`, `refresh_row`, `refresh_column`, `sort`
  - `Placehoder.cycle_variant`
  - `Switch.toggle`
  - `Tabs.clear`
  - `TextLog`: `write`, `clear`
  - `TreeNode`: `expand`, `expand_all`, `collapse`, `collapse_all`, `toggle`, `toggle_all`
  - `Tree`: `clear`, `reset`
- Screens with alpha in their background color will now blend with the background. https://github.com/Textualize/textual/pull/2139
- Added "thick" border style. https://github.com/Textualize/textual/pull/2139
- message_pump.app will now set the active app if it is not already set.
- DataTable now has max height set to 100vh

### Added

- Added auto_scroll attribute to TextLog https://github.com/Textualize/textual/pull/2127
- Added scroll_end switch to TextLog.write https://github.com/Textualize/textual/pull/2127
- Added `Widget.get_pseudo_class_state` https://github.com/Textualize/textual/pull/2155
- Added Screen.ModalScreen which prevents App from handling bindings. https://github.com/Textualize/textual/pull/2139
- Added TEXTUAL_LOG env var which should be a path that Textual will write verbose logs to (textual devtools is generally preferred) https://github.com/Textualize/textual/pull/2148
- Added textual.logging.TextualHandler logging handler
- Added Query.set_classes, DOMNode.set_classes, and `classes` setter for Widget https://github.com/Textualize/textual/issues/1081
- Added `OptionList` https://github.com/Textualize/textual/pull/2154

## [0.16.0] - 2023-03-22

### Added
- Added `parser_factory` argument to `Markdown` and `MarkdownViewer` constructors https://github.com/Textualize/textual/pull/2075
- Added `HorizontalScroll` https://github.com/Textualize/textual/issues/1957
- Added `Center` https://github.com/Textualize/textual/issues/1957
- Added `Middle` https://github.com/Textualize/textual/issues/1957
- Added `VerticalScroll` (mimicking the old behaviour of `Vertical`) https://github.com/Textualize/textual/issues/1957
- Added `Widget.border_title` and `Widget.border_subtitle` to set border (sub)title for a widget https://github.com/Textualize/textual/issues/1864
- Added CSS styles `border_title_align` and `border_subtitle_align`.
- Added `TabbedContent` widget https://github.com/Textualize/textual/pull/2059
- Added `get_child_by_type` method to widgets / app https://github.com/Textualize/textual/pull/2059
- Added `Widget.render_str` method https://github.com/Textualize/textual/pull/2059
- Added TEXTUAL_DRIVER environment variable

### Changed

- Dropped "loading-indicator--dot" component style from LoadingIndicator https://github.com/Textualize/textual/pull/2050
- Tabs widget now sends Tabs.Cleared when there is no active tab.
- Breaking change: changed default behaviour of `Vertical` (see `VerticalScroll`) https://github.com/Textualize/textual/issues/1957
- The default `overflow` style for `Horizontal` was changed to `hidden hidden` https://github.com/Textualize/textual/issues/1957
- `DirectoryTree` also accepts `pathlib.Path` objects as the path to list https://github.com/Textualize/textual/issues/1438

### Removed

- Removed `sender` attribute from messages. It's now just private (`_sender`). https://github.com/Textualize/textual/pull/2071

### Fixed

- Fixed borders not rendering correctly. https://github.com/Textualize/textual/pull/2074
- Fix for error when removing nodes. https://github.com/Textualize/textual/issues/2079

## [0.15.1] - 2023-03-14

### Fixed

- Fixed how the namespace for messages is calculated to facilitate inheriting messages https://github.com/Textualize/textual/issues/1814
- `Tab` is now correctly made available from `textual.widgets`. https://github.com/Textualize/textual/issues/2044

## [0.15.0] - 2023-03-13

### Fixed

- Fixed container not resizing when a widget is removed https://github.com/Textualize/textual/issues/2007
- Fixes issue where the horizontal scrollbar would be incorrectly enabled https://github.com/Textualize/textual/pull/2024

## [0.15.0] - 2023-03-13

### Changed

- Fixed container not resizing when a widget is removed https://github.com/Textualize/textual/issues/2007
- Fixed issue where the horizontal scrollbar would be incorrectly enabled https://github.com/Textualize/textual/pull/2024
- Fixed `Pilot.click` not correctly creating the mouse events https://github.com/Textualize/textual/issues/2022
- Fixes issue where the horizontal scrollbar would be incorrectly enabled https://github.com/Textualize/textual/pull/2024
- Fixes for tracebacks not appearing on exit https://github.com/Textualize/textual/issues/2027

### Added

- Added a LoadingIndicator widget https://github.com/Textualize/textual/pull/2018
- Added Tabs Widget https://github.com/Textualize/textual/pull/2020

### Changed

- Breaking change: Renamed Widget.action and App.action to Widget.run_action and App.run_action
- Added `shift`, `meta` and `control` arguments to `Pilot.click`.

## [0.14.0] - 2023-03-09

### Changed

- Breaking change: There is now only `post_message` to post events, which is non-async, `post_message_no_wait` was dropped. https://github.com/Textualize/textual/pull/1940
- Breaking change: The Timer class now has just one method to stop it, `Timer.stop` which is non sync https://github.com/Textualize/textual/pull/1940
- Breaking change: Messages don't require a `sender` in their constructor https://github.com/Textualize/textual/pull/1940
- Many messages have grown a `control` property which returns the control they relate to. https://github.com/Textualize/textual/pull/1940
- Updated styling to make it clear DataTable grows horizontally https://github.com/Textualize/textual/pull/1946
- Changed the `Checkbox` character due to issues with Windows Terminal and Windows 10 https://github.com/Textualize/textual/issues/1934
- Changed the `RadioButton` character due to issues with Windows Terminal and Windows 10 and 11 https://github.com/Textualize/textual/issues/1934
- Changed the `Markdown` initial bullet character due to issues with Windows Terminal and Windows 10 and 11 https://github.com/Textualize/textual/issues/1982
- The underscore `_` is no longer a special alias for the method `pilot.press`

### Added

- Added `data_table` attribute to DataTable events https://github.com/Textualize/textual/pull/1940
- Added `list_view` attribute to `ListView` events https://github.com/Textualize/textual/pull/1940
- Added `radio_set` attribute to `RadioSet` events https://github.com/Textualize/textual/pull/1940
- Added `switch` attribute to `Switch` events https://github.com/Textualize/textual/pull/1940
- Added `hover` and `click` methods to `Pilot` https://github.com/Textualize/textual/pull/1966
- Breaking change: Added `toggle_button` attribute to RadioButton and Checkbox events, replaces `input` https://github.com/Textualize/textual/pull/1940
- A percentage alpha can now be applied to a border https://github.com/Textualize/textual/issues/1863
- Added `Color.multiply_alpha`.
- Added `ContentSwitcher` https://github.com/Textualize/textual/issues/1945

### Fixed

- Fixed bug that prevented pilot from pressing some keys https://github.com/Textualize/textual/issues/1815
- DataTable race condition that caused crash https://github.com/Textualize/textual/pull/1962
- Fixed scrollbar getting "stuck" to cursor when cursor leaves window during drag https://github.com/Textualize/textual/pull/1968 https://github.com/Textualize/textual/pull/2003
- DataTable crash when enter pressed when table is empty https://github.com/Textualize/textual/pull/1973

## [0.13.0] - 2023-03-02

### Added

- Added `Checkbox` https://github.com/Textualize/textual/pull/1872
- Added `RadioButton` https://github.com/Textualize/textual/pull/1872
- Added `RadioSet` https://github.com/Textualize/textual/pull/1872

### Changed

- Widget scrolling methods (such as `Widget.scroll_home` and `Widget.scroll_end`) now perform the scroll after the next refresh https://github.com/Textualize/textual/issues/1774
- Buttons no longer accept arbitrary renderables https://github.com/Textualize/textual/issues/1870

### Fixed

- Scrolling with cursor keys now moves just one cell https://github.com/Textualize/textual/issues/1897
- Fix exceptions in watch methods being hidden on startup https://github.com/Textualize/textual/issues/1886
- Fixed scrollbar size miscalculation https://github.com/Textualize/textual/pull/1910
- Fixed slow exit on some terminals https://github.com/Textualize/textual/issues/1920

## [0.12.1] - 2023-02-25

### Fixed

- Fix for batch update glitch https://github.com/Textualize/textual/pull/1880

## [0.12.0] - 2023-02-24

### Added

- Added `App.batch_update` https://github.com/Textualize/textual/pull/1832
- Added horizontal rule to Markdown https://github.com/Textualize/textual/pull/1832
- Added `Widget.disabled` https://github.com/Textualize/textual/pull/1785
- Added `DOMNode.notify_style_update` to replace `messages.StylesUpdated` message https://github.com/Textualize/textual/pull/1861
- Added `DataTable.show_row_labels` reactive to show and hide row labels https://github.com/Textualize/textual/pull/1868
- Added `DataTable.RowLabelSelected` event, which is emitted when a row label is clicked https://github.com/Textualize/textual/pull/1868
- Added `MessagePump.prevent` context manager to temporarily suppress a given message type https://github.com/Textualize/textual/pull/1866

### Changed

- Scrolling by page now adds to current position.
- Markdown lists have been polished: a selection of bullets, better alignment of numbers, style tweaks https://github.com/Textualize/textual/pull/1832
- Added alternative method of composing Widgets https://github.com/Textualize/textual/pull/1847
- Added `label` parameter to `DataTable.add_row` https://github.com/Textualize/textual/pull/1868
- Breaking change: Some `DataTable` component classes were renamed - see PR for details https://github.com/Textualize/textual/pull/1868

### Removed

- Removed `screen.visible_widgets` and `screen.widgets`
- Removed `StylesUpdate` message. https://github.com/Textualize/textual/pull/1861

### Fixed

- Numbers in a descendant-combined selector no longer cause an error https://github.com/Textualize/textual/issues/1836
- Fixed superfluous scrolling when focusing a docked widget https://github.com/Textualize/textual/issues/1816
- Fixes walk_children which was returning more than one screen https://github.com/Textualize/textual/issues/1846
- Fixed issue with watchers fired for detached nodes https://github.com/Textualize/textual/issues/1846

## [0.11.1] - 2023-02-17

### Fixed

- DataTable fix issue where offset cache was not being used https://github.com/Textualize/textual/pull/1810
- DataTable scrollbars resize correctly when header is toggled https://github.com/Textualize/textual/pull/1803
- DataTable location mapping cleared when clear called https://github.com/Textualize/textual/pull/1809

## [0.11.0] - 2023-02-15

### Added

- Added `TreeNode.expand_all` https://github.com/Textualize/textual/issues/1430
- Added `TreeNode.collapse_all` https://github.com/Textualize/textual/issues/1430
- Added `TreeNode.toggle_all` https://github.com/Textualize/textual/issues/1430
- Added the coroutines `Animator.wait_until_complete` and `pilot.wait_for_scheduled_animations` that allow waiting for all current and scheduled animations https://github.com/Textualize/textual/issues/1658
- Added the method `Animator.is_being_animated` that checks if an attribute of an object is being animated or is scheduled for animation
- Added more keyboard actions and related bindings to `Input` https://github.com/Textualize/textual/pull/1676
- Added App.scroll_sensitivity_x and App.scroll_sensitivity_y to adjust how many lines the scroll wheel moves the scroll position https://github.com/Textualize/textual/issues/928
- Added Shift+scroll wheel and ctrl+scroll wheel to scroll horizontally
- Added `Tree.action_toggle_node` to toggle a node without selecting, and bound it to <kbd>Space</kbd> https://github.com/Textualize/textual/issues/1433
- Added `Tree.reset` to fully reset a `Tree` https://github.com/Textualize/textual/issues/1437
- Added `DataTable.sort` to sort rows https://github.com/Textualize/textual/pull/1638
- Added `DataTable.get_cell` to retrieve a cell by column/row keys https://github.com/Textualize/textual/pull/1638
- Added `DataTable.get_cell_at` to retrieve a cell by coordinate https://github.com/Textualize/textual/pull/1638
- Added `DataTable.update_cell` to update a cell by column/row keys https://github.com/Textualize/textual/pull/1638
- Added `DataTable.update_cell_at` to update a cell at a coordinate  https://github.com/Textualize/textual/pull/1638
- Added `DataTable.ordered_rows` property to retrieve `Row`s as they're currently ordered https://github.com/Textualize/textual/pull/1638
- Added `DataTable.ordered_columns` property to retrieve `Column`s as they're currently ordered https://github.com/Textualize/textual/pull/1638
- Added `DataTable.coordinate_to_cell_key` to find the key for the cell at a coordinate https://github.com/Textualize/textual/pull/1638
- Added `DataTable.is_valid_coordinate` https://github.com/Textualize/textual/pull/1638
- Added `DataTable.is_valid_row_index` https://github.com/Textualize/textual/pull/1638
- Added `DataTable.is_valid_column_index` https://github.com/Textualize/textual/pull/1638
- Added attributes to events emitted from `DataTable` indicating row/column/cell keys https://github.com/Textualize/textual/pull/1638
- Added `DataTable.get_row` to retrieve the values from a row by key https://github.com/Textualize/textual/pull/1786
- Added `DataTable.get_row_at` to retrieve the values from a row by index https://github.com/Textualize/textual/pull/1786
- Added `DataTable.get_column` to retrieve the values from a column by key https://github.com/Textualize/textual/pull/1786
- Added `DataTable.get_column_at` to retrieve the values from a column by index https://github.com/Textualize/textual/pull/1786
- Added `DataTable.HeaderSelected` which is posted when header label clicked https://github.com/Textualize/textual/pull/1788
- Added `DOMNode.watch` and `DOMNode.is_attached` methods  https://github.com/Textualize/textual/pull/1750
- Added `DOMNode.css_tree` which is a renderable that shows the DOM and CSS https://github.com/Textualize/textual/pull/1778
- Added `DOMNode.children_view` which is a view on to a nodes children list, use for querying https://github.com/Textualize/textual/pull/1778
- Added `Markdown` and `MarkdownViewer` widgets.
- Added `--screenshot` option to `textual run`

### Changed

- Breaking change: `TreeNode` can no longer be imported from `textual.widgets`; it is now available via `from textual.widgets.tree import TreeNode`. https://github.com/Textualize/textual/pull/1637
- `Tree` now shows a (subdued) cursor for a highlighted node when focus has moved elsewhere https://github.com/Textualize/textual/issues/1471
- `DataTable.add_row` now accepts `key` argument to uniquely identify the row https://github.com/Textualize/textual/pull/1638
- `DataTable.add_column` now accepts `key` argument to uniquely identify the column https://github.com/Textualize/textual/pull/1638
- `DataTable.add_row` and `DataTable.add_column` now return lists of keys identifying the added rows/columns https://github.com/Textualize/textual/pull/1638
- Breaking change: `DataTable.get_cell_value` renamed to `DataTable.get_value_at` https://github.com/Textualize/textual/pull/1638
- `DataTable.row_count` is now a property https://github.com/Textualize/textual/pull/1638
- Breaking change: `DataTable.cursor_cell` renamed to `DataTable.cursor_coordinate` https://github.com/Textualize/textual/pull/1638
  - The method `validate_cursor_cell` was renamed to `validate_cursor_coordinate`.
  - The method `watch_cursor_cell` was renamed to `watch_cursor_coordinate`.
- Breaking change: `DataTable.hover_cell` renamed to `DataTable.hover_coordinate` https://github.com/Textualize/textual/pull/1638
  - The method `validate_hover_cell` was renamed to `validate_hover_coordinate`.
- Breaking change: `DataTable.data` structure changed, and will be made private in upcoming release https://github.com/Textualize/textual/pull/1638
- Breaking change: `DataTable.refresh_cell` was renamed to `DataTable.refresh_coordinate` https://github.com/Textualize/textual/pull/1638
- Breaking change: `DataTable.get_row_height` now takes a `RowKey` argument instead of a row index https://github.com/Textualize/textual/pull/1638
- Breaking change: `DataTable.data` renamed to `DataTable._data` (it's now private) https://github.com/Textualize/textual/pull/1786
- The `_filter` module was made public (now called `filter`) https://github.com/Textualize/textual/pull/1638
- Breaking change: renamed `Checkbox` to `Switch` https://github.com/Textualize/textual/issues/1746
- `App.install_screen` name is no longer optional https://github.com/Textualize/textual/pull/1778
- `App.query` now only includes the current screen https://github.com/Textualize/textual/pull/1778
- `DOMNode.tree` now displays simple DOM structure only https://github.com/Textualize/textual/pull/1778
- `App.install_screen` now returns None rather than AwaitMount https://github.com/Textualize/textual/pull/1778
- `DOMNode.children` is now a simple sequence, the NodesList is exposed as `DOMNode._nodes` https://github.com/Textualize/textual/pull/1778
- `DataTable` cursor can now enter fixed columns https://github.com/Textualize/textual/pull/1799

### Fixed

- Fixed stuck screen  https://github.com/Textualize/textual/issues/1632
- Fixed programmatic style changes not refreshing children layouts when parent widget did not change size https://github.com/Textualize/textual/issues/1607
- Fixed relative units in `grid-rows` and `grid-columns` being computed with respect to the wrong dimension https://github.com/Textualize/textual/issues/1406
- Fixed bug with animations that were triggered back to back, where the second one wouldn't start https://github.com/Textualize/textual/issues/1372
- Fixed bug with animations that were scheduled where all but the first would be skipped https://github.com/Textualize/textual/issues/1372
- Programmatically setting `overflow_x`/`overflow_y` refreshes the layout correctly https://github.com/Textualize/textual/issues/1616
- Fixed double-paste into `Input` https://github.com/Textualize/textual/issues/1657
- Added a workaround for an apparent Windows Terminal paste issue https://github.com/Textualize/textual/issues/1661
- Fixed issue with renderable width calculation https://github.com/Textualize/textual/issues/1685
- Fixed issue with app not processing Paste event https://github.com/Textualize/textual/issues/1666
- Fixed glitch with view position with auto width inputs https://github.com/Textualize/textual/issues/1693
- Fixed `DataTable` "selected" events containing wrong coordinates when mouse was used https://github.com/Textualize/textual/issues/1723

### Removed

- Methods `MessagePump.emit` and `MessagePump.emit_no_wait` https://github.com/Textualize/textual/pull/1738
- Removed `reactive.watch` in favor of DOMNode.watch.

## [0.10.1] - 2023-01-20

### Added

- Added Strip.text property https://github.com/Textualize/textual/issues/1620

### Fixed

- Fixed `textual diagnose` crash on older supported Python versions. https://github.com/Textualize/textual/issues/1622

### Changed

- The default filename for screenshots uses a datetime format similar to ISO8601, but with reserved characters replaced by underscores https://github.com/Textualize/textual/pull/1518


## [0.10.0] - 2023-01-19

### Added

- Added `TreeNode.parent` -- a read-only property for accessing a node's parent https://github.com/Textualize/textual/issues/1397
- Added public `TreeNode` label access via `TreeNode.label` https://github.com/Textualize/textual/issues/1396
- Added read-only public access to the children of a `TreeNode` via `TreeNode.children` https://github.com/Textualize/textual/issues/1398
- Added `Tree.get_node_by_id` to allow getting a node by its ID https://github.com/Textualize/textual/pull/1535
- Added a `Tree.NodeHighlighted` message, giving a `on_tree_node_highlighted` event handler https://github.com/Textualize/textual/issues/1400
- Added a `inherit_component_classes` subclassing parameter to control whether component classes are inherited from base classes https://github.com/Textualize/textual/issues/1399
- Added `diagnose` as a `textual` command https://github.com/Textualize/textual/issues/1542
- Added `row` and `column` cursors to `DataTable` https://github.com/Textualize/textual/pull/1547
- Added an optional parameter `selector` to the methods `Screen.focus_next` and `Screen.focus_previous` that enable using a CSS selector to narrow down which widgets can get focus https://github.com/Textualize/textual/issues/1196

### Changed

- `MouseScrollUp` and `MouseScrollDown` now inherit from `MouseEvent` and have attached modifier keys. https://github.com/Textualize/textual/pull/1458
- Fail-fast and print pretty tracebacks for Widget compose errors https://github.com/Textualize/textual/pull/1505
- Added Widget._refresh_scroll to avoid expensive layout when scrolling https://github.com/Textualize/textual/pull/1524
- `events.Paste` now bubbles https://github.com/Textualize/textual/issues/1434
- Improved error message when style flag `none` is mixed with other flags (e.g., when setting `text-style`) https://github.com/Textualize/textual/issues/1420
- Clock color in the `Header` widget now matches the header color https://github.com/Textualize/textual/issues/1459
- Programmatic calls to scroll now optionally scroll even if overflow styling says otherwise (introduces a new `force` parameter to all the `scroll_*` methods) https://github.com/Textualize/textual/issues/1201
- `COMPONENT_CLASSES` are now inherited from base classes https://github.com/Textualize/textual/issues/1399
- Watch methods may now take no parameters
- Added `compute` parameter to reactive
- A `TypeError` raised during `compose` now carries the full traceback
- Removed base class `NodeMessage` from which all node-related `Tree` events inherited

### Fixed

- The styles `scrollbar-background-active` and `scrollbar-color-hover` are no longer ignored https://github.com/Textualize/textual/pull/1480
- The widget `Placeholder` can now have its width set to `auto` https://github.com/Textualize/textual/pull/1508
- Behavior of widget `Input` when rendering after programmatic value change and related scenarios https://github.com/Textualize/textual/issues/1477 https://github.com/Textualize/textual/issues/1443
- `DataTable.show_cursor` now correctly allows cursor toggling https://github.com/Textualize/textual/pull/1547
- Fixed cursor not being visible on `DataTable` mount when `fixed_columns` were used https://github.com/Textualize/textual/pull/1547
- Fixed `DataTable` cursors not resetting to origin on `clear()` https://github.com/Textualize/textual/pull/1601
- Fixed TextLog wrapping issue https://github.com/Textualize/textual/issues/1554
- Fixed issue with TextLog not writing anything before layout https://github.com/Textualize/textual/issues/1498
- Fixed an exception when populating a child class of `ListView` purely from `compose` https://github.com/Textualize/textual/issues/1588
- Fixed freeze in tests https://github.com/Textualize/textual/issues/1608
- Fixed minus not displaying as symbol https://github.com/Textualize/textual/issues/1482

## [0.9.1] - 2022-12-30

### Added

- Added textual._win_sleep for Python on Windows < 3.11 https://github.com/Textualize/textual/pull/1457

## [0.9.0] - 2022-12-30

### Added

- Added textual.strip.Strip primitive
- Added textual._cache.FIFOCache
- Added an option to clear columns in DataTable.clear() https://github.com/Textualize/textual/pull/1427

### Changed

- Widget.render_line now returns a Strip
- Fix for slow updates on Windows
- Bumped Rich dependency

## [0.8.2] - 2022-12-28

### Fixed

- Fixed issue with TextLog.clear() https://github.com/Textualize/textual/issues/1447

## [0.8.1] - 2022-12-25

### Fixed

- Fix for overflowing tree issue https://github.com/Textualize/textual/issues/1425

## [0.8.0] - 2022-12-22

### Fixed

- Fixed issues with nested auto dimensions https://github.com/Textualize/textual/issues/1402
- Fixed watch method incorrectly running on first set when value hasn't changed and init=False https://github.com/Textualize/textual/pull/1367
- `App.dark` can now be set from `App.on_load` without an error being raised  https://github.com/Textualize/textual/issues/1369
- Fixed setting `visibility` changes needing a `refresh` https://github.com/Textualize/textual/issues/1355

### Added

- Added `textual.actions.SkipAction` exception which can be raised from an action to allow parents to process bindings.
- Added `textual keys` preview.
- Added ability to bind to a character in addition to key name. i.e. you can bind to "." or "full_stop".
- Added TextLog.shrink attribute to allow renderable to reduce in size to fit width.

### Changed

- Deprecated `PRIORITY_BINDINGS` class variable.
- Renamed `char` to `character` on Key event.
- Renamed `key_name` to `name` on Key event.
- Queries/`walk_children` no longer includes self in results by default https://github.com/Textualize/textual/pull/1416

## [0.7.0] - 2022-12-17

### Added

- Added `PRIORITY_BINDINGS` class variable, which can be used to control if a widget's bindings have priority by default. https://github.com/Textualize/textual/issues/1343

### Changed

- Renamed the `Binding` argument `universal` to `priority`. https://github.com/Textualize/textual/issues/1343
- When looking for bindings that have priority, they are now looked from `App` downwards. https://github.com/Textualize/textual/issues/1343
- `BINDINGS` on an `App`-derived class have priority by default. https://github.com/Textualize/textual/issues/1343
- `BINDINGS` on a `Screen`-derived class have priority by default. https://github.com/Textualize/textual/issues/1343
- Added a message parameter to Widget.exit

### Fixed

- Fixed validator not running on first reactive set https://github.com/Textualize/textual/pull/1359
- Ensure only printable characters are used as key_display https://github.com/Textualize/textual/pull/1361


## [0.6.0] - 2022-12-11

https://textual.textualize.io/blog/2022/12/11/version-060

### Added

- Added "inherited bindings" -- BINDINGS classvar will be merged with base classes, unless inherit_bindings is set to False
- Added `Tree` widget which replaces `TreeControl`.
- Added widget `Placeholder` https://github.com/Textualize/textual/issues/1200.
- Added `ListView` and `ListItem` widgets https://github.com/Textualize/textual/pull/1143

### Changed

- Rebuilt `DirectoryTree` with new `Tree` control.
- Empty containers with a dimension set to `"auto"` will now collapse instead of filling up the available space.
- Container widgets now have default height of `1fr`.
- The default `width` of a `Label` is now `auto`.

### Fixed

- Type selectors can now contain numbers https://github.com/Textualize/textual/issues/1253
- Fixed visibility not affecting children https://github.com/Textualize/textual/issues/1313
- Fixed issue with auto width/height and relative children https://github.com/Textualize/textual/issues/1319
- Fixed issue with offset applied to containers https://github.com/Textualize/textual/issues/1256
- Fixed default CSS retrieval for widgets with no `DEFAULT_CSS` that inherited from widgets with `DEFAULT_CSS` https://github.com/Textualize/textual/issues/1335
- Fixed merging of `BINDINGS` when binding inheritance is set to `None` https://github.com/Textualize/textual/issues/1351

## [0.5.0] - 2022-11-20

### Added

- Add get_child_by_id and get_widget_by_id, remove get_child https://github.com/Textualize/textual/pull/1146
- Add easing parameter to Widget.scroll_* methods https://github.com/Textualize/textual/pull/1144
- Added Widget.call_later which invokes a callback on idle.
- `DOMNode.ancestors` no longer includes `self`.
- Added `DOMNode.ancestors_with_self`, which retains the old behaviour of
  `DOMNode.ancestors`.
- Improved the speed of `DOMQuery.remove`.
- Added DataTable.clear
- Added low-level `textual.walk` methods.
- It is now possible to `await` a `Widget.remove`.
  https://github.com/Textualize/textual/issues/1094
- It is now possible to `await` a `DOMQuery.remove`. Note that this changes
  the return value of `DOMQuery.remove`, which used to return `self`.
  https://github.com/Textualize/textual/issues/1094
- Added Pilot.wait_for_animation
- Added `Widget.move_child` https://github.com/Textualize/textual/issues/1121
- Added a `Label` widget https://github.com/Textualize/textual/issues/1190
- Support lazy-instantiated Screens (callables in App.SCREENS) https://github.com/Textualize/textual/pull/1185
- Display of keys in footer has more sensible defaults https://github.com/Textualize/textual/pull/1213
- Add App.get_key_display, allowing custom key_display App-wide https://github.com/Textualize/textual/pull/1213

### Changed

- Watchers are now called immediately when setting the attribute if they are synchronous. https://github.com/Textualize/textual/pull/1145
- Widget.call_later has been renamed to Widget.call_after_refresh.
- Button variant values are now checked at runtime. https://github.com/Textualize/textual/issues/1189
- Added caching of some properties in Styles object

### Fixed

- Fixed DataTable row not updating after add https://github.com/Textualize/textual/issues/1026
- Fixed issues with animation. Now objects of different types may be animated.
- Fixed containers with transparent background not showing borders https://github.com/Textualize/textual/issues/1175
- Fixed auto-width in horizontal containers https://github.com/Textualize/textual/pull/1155
- Fixed Input cursor invisible when placeholder empty https://github.com/Textualize/textual/pull/1202
- Fixed deadlock when removing widgets from the App https://github.com/Textualize/textual/pull/1219

## [0.4.0] - 2022-11-08

https://textual.textualize.io/blog/2022/11/08/version-040/#version-040

### Changed

- Dropped support for mounting "named" and "anonymous" widgets via
  `App.mount` and `Widget.mount`. Both methods now simply take one or more
  widgets as positional arguments.
- `DOMNode.query_one` now raises a `TooManyMatches` exception if there is
  more than one matching node.
  https://github.com/Textualize/textual/issues/1096
- `App.mount` and `Widget.mount` have new `before` and `after` parameters https://github.com/Textualize/textual/issues/778

### Added

- Added `init` param to reactive.watch
- `CSS_PATH` can now be a list of CSS files https://github.com/Textualize/textual/pull/1079
- Added `DOMQuery.only_one` https://github.com/Textualize/textual/issues/1096
- Writes to stdout are now done in a thread, for smoother animation. https://github.com/Textualize/textual/pull/1104

## [0.3.0] - 2022-10-31

### Fixed

- Fixed issue where scrollbars weren't being unmounted
- Fixed fr units for horizontal and vertical layouts https://github.com/Textualize/textual/pull/1067
- Fixed `textual run` breaking sys.argv https://github.com/Textualize/textual/issues/1064
- Fixed footer not updating styles when toggling dark mode
- Fixed how the app title in a `Header` is centred https://github.com/Textualize/textual/issues/1060
- Fixed the swapping of button variants https://github.com/Textualize/textual/issues/1048
- Fixed reserved characters in screenshots https://github.com/Textualize/textual/issues/993
- Fixed issue with TextLog max_lines https://github.com/Textualize/textual/issues/1058

### Changed

- DOMQuery now raises InvalidQueryFormat in response to invalid query strings, rather than cryptic CSS error
- Dropped quit_after, screenshot, and screenshot_title from App.run, which can all be done via auto_pilot
- Widgets are now closed in reversed DOM order
- Input widget justify hardcoded to left to prevent text-align interference
- Changed `textual run` so that it patches `argv` in more situations
- DOM classes and IDs are now always treated fully case-sensitive https://github.com/Textualize/textual/issues/1047

### Added

- Added Unmount event
- Added App.run_async method
- Added App.run_test context manager
- Added auto_pilot to App.run and App.run_async
- Added Widget._get_virtual_dom to get scrollbars
- Added size parameter to run and run_async
- Added always_update to reactive
- Returned an awaitable from push_screen, switch_screen, and install_screen https://github.com/Textualize/textual/pull/1061

## [0.2.1] - 2022-10-23

### Changed

- Updated meta data for PyPI

## [0.2.0] - 2022-10-23

### Added

- CSS support
- Too numerous to mention
## [0.1.18] - 2022-04-30

### Changed

- Bump typing extensions

## [0.1.17] - 2022-03-10

### Changed

- Bumped Rich dependency

## [0.1.16] - 2022-03-10

### Fixed

- Fixed escape key hanging on Windows

## [0.1.15] - 2022-01-31

### Added

- Added Windows Driver

## [0.1.14] - 2022-01-09

### Changed

- Updated Rich dependency to 11.X

## [0.1.13] - 2022-01-01

### Fixed

- Fixed spurious characters when exiting app
- Fixed increasing delay when exiting

## [0.1.12] - 2021-09-20

### Added

- Added geometry.Spacing

### Fixed

- Fixed calculation of virtual size in scroll views

## [0.1.11] - 2021-09-12

### Changed

- Changed message handlers to use prefix handle\_
- Renamed messages to drop the Message suffix
- Events now bubble by default
- Refactor of layout

### Added

- Added App.measure
- Added auto_width to Vertical Layout, WindowView, an ScrollView
- Added big_table.py example
- Added easing.py example

## [0.1.10] - 2021-08-25

### Added

- Added keyboard control of tree control
- Added Widget.gutter to calculate space between renderable and outside edge
- Added margin, padding, and border attributes to Widget

### Changed

- Callbacks may be async or non-async.
- Event handler event argument is optional.
- Fixed exception in clock example https://github.com/willmcgugan/textual/issues/52
- Added Message.wait() which waits for a message to be processed
- Key events are now sent to widgets first, before processing bindings

## [0.1.9] - 2021-08-06

### Added

- Added hover over and mouse click to activate keys in footer
- Added verbosity argument to Widget.log

### Changed

- Simplified events. Remove Startup event (use Mount)
- Changed geometry.Point to geometry.Offset and geometry.Dimensions to geometry.Size

## [0.1.8] - 2021-07-17

### Fixed

- Fixed exiting mouse mode
- Fixed slow animation

### Added

- New log system

## [0.1.7] - 2021-07-14

### Changed

- Added functionality to calculator example.
- Scrollview now shows scrollbars automatically
- New handler system for messages that doesn't require inheritance
- Improved traceback handling

[1.0.0]: https://github.com/Textualize/textual/compare/v0.89.1...v1.0.0
[0.89.1]: https://github.com/Textualize/textual/compare/v0.89.0...v0.89.1
[0.89.0]: https://github.com/Textualize/textual/compare/v0.88.1...v0.89.0
[0.88.1]: https://github.com/Textualize/textual/compare/v0.88.0...v0.88.1
[0.88.0]: https://github.com/Textualize/textual/compare/v0.87.1...v0.88.0
[0.87.1]: https://github.com/Textualize/textual/compare/v0.87.0...v0.87.1
[0.87.0]: https://github.com/Textualize/textual/compare/v0.86.4...v0.87.0
[0.86.3]: https://github.com/Textualize/textual/compare/v0.86.2...v0.86.3
[0.86.2]: https://github.com/Textualize/textual/compare/v0.86.1...v0.86.2
[0.86.1]: https://github.com/Textualize/textual/compare/v0.86.0...v0.86.1
[0.86.0]: https://github.com/Textualize/textual/compare/v0.85.2...v0.86.0
[0.85.2]: https://github.com/Textualize/textual/compare/v0.85.1...v0.85.2
[0.85.1]: https://github.com/Textualize/textual/compare/v0.85.0...v0.85.1
[0.85.0]: https://github.com/Textualize/textual/compare/v0.84.0...v0.85.0
[0.84.0]: https://github.com/Textualize/textual/compare/v0.83.0...v0.84.0
[0.83.0]: https://github.com/Textualize/textual/compare/v0.82.0...v0.83.0
[0.82.0]: https://github.com/Textualize/textual/compare/v0.81.0...v0.82.0
[0.81.0]: https://github.com/Textualize/textual/compare/v0.80.1...v0.81.0
[0.80.1]: https://github.com/Textualize/textual/compare/v0.80.0...v0.80.1
[0.80.0]: https://github.com/Textualize/textual/compare/v0.79.0...v0.80.0
[0.79.0]: https://github.com/Textualize/textual/compare/v0.78.0...v0.79.0
[0.78.0]: https://github.com/Textualize/textual/compare/v0.77.0...v0.78.0
[0.77.0]: https://github.com/Textualize/textual/compare/v0.76.0...v0.77.0
[0.76.0]: https://github.com/Textualize/textual/compare/v0.75.1...v0.76.0
[0.75.1]: https://github.com/Textualize/textual/compare/v0.75.0...v0.75.1
[0.75.0]: https://github.com/Textualize/textual/compare/v0.74.0...v0.75.0
[0.74.0]: https://github.com/Textualize/textual/compare/v0.73.0...v0.74.0
[0.73.0]: https://github.com/Textualize/textual/compare/v0.72.0...v0.73.0
[0.72.0]: https://github.com/Textualize/textual/compare/v0.71.0...v0.72.0
[0.71.0]: https://github.com/Textualize/textual/compare/v0.70.0...v0.71.0
[0.70.0]: https://github.com/Textualize/textual/compare/v0.69.0...v0.70.0
[0.69.0]: https://github.com/Textualize/textual/compare/v0.68.0...v0.69.0
[0.68.0]: https://github.com/Textualize/textual/compare/v0.67.1...v0.68.0
[0.67.1]: https://github.com/Textualize/textual/compare/v0.67.0...v0.67.1
[0.67.0]: https://github.com/Textualize/textual/compare/v0.66.0...v0.67.0
[0.66.0]: https://github.com/Textualize/textual/compare/v0.65.2...v0.66.0
[0.65.2]: https://github.com/Textualize/textual/compare/v0.65.1...v0.65.2
[0.65.1]: https://github.com/Textualize/textual/compare/v0.65.0...v0.65.1
[0.65.0]: https://github.com/Textualize/textual/compare/v0.64.0...v0.65.0
[0.64.0]: https://github.com/Textualize/textual/compare/v0.63.6...v0.64.0
[0.63.6]: https://github.com/Textualize/textual/compare/v0.63.5...v0.63.6
[0.63.5]: https://github.com/Textualize/textual/compare/v0.63.4...v0.63.5
[0.63.4]: https://github.com/Textualize/textual/compare/v0.63.3...v0.63.4
[0.63.3]: https://github.com/Textualize/textual/compare/v0.63.2...v0.63.3
[0.63.2]: https://github.com/Textualize/textual/compare/v0.63.1...v0.63.2
[0.63.1]: https://github.com/Textualize/textual/compare/v0.63.0...v0.63.1
[0.63.0]: https://github.com/Textualize/textual/compare/v0.62.0...v0.63.0
[0.62.0]: https://github.com/Textualize/textual/compare/v0.61.1...v0.62.0
[0.61.1]: https://github.com/Textualize/textual/compare/v0.61.0...v0.61.1
[0.61.0]: https://github.com/Textualize/textual/compare/v0.60.1...v0.61.0
[0.60.1]: https://github.com/Textualize/textual/compare/v0.60.0...v0.60.1
[0.60.0]: https://github.com/Textualize/textual/compare/v0.59.0...v0.60.0
[0.59.0]: https://github.com/Textualize/textual/compare/v0.58.1...v0.59.0
[0.58.1]: https://github.com/Textualize/textual/compare/v0.58.0...v0.58.1
[0.58.0]: https://github.com/Textualize/textual/compare/v0.57.1...v0.58.0
[0.57.1]: https://github.com/Textualize/textual/compare/v0.57.0...v0.57.1
[0.57.0]: https://github.com/Textualize/textual/compare/v0.56.3...v0.57.0
[0.56.3]: https://github.com/Textualize/textual/compare/v0.56.2...v0.56.3
[0.56.2]: https://github.com/Textualize/textual/compare/v0.56.1...v0.56.2
[0.56.1]: https://github.com/Textualize/textual/compare/v0.56.0...v0.56.1
[0.56.0]: https://github.com/Textualize/textual/compare/v0.55.1...v0.56.0
[0.55.1]: https://github.com/Textualize/textual/compare/v0.55.0...v0.55.1
[0.55.0]: https://github.com/Textualize/textual/compare/v0.54.0...v0.55.0
[0.54.0]: https://github.com/Textualize/textual/compare/v0.53.1...v0.54.0
[0.53.1]: https://github.com/Textualize/textual/compare/v0.53.0...v0.53.1
[0.53.0]: https://github.com/Textualize/textual/compare/v0.52.1...v0.53.0
[0.52.1]: https://github.com/Textualize/textual/compare/v0.52.0...v0.52.1
[0.52.0]: https://github.com/Textualize/textual/compare/v0.51.0...v0.52.0
[0.51.0]: https://github.com/Textualize/textual/compare/v0.50.1...v0.51.0
[0.50.1]: https://github.com/Textualize/textual/compare/v0.50.0...v0.50.1
[0.50.0]: https://github.com/Textualize/textual/compare/v0.49.0...v0.50.0
[0.49.1]: https://github.com/Textualize/textual/compare/v0.49.0...v0.49.1
[0.49.0]: https://github.com/Textualize/textual/compare/v0.48.2...v0.49.0
[0.48.2]: https://github.com/Textualize/textual/compare/v0.48.1...v0.48.2
[0.48.1]: https://github.com/Textualize/textual/compare/v0.48.0...v0.48.1
[0.48.0]: https://github.com/Textualize/textual/compare/v0.47.1...v0.48.0
[0.47.1]: https://github.com/Textualize/textual/compare/v0.47.0...v0.47.1
[0.47.0]: https://github.com/Textualize/textual/compare/v0.46.0...v0.47.0
[0.46.0]: https://github.com/Textualize/textual/compare/v0.45.1...v0.46.0
[0.45.1]: https://github.com/Textualize/textual/compare/v0.45.0...v0.45.1
[0.45.0]: https://github.com/Textualize/textual/compare/v0.44.1...v0.45.0
[0.44.1]: https://github.com/Textualize/textual/compare/v0.44.0...v0.44.1
[0.44.0]: https://github.com/Textualize/textual/compare/v0.43.2...v0.44.0
[0.43.2]: https://github.com/Textualize/textual/compare/v0.43.1...v0.43.2
[0.43.1]: https://github.com/Textualize/textual/compare/v0.43.0...v0.43.1
[0.43.0]: https://github.com/Textualize/textual/compare/v0.42.0...v0.43.0
[0.42.0]: https://github.com/Textualize/textual/compare/v0.41.0...v0.42.0
[0.41.0]: https://github.com/Textualize/textual/compare/v0.40.0...v0.41.0
[0.40.0]: https://github.com/Textualize/textual/compare/v0.39.0...v0.40.0
[0.39.0]: https://github.com/Textualize/textual/compare/v0.38.1...v0.39.0
[0.38.1]: https://github.com/Textualize/textual/compare/v0.38.0...v0.38.1
[0.38.0]: https://github.com/Textualize/textual/compare/v0.37.1...v0.38.0
[0.37.1]: https://github.com/Textualize/textual/compare/v0.37.0...v0.37.1
[0.37.0]: https://github.com/Textualize/textual/compare/v0.36.0...v0.37.0
[0.36.0]: https://github.com/Textualize/textual/compare/v0.35.1...v0.36.0
[0.35.1]: https://github.com/Textualize/textual/compare/v0.35.0...v0.35.1
[0.35.0]: https://github.com/Textualize/textual/compare/v0.34.0...v0.35.0
[0.34.0]: https://github.com/Textualize/textual/compare/v0.33.0...v0.34.0
[0.33.0]: https://github.com/Textualize/textual/compare/v0.32.0...v0.33.0
[0.32.0]: https://github.com/Textualize/textual/compare/v0.31.0...v0.32.0
[0.31.0]: https://github.com/Textualize/textual/compare/v0.30.0...v0.31.0
[0.30.0]: https://github.com/Textualize/textual/compare/v0.29.0...v0.30.0
[0.29.0]: https://github.com/Textualize/textual/compare/v0.28.1...v0.29.0
[0.28.1]: https://github.com/Textualize/textual/compare/v0.28.0...v0.28.1
[0.28.0]: https://github.com/Textualize/textual/compare/v0.27.0...v0.28.0
[0.27.0]: https://github.com/Textualize/textual/compare/v0.26.0...v0.27.0
[0.26.0]: https://github.com/Textualize/textual/compare/v0.25.0...v0.26.0
[0.25.0]: https://github.com/Textualize/textual/compare/v0.24.1...v0.25.0
[0.24.1]: https://github.com/Textualize/textual/compare/v0.24.0...v0.24.1
[0.24.0]: https://github.com/Textualize/textual/compare/v0.23.0...v0.24.0
[0.23.0]: https://github.com/Textualize/textual/compare/v0.22.3...v0.23.0
[0.22.3]: https://github.com/Textualize/textual/compare/v0.22.2...v0.22.3
[0.22.2]: https://github.com/Textualize/textual/compare/v0.22.1...v0.22.2
[0.22.1]: https://github.com/Textualize/textual/compare/v0.22.0...v0.22.1
[0.22.0]: https://github.com/Textualize/textual/compare/v0.21.0...v0.22.0
[0.21.0]: https://github.com/Textualize/textual/compare/v0.20.1...v0.21.0
[0.20.1]: https://github.com/Textualize/textual/compare/v0.20.0...v0.20.1
[0.20.0]: https://github.com/Textualize/textual/compare/v0.19.1...v0.20.0
[0.19.1]: https://github.com/Textualize/textual/compare/v0.19.0...v0.19.1
[0.19.0]: https://github.com/Textualize/textual/compare/v0.18.0...v0.19.0
[0.18.0]: https://github.com/Textualize/textual/compare/v0.17.4...v0.18.0
[0.17.3]: https://github.com/Textualize/textual/compare/v0.17.2...v0.17.3
[0.17.2]: https://github.com/Textualize/textual/compare/v0.17.1...v0.17.2
[0.17.1]: https://github.com/Textualize/textual/compare/v0.17.0...v0.17.1
[0.17.0]: https://github.com/Textualize/textual/compare/v0.16.0...v0.17.0
[0.16.0]: https://github.com/Textualize/textual/compare/v0.15.1...v0.16.0
[0.15.1]: https://github.com/Textualize/textual/compare/v0.15.0...v0.15.1
[0.15.0]: https://github.com/Textualize/textual/compare/v0.14.0...v0.15.0
[0.14.0]: https://github.com/Textualize/textual/compare/v0.13.0...v0.14.0
[0.13.0]: https://github.com/Textualize/textual/compare/v0.12.1...v0.13.0
[0.12.1]: https://github.com/Textualize/textual/compare/v0.12.0...v0.12.1
[0.12.0]: https://github.com/Textualize/textual/compare/v0.11.1...v0.12.0
[0.11.1]: https://github.com/Textualize/textual/compare/v0.11.0...v0.11.1
[0.11.0]: https://github.com/Textualize/textual/compare/v0.10.1...v0.11.0
[0.10.1]: https://github.com/Textualize/textual/compare/v0.10.0...v0.10.1
[0.10.0]: https://github.com/Textualize/textual/compare/v0.9.1...v0.10.0
[0.9.1]: https://github.com/Textualize/textual/compare/v0.9.0...v0.9.1
[0.9.0]: https://github.com/Textualize/textual/compare/v0.8.2...v0.9.0
[0.8.2]: https://github.com/Textualize/textual/compare/v0.8.1...v0.8.2
[0.8.1]: https://github.com/Textualize/textual/compare/v0.8.0...v0.8.1
[0.8.0]: https://github.com/Textualize/textual/compare/v0.7.0...v0.8.0
[0.7.0]: https://github.com/Textualize/textual/compare/v0.6.0...v0.7.0
[0.6.0]: https://github.com/Textualize/textual/compare/v0.5.0...v0.6.0
[0.5.0]: https://github.com/Textualize/textual/compare/v0.4.0...v0.5.0
[0.4.0]: https://github.com/Textualize/textual/compare/v0.3.0...v0.4.0
[0.3.0]: https://github.com/Textualize/textual/compare/v0.2.1...v0.3.0
[0.2.1]: https://github.com/Textualize/textual/compare/v0.2.0...v0.2.1
[0.2.0]: https://github.com/Textualize/textual/compare/v0.1.18...v0.2.0
[0.1.18]: https://github.com/Textualize/textual/compare/v0.1.17...v0.1.18
[0.1.17]: https://github.com/Textualize/textual/compare/v0.1.16...v0.1.17
[0.1.16]: https://github.com/Textualize/textual/compare/v0.1.15...v0.1.16
[0.1.15]: https://github.com/Textualize/textual/compare/v0.1.14...v0.1.15
[0.1.14]: https://github.com/Textualize/textual/compare/v0.1.13...v0.1.14
[0.1.13]: https://github.com/Textualize/textual/compare/v0.1.12...v0.1.13
[0.1.12]: https://github.com/Textualize/textual/compare/v0.1.11...v0.1.12
[0.1.11]: https://github.com/Textualize/textual/compare/v0.1.10...v0.1.11
[0.1.10]: https://github.com/Textualize/textual/compare/v0.1.9...v0.1.10
[0.1.9]: https://github.com/Textualize/textual/compare/v0.1.8...v0.1.9
[0.1.8]: https://github.com/Textualize/textual/compare/v0.1.7...v0.1.8
[0.1.7]: https://github.com/Textualize/textual/releases/tag/v0.1.7<|MERGE_RESOLUTION|>--- conflicted
+++ resolved
@@ -43,11 +43,8 @@
 - Fixed `Pilot.click` not working with `times` parameter https://github.com/Textualize/textual/pull/5398
 - Fixed select refocusing itself too late https://github.com/Textualize/textual/pull/5420
 - Fixed Log widget not refreshing on resize https://github.com/Textualize/textual/pull/5460
-<<<<<<< HEAD
+- Fixed special case with calculating the height of a container where all children have dynamic heights https://github.com/Textualize/textual/pull/5463
 - Fixed scrollbars ignoring background opacity https://github.com/Textualize/textual/issues/5458
-=======
-- Fixed special case with calculating the height of a container where all children have dynamic heights https://github.com/Textualize/textual/pull/5463
->>>>>>> f5be1b7a
 
 
 ## [1.0.0] - 2024-12-12
