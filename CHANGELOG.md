# Change Log

All notable changes to this project will be documented in this file.

The format is based on [Keep a Changelog](http://keepachangelog.com/)
and this project adheres to [Semantic Versioning](http://semver.org/).

<<<<<<< HEAD
## Unreleased

### Changed

- Breaking change: keyboard navigation in `RadioSet`, `ListView`, `OptionList`, and `SelectionList`, no longer allows highlighting disabled items https://github.com/Textualize/textual/issues/3881
=======
## [0.48.1] - 2023-02-01

### Fixed

- `TextArea` uses CSS theme by default instead of `monokai` https://github.com/Textualize/textual/pull/4091
>>>>>>> a382bdc8

## [0.48.0] - 2023-02-01

### Changed

- Breaking change: Significant changes to `TextArea.__init__` default values/behaviour https://github.com/Textualize/textual/pull/3933
  - `soft_wrap=True` - soft wrapping is now enabled by default.
  - `show_line_numbers=False` - line numbers are now disabled by default.
  - `tab_behaviour="focus"` - pressing the tab key now switches focus instead of indenting by default.
- Breaking change: `TextArea` default theme changed to CSS, and default styling changed https://github.com/Textualize/textual/pull/4074
- Breaking change: `DOMNode.has_pseudo_class` now accepts a single name only https://github.com/Textualize/textual/pull/3970
- Made `textual.cache` (formerly `textual._cache`) public https://github.com/Textualize/textual/pull/3976
- `Tab.label` can now be used to change the label of a tab https://github.com/Textualize/textual/pull/3979
- Changed the default notification timeout from 3 to 5 seconds https://github.com/Textualize/textual/pull/4059
- Prior scroll animations are now cancelled on new scrolls https://github.com/Textualize/textual/pull/4081

### Added

- Added `DOMNode.has_pseudo_classes` https://github.com/Textualize/textual/pull/3970
- Added `Widget.allow_focus` and `Widget.allow_focus_children` https://github.com/Textualize/textual/pull/3989
- Added `TextArea.soft_wrap` reactive attribute added https://github.com/Textualize/textual/pull/3933
- Added `TextArea.tab_behaviour` reactive attribute added https://github.com/Textualize/textual/pull/3933
- Added `TextArea.code_editor` classmethod/alternative constructor https://github.com/Textualize/textual/pull/3933
- Added `TextArea.wrapped_document` attribute which can convert between wrapped visual coordinates and locations https://github.com/Textualize/textual/pull/3933
- Added `show_line_numbers` to `TextArea.__init__` https://github.com/Textualize/textual/pull/3933
- Added component classes allowing `TextArea` to be styled using CSS https://github.com/Textualize/textual/pull/4074
- Added `Query.blur` and `Query.focus` https://github.com/Textualize/textual/pull/4012
- Added `MessagePump.message_queue_size` https://github.com/Textualize/textual/pull/4012
- Added `TabbedContent.active_pane` https://github.com/Textualize/textual/pull/4012
- Added `App.suspend` https://github.com/Textualize/textual/pull/4064
- Added `App.action_suspend_process` https://github.com/Textualize/textual/pull/4064

### Fixed

- Parameter `animate` from `DataTable.move_cursor` was being ignored https://github.com/Textualize/textual/issues/3840
- Fixed a crash if `DirectoryTree.show_root` was set before the DOM was fully available https://github.com/Textualize/textual/issues/2363
- Live reloading of TCSS wouldn't apply CSS changes to screens under the top screen of the stack https://github.com/Textualize/textual/issues/3931
- `SelectionList` option IDs are usable as soon as the widget is instantiated https://github.com/Textualize/textual/issues/3903
- Fix issue with `Strip.crop` when crop window start aligned with strip end https://github.com/Textualize/textual/pull/3998
- Fixed Strip.crop_extend https://github.com/Textualize/textual/pull/4011
- Fix for percentage dimensions https://github.com/Textualize/textual/pull/4037
- Fixed a crash if the `TextArea` language was set but tree-sitter language binaries were not installed https://github.com/Textualize/textual/issues/4045
- Ensuring `TextArea.SelectionChanged` message only sends when the updated selection is different https://github.com/Textualize/textual/pull/3933
- Fixed declaration after nested rule set causing a parse error https://github.com/Textualize/textual/pull/4012
- ID and class validation was too lenient https://github.com/Textualize/textual/issues/3954
- Fixed CSS watcher crash if file becomes unreadable (even temporarily) https://github.com/Textualize/textual/pull/4079
- Fixed display of keys when used in conjunction with other keys https://github.com/Textualize/textual/pull/3050
- Fixed double detection of <kbd>Escape</kbd> on Windows https://github.com/Textualize/textual/issues/4038

## [0.47.1] - 2023-01-05

### Fixed

- Fixed nested specificity https://github.com/Textualize/textual/pull/3963

## [0.47.0] - 2024-01-04

### Fixed

- `Widget.move_child` would break if `before`/`after` is set to the index of the widget in `child` https://github.com/Textualize/textual/issues/1743
- Fixed auto width text not processing markup https://github.com/Textualize/textual/issues/3918
- Fixed `Tree.clear` not retaining the root's expanded state https://github.com/Textualize/textual/issues/3557

### Changed

- Breaking change: `Widget.move_child` parameters `before` and `after` are now keyword-only https://github.com/Textualize/textual/pull/3896
- Style tweak to toasts https://github.com/Textualize/textual/pull/3955

### Added

- Added textual.lazy https://github.com/Textualize/textual/pull/3936
- Added App.push_screen_wait https://github.com/Textualize/textual/pull/3955
- Added nesting of CSS https://github.com/Textualize/textual/pull/3946

## [0.46.0] - 2023-12-17

### Fixed

- Disabled radio buttons could be selected with the keyboard https://github.com/Textualize/textual/issues/3839
- Fixed zero width scrollbars causing content to disappear https://github.com/Textualize/textual/issues/3886

### Changed

- The tabs within a `TabbedContent` now prefix their IDs to stop any clash with their associated `TabPane` https://github.com/Textualize/textual/pull/3815
- Breaking change: `tab` is no longer a `@on` decorator selector for `TabbedContent.TabActivated` -- use `pane` instead https://github.com/Textualize/textual/pull/3815

### Added

- Added `Collapsible.title` reactive attribute https://github.com/Textualize/textual/pull/3830
- Added a `pane` attribute to `TabbedContent.TabActivated` https://github.com/Textualize/textual/pull/3815
- Added caching of rules attributes and `cache` parameter to Stylesheet.apply https://github.com/Textualize/textual/pull/3880

## [0.45.1] - 2023-12-12

### Fixed

- Fixed issues where styles wouldn't update if changed in mount. https://github.com/Textualize/textual/pull/3860

## [0.45.0] - 2023-12-12

### Fixed

- Fixed `DataTable.update_cell` not raising an error with an invalid column key https://github.com/Textualize/textual/issues/3335
- Fixed `Input` showing suggestions when not focused https://github.com/Textualize/textual/pull/3808
- Fixed loading indicator not covering scrollbars https://github.com/Textualize/textual/pull/3816

### Removed

- Removed renderables/align.py which was no longer used.

### Changed

- Dropped ALLOW_CHILDREN flag introduced in 0.43.0 https://github.com/Textualize/textual/pull/3814
- Widgets with an auto height in an auto height container will now expand if they have no siblings https://github.com/Textualize/textual/pull/3814
- Breaking change: Removed `limit_rules` from Stylesheet.apply https://github.com/Textualize/textual/pull/3844

### Added

- Added `get_loading_widget` to Widget and App customize the loading widget. https://github.com/Textualize/textual/pull/3816
- Added messages `Collapsible.Expanded` and `Collapsible.Collapsed` that inherit from `Collapsible.Toggled`. https://github.com/Textualize/textual/issues/3824

## [0.44.1] - 2023-12-4

### Fixed

- Fixed slow scrolling when there are many widgets https://github.com/Textualize/textual/pull/3801

## [0.44.0] - 2023-12-1

### Changed

- Breaking change: Dropped 3.7 support https://github.com/Textualize/textual/pull/3766
- Breaking changes https://github.com/Textualize/textual/issues/1530
 - `link-hover-background` renamed to `link-background-hover`
 - `link-hover-color` renamed to `link-color-hover`
 - `link-hover-style` renamed to `link-style-hover`
- `Tree` now forces a scroll when `scroll_to_node` is called https://github.com/Textualize/textual/pull/3786
- Brought rxvt's use of shift-numpad keys in line with most other terminals https://github.com/Textualize/textual/pull/3769

### Added

- Added support for Ctrl+Fn and Ctrl+Shift+Fn keys in urxvt https://github.com/Textualize/textual/pull/3737
- Friendly error messages when trying to mount non-widgets https://github.com/Textualize/textual/pull/3780
- Added `Select.from_values` class method that can be used to initialize a Select control with an iterator of values https://github.com/Textualize/textual/pull/3743

### Fixed

- Fixed NoWidget when mouse goes outside window https://github.com/Textualize/textual/pull/3790
- Removed spurious print statements from press_keys https://github.com/Textualize/textual/issues/3785

## [0.43.2] - 2023-11-29

### Fixed

- Fixed NoWidget error https://github.com/Textualize/textual/pull/3779

## [0.43.1] - 2023-11-29

### Fixed

- Fixed clicking on scrollbar moves TextArea cursor https://github.com/Textualize/textual/issues/3763

## [0.43.0] - 2023-11-28

### Fixed

- Fixed mouse targeting issue in `TextArea` when tabs were not fully expanded https://github.com/Textualize/textual/pull/3725
- Fixed `Select` not updating after changing the `prompt` reactive https://github.com/Textualize/textual/issues/2983
- Fixed flicker when updating Markdown https://github.com/Textualize/textual/pull/3757

### Added

- Added experimental Canvas class https://github.com/Textualize/textual/pull/3669/
- Added `keyline` rule https://github.com/Textualize/textual/pull/3669/
- Widgets can now have an ALLOW_CHILDREN (bool) classvar to disallow adding children to a widget https://github.com/Textualize/textual/pull/3758
- Added the ability to set the `label` property of a `Checkbox` https://github.com/Textualize/textual/pull/3765
- Added the ability to set the `label` property of a `RadioButton` https://github.com/Textualize/textual/pull/3765
- Added support for various modified edit and navigation keys in urxvt https://github.com/Textualize/textual/pull/3739
- Added app focus/blur for textual-web https://github.com/Textualize/textual/pull/3767

### Changed

- Method `MarkdownTableOfContents.set_table_of_contents` renamed to `MarkdownTableOfContents.rebuild_table_of_contents` https://github.com/Textualize/textual/pull/3730
- Exception `Tree.UnknownNodeID` moved out of `Tree`, import from `textual.widgets.tree` https://github.com/Textualize/textual/pull/3730
- Exception `TreeNode.RemoveRootError` moved out of `TreeNode`, import from `textual.widgets.tree` https://github.com/Textualize/textual/pull/3730
- Optimized startup time https://github.com/Textualize/textual/pull/3753
- App.COMMANDS or Screen.COMMANDS can now accept a callable which returns a command palette provider https://github.com/Textualize/textual/pull/3756

## [0.42.0] - 2023-11-22

### Fixed

- Duplicate CSS errors when parsing CSS from a screen https://github.com/Textualize/textual/issues/3581
- Added missing `blur` pseudo class https://github.com/Textualize/textual/issues/3439
- Fixed visual glitched characters on Windows due to Python limitation https://github.com/Textualize/textual/issues/2548
- Fixed `ScrollableContainer` to receive focus https://github.com/Textualize/textual/pull/3632
- Fixed app-level queries causing a crash when the command palette is active https://github.com/Textualize/textual/issues/3633
- Fixed outline not rendering correctly in some scenarios (e.g. on Button widgets) https://github.com/Textualize/textual/issues/3628
- Fixed live-reloading of screen CSS https://github.com/Textualize/textual/issues/3454
- `Select.value` could be in an invalid state https://github.com/Textualize/textual/issues/3612
- Off-by-one in CSS error reporting https://github.com/Textualize/textual/issues/3625
- Loading indicators and app notifications overlapped in the wrong order https://github.com/Textualize/textual/issues/3677
- Widgets being loaded are disabled and have their scrolling explicitly disabled too https://github.com/Textualize/textual/issues/3677
- Method render on a widget could be called before mounting said widget https://github.com/Textualize/textual/issues/2914

### Added

- Exceptions to `textual.widgets.select` https://github.com/Textualize/textual/pull/3614
  - `InvalidSelectValueError` for when setting a `Select` to an invalid value
  - `EmptySelectError` when creating/setting a `Select` to have no options when `allow_blank` is `False`
- `Select` methods https://github.com/Textualize/textual/pull/3614
  - `clear`
  - `is_blank`
- Constant `Select.BLANK` to flag an empty selection https://github.com/Textualize/textual/pull/3614
- Added `restrict`, `type`, `max_length`, and `valid_empty` to Input https://github.com/Textualize/textual/pull/3657
- Added `Pilot.mouse_down` to simulate `MouseDown` events https://github.com/Textualize/textual/pull/3495
- Added `Pilot.mouse_up` to simulate `MouseUp` events https://github.com/Textualize/textual/pull/3495
- Added `Widget.is_mounted` property https://github.com/Textualize/textual/pull/3709
- Added `TreeNode.refresh` https://github.com/Textualize/textual/pull/3639

### Changed

- CSS error reporting will no longer provide links to the files in question https://github.com/Textualize/textual/pull/3582
- inline CSS error reporting will report widget/class variable where the CSS was read from https://github.com/Textualize/textual/pull/3582
- Breaking change: `Tree.refresh_line` has now become an internal https://github.com/Textualize/textual/pull/3639
- Breaking change: Setting `Select.value` to `None` no longer clears the selection (See `Select.BLANK` and `Select.clear`) https://github.com/Textualize/textual/pull/3614
- Breaking change: `Button` no longer inherits from `Static`, now it inherits directly from `Widget` https://github.com/Textualize/textual/issues/3603
- Rich markup in markdown headings is now escaped when building the TOC https://github.com/Textualize/textual/issues/3689
- Mechanics behind mouse clicks. See [this](https://github.com/Textualize/textual/pull/3495#issue-1934915047) for more details. https://github.com/Textualize/textual/pull/3495
- Breaking change: max/min-width/height now includes padding and border. https://github.com/Textualize/textual/pull/3712

## [0.41.0] - 2023-10-31

### Fixed

- Fixed `Input.cursor_blink` reactive not changing blink state after `Input` was mounted https://github.com/Textualize/textual/pull/3498
- Fixed `Tabs.active` attribute value not being re-assigned after removing a tab or clearing https://github.com/Textualize/textual/pull/3498
- Fixed `DirectoryTree` race-condition crash when changing path https://github.com/Textualize/textual/pull/3498
- Fixed issue with `LRUCache.discard` https://github.com/Textualize/textual/issues/3537
- Fixed `DataTable` not scrolling to rows that were just added https://github.com/Textualize/textual/pull/3552
- Fixed cache bug with `DataTable.update_cell` https://github.com/Textualize/textual/pull/3551
- Fixed CSS errors being repeated https://github.com/Textualize/textual/pull/3566
- Fix issue with chunky highlights on buttons https://github.com/Textualize/textual/pull/3571
- Fixed `OptionList` event leakage from `CommandPalette` to `App`.
- Fixed crash in `LoadingIndicator` https://github.com/Textualize/textual/pull/3498
- Fixed crash when `Tabs` appeared as a descendant of `TabbedContent` in the DOM https://github.com/Textualize/textual/pull/3602
- Fixed the command palette cancelling other workers https://github.com/Textualize/textual/issues/3615

### Added

- Add Document `get_index_from_location` / `get_location_from_index` https://github.com/Textualize/textual/pull/3410
- Add setter for `TextArea.text` https://github.com/Textualize/textual/discussions/3525
- Added `key` argument to the `DataTable.sort()` method, allowing the table to be sorted using a custom function (or other callable) https://github.com/Textualize/textual/pull/3090
- Added `initial` to all css rules, which restores default (i.e. value from DEFAULT_CSS) https://github.com/Textualize/textual/pull/3566
- Added HorizontalPad to pad.py https://github.com/Textualize/textual/pull/3571
- Added `AwaitComplete` class, to be used for optionally awaitable return values https://github.com/Textualize/textual/pull/3498

### Changed

- Breaking change: `Button.ACTIVE_EFFECT_DURATION` classvar converted to `Button.active_effect_duration` attribute https://github.com/Textualize/textual/pull/3498
- Breaking change: `Input.blink_timer` made private (renamed to `Input._blink_timer`) https://github.com/Textualize/textual/pull/3498
- Breaking change: `Input.cursor_blink` reactive updated to not run on mount (now `init=False`) https://github.com/Textualize/textual/pull/3498
- Breaking change: `AwaitTabbedContent` class removed https://github.com/Textualize/textual/pull/3498
- Breaking change: `Tabs.remove_tab` now returns an `AwaitComplete` instead of an `AwaitRemove` https://github.com/Textualize/textual/pull/3498
- Breaking change: `Tabs.clear` now returns an `AwaitComplete` instead of an `AwaitRemove` https://github.com/Textualize/textual/pull/3498
- `TabbedContent.add_pane` now returns an `AwaitComplete` instead of an `AwaitTabbedContent` https://github.com/Textualize/textual/pull/3498
- `TabbedContent.remove_pane` now returns an `AwaitComplete` instead of an `AwaitTabbedContent` https://github.com/Textualize/textual/pull/3498
- `TabbedContent.clear_pane` now returns an `AwaitComplete` instead of an `AwaitTabbedContent` https://github.com/Textualize/textual/pull/3498
- `Tabs.add_tab` now returns an `AwaitComplete` instead of an `AwaitMount` https://github.com/Textualize/textual/pull/3498
- `DirectoryTree.reload` now returns an `AwaitComplete`, which may be awaited to ensure the node has finished being processed by the internal queue https://github.com/Textualize/textual/pull/3498
- `Tabs.remove_tab` now returns an `AwaitComplete`, which may be awaited to ensure the tab is unmounted and internal state is updated https://github.com/Textualize/textual/pull/3498
- `App.switch_mode` now returns an `AwaitMount`, which may be awaited to ensure the screen is mounted https://github.com/Textualize/textual/pull/3498
- Buttons will now display multiple lines, and have auto height https://github.com/Textualize/textual/pull/3539
- DataTable now has a max-height of 100vh rather than 100%, which doesn't work with auto
- Breaking change: empty rules now result in an error https://github.com/Textualize/textual/pull/3566
- Improved startup time by caching CSS parsing https://github.com/Textualize/textual/pull/3575
- Workers are now created/run in a thread-safe way https://github.com/Textualize/textual/pull/3586

## [0.40.0] - 2023-10-11

### Added

- Added `loading` reactive property to widgets https://github.com/Textualize/textual/pull/3509

## [0.39.0] - 2023-10-10

### Fixed

- `Pilot.click`/`Pilot.hover` can't use `Screen` as a selector https://github.com/Textualize/textual/issues/3395
- App exception when a `Tree` is initialized/mounted with `disabled=True` https://github.com/Textualize/textual/issues/3407
- Fixed `print` locations not being correctly reported in `textual console` https://github.com/Textualize/textual/issues/3237
- Fix location of IME and emoji popups https://github.com/Textualize/textual/pull/3408
- Fixed application freeze when pasting an emoji into an application on Windows https://github.com/Textualize/textual/issues/3178
- Fixed duplicate option ID handling in the `OptionList` https://github.com/Textualize/textual/issues/3455
- Fix crash when removing and updating DataTable cell at same time https://github.com/Textualize/textual/pull/3487
- Fixed fractional styles to allow integer values https://github.com/Textualize/textual/issues/3414
- Stop eating stdout/stderr in headless mode - print works again in tests https://github.com/Textualize/textual/pull/3486

### Added

- `OutOfBounds` exception to be raised by `Pilot` https://github.com/Textualize/textual/pull/3360
- `TextArea.cursor_screen_offset` property for getting the screen-relative position of the cursor https://github.com/Textualize/textual/pull/3408
- `Input.cursor_screen_offset` property for getting the screen-relative position of the cursor https://github.com/Textualize/textual/pull/3408
- Reactive `cell_padding` (and respective parameter) to define horizontal cell padding in data table columns https://github.com/Textualize/textual/issues/3435
- Added `Input.clear` method https://github.com/Textualize/textual/pull/3430
- Added `TextArea.SelectionChanged` and `TextArea.Changed` messages https://github.com/Textualize/textual/pull/3442
- Added `wait_for_dismiss` parameter to `App.push_screen` https://github.com/Textualize/textual/pull/3477
- Allow scrollbar-size to be set to 0 to achieve scrollable containers with no visible scrollbars https://github.com/Textualize/textual/pull/3488

### Changed

- Breaking change: tree-sitter and tree-sitter-languages dependencies moved to `syntax` extra https://github.com/Textualize/textual/pull/3398
- `Pilot.click`/`Pilot.hover` now raises `OutOfBounds` when clicking outside visible screen https://github.com/Textualize/textual/pull/3360
- `Pilot.click`/`Pilot.hover` now return a Boolean indicating whether the click/hover landed on the widget that matches the selector https://github.com/Textualize/textual/pull/3360
- Added a delay to when the `No Matches` message appears in the command palette, thus removing a flicker https://github.com/Textualize/textual/pull/3399
- Timer callbacks are now typed more loosely https://github.com/Textualize/textual/issues/3434

## [0.38.1] - 2023-09-21

### Fixed

- Hotfix - added missing highlight files in build distribution https://github.com/Textualize/textual/pull/3370

## [0.38.0] - 2023-09-21

### Added

- Added a TextArea https://github.com/Textualize/textual/pull/2931
- Added :dark and :light pseudo classes

### Fixed

- Fixed `DataTable` not updating component styles on hot-reloading https://github.com/Textualize/textual/issues/3312

### Changed

- Breaking change: CSS in DEFAULT_CSS is now automatically scoped to the widget (set SCOPED_CSS=False) to disable
- Breaking change: Changed `Markdown.goto_anchor` to return a boolean (if the anchor was found) instead of `None` https://github.com/Textualize/textual/pull/3334

## [0.37.1] - 2023-09-16

### Fixed

- Fixed the command palette crashing with a `TimeoutError` in any Python before 3.11 https://github.com/Textualize/textual/issues/3320
- Fixed `Input` event leakage from `CommandPalette` to `App`.

## [0.37.0] - 2023-09-15

### Added

- Added the command palette https://github.com/Textualize/textual/pull/3058
- `Input` is now validated when focus moves out of it https://github.com/Textualize/textual/pull/3193
- Attribute `Input.validate_on` (and `__init__` parameter of the same name) to customise when validation occurs https://github.com/Textualize/textual/pull/3193
- Screen-specific (sub-)title attributes https://github.com/Textualize/textual/pull/3199:
  - `Screen.TITLE`
  - `Screen.SUB_TITLE`
  - `Screen.title`
  - `Screen.sub_title`
- Properties `Header.screen_title` and `Header.screen_sub_title` https://github.com/Textualize/textual/pull/3199
- Added `DirectoryTree.DirectorySelected` message https://github.com/Textualize/textual/issues/3200
- Added `widgets.Collapsible` contributed by Sunyoung Yoo https://github.com/Textualize/textual/pull/2989

### Fixed

- Fixed a crash when removing an option from an `OptionList` while the mouse is hovering over the last option https://github.com/Textualize/textual/issues/3270
- Fixed a crash in `MarkdownViewer` when clicking on a link that contains an anchor https://github.com/Textualize/textual/issues/3094
- Fixed wrong message pump in pop_screen https://github.com/Textualize/textual/pull/3315

### Changed

- Widget.notify and App.notify are now thread-safe https://github.com/Textualize/textual/pull/3275
- Breaking change: Widget.notify and App.notify now return None https://github.com/Textualize/textual/pull/3275
- App.unnotify is now private (renamed to App._unnotify) https://github.com/Textualize/textual/pull/3275
- `Markdown.load` will now attempt to scroll to a related heading if an anchor is provided https://github.com/Textualize/textual/pull/3244
- `ProgressBar` explicitly supports being set back to its indeterminate state https://github.com/Textualize/textual/pull/3286

## [0.36.0] - 2023-09-05

### Added

- TCSS styles `layer` and `layers` can be strings https://github.com/Textualize/textual/pull/3169
- `App.return_code` for the app return code https://github.com/Textualize/textual/pull/3202
- Added `animate` switch to `Tree.scroll_to_line` and `Tree.scroll_to_node` https://github.com/Textualize/textual/pull/3210
- Added `Rule` widget https://github.com/Textualize/textual/pull/3209
- Added App.current_mode to get the current mode https://github.com/Textualize/textual/pull/3233

### Changed

- Reactive callbacks are now scheduled on the message pump of the reactable that is watching instead of the owner of reactive attribute https://github.com/Textualize/textual/pull/3065
- Callbacks scheduled with `call_next` will now have the same prevented messages as when the callback was scheduled https://github.com/Textualize/textual/pull/3065
- Added `cursor_type` to the `DataTable` constructor.
- Fixed `push_screen` not updating Screen.CSS styles https://github.com/Textualize/textual/issues/3217
- `DataTable.add_row` accepts `height=None` to automatically compute optimal height for a row https://github.com/Textualize/textual/pull/3213

### Fixed

- Fixed flicker when calling pop_screen multiple times https://github.com/Textualize/textual/issues/3126
- Fixed setting styles.layout not updating https://github.com/Textualize/textual/issues/3047
- Fixed flicker when scrolling tree up or down a line https://github.com/Textualize/textual/issues/3206

## [0.35.1]

### Fixed

- Fixed flash of 80x24 interface in textual-web

## [0.35.0]

### Added

- Ability to enable/disable tabs via the reactive `disabled` in tab panes https://github.com/Textualize/textual/pull/3152
- Textual-web driver support for Windows

### Fixed

- Could not hide/show/disable/enable tabs in nested `TabbedContent` https://github.com/Textualize/textual/pull/3150

## [0.34.0] - 2023-08-22

### Added

- Methods `TabbedContent.disable_tab` and `TabbedContent.enable_tab` https://github.com/Textualize/textual/pull/3112
- Methods `Tabs.disable` and `Tabs.enable` https://github.com/Textualize/textual/pull/3112
- Messages `Tab.Disabled`, `Tab.Enabled`, `Tabs.TabDisabled` and `Tabs.Enabled` https://github.com/Textualize/textual/pull/3112
- Methods `TabbedContent.hide_tab` and `TabbedContent.show_tab` https://github.com/Textualize/textual/pull/3112
- Methods `Tabs.hide` and `Tabs.show` https://github.com/Textualize/textual/pull/3112
- Messages `Tabs.TabHidden` and `Tabs.TabShown` https://github.com/Textualize/textual/pull/3112
- Added `ListView.extend` method to append multiple items https://github.com/Textualize/textual/pull/3012

### Changed

- grid-columns and grid-rows now accept an `auto` token to detect the optimal size https://github.com/Textualize/textual/pull/3107
- LoadingIndicator now has a minimum height of 1 line.

### Fixed

- Fixed auto height container with default grid-rows https://github.com/Textualize/textual/issues/1597
- Fixed `page_up` and `page_down` bug in `DataTable` when `show_header = False` https://github.com/Textualize/textual/pull/3093
- Fixed issue with visible children inside invisible container when moving focus https://github.com/Textualize/textual/issues/3053

## [0.33.0] - 2023-08-15

### Fixed

- Fixed unintuitive sizing behaviour of TabbedContent https://github.com/Textualize/textual/issues/2411
- Fixed relative units not always expanding auto containers https://github.com/Textualize/textual/pull/3059
- Fixed background refresh https://github.com/Textualize/textual/issues/3055
- Fixed `SelectionList.clear_options` https://github.com/Textualize/textual/pull/3075
- `MouseMove` events bubble up from widgets. `App` and `Screen` receive `MouseMove` events even if there's no Widget under the cursor. https://github.com/Textualize/textual/issues/2905
- Fixed click on double-width char https://github.com/Textualize/textual/issues/2968

### Changed

- Breaking change: `DOMNode.visible` now takes into account full DOM to report whether a node is visible or not.

### Removed

- Property `Widget.focusable_children` https://github.com/Textualize/textual/pull/3070

### Added

- Added an interface for replacing prompt of an individual option in an `OptionList` https://github.com/Textualize/textual/issues/2603
- Added `DirectoryTree.reload_node` method https://github.com/Textualize/textual/issues/2757
- Added widgets.Digit https://github.com/Textualize/textual/pull/3073
- Added `BORDER_TITLE` and `BORDER_SUBTITLE` classvars to Widget https://github.com/Textualize/textual/pull/3097

### Changed

- DescendantBlur and DescendantFocus can now be used with @on decorator

## [0.32.0] - 2023-08-03

### Added

- Added widgets.Log
- Added Widget.is_vertical_scroll_end, Widget.is_horizontal_scroll_end, Widget.is_vertical_scrollbar_grabbed, Widget.is_horizontal_scrollbar_grabbed

### Changed

- Breaking change: Renamed TextLog to RichLog

## [0.31.0] - 2023-08-01

### Added

- Added App.begin_capture_print, App.end_capture_print, Widget.begin_capture_print, Widget.end_capture_print https://github.com/Textualize/textual/issues/2952
- Added the ability to run async methods as thread workers https://github.com/Textualize/textual/pull/2938
- Added `App.stop_animation` https://github.com/Textualize/textual/issues/2786
- Added `Widget.stop_animation` https://github.com/Textualize/textual/issues/2786

### Changed

- Breaking change: Creating a thread worker now requires that a `thread=True` keyword argument is passed https://github.com/Textualize/textual/pull/2938
- Breaking change: `Markdown.load` no longer captures all errors and returns a `bool`, errors now propagate https://github.com/Textualize/textual/issues/2956
- Breaking change: the default style of a `DataTable` now has `max-height: 100%` https://github.com/Textualize/textual/issues/2959

### Fixed

- Fixed a crash when a `SelectionList` had a prompt wider than itself https://github.com/Textualize/textual/issues/2900
- Fixed a bug where `Click` events were bubbling up from `Switch` widgets https://github.com/Textualize/textual/issues/2366
- Fixed a crash when using empty CSS variables https://github.com/Textualize/textual/issues/1849
- Fixed issue with tabs in TextLog https://github.com/Textualize/textual/issues/3007
- Fixed a bug with `DataTable` hover highlighting https://github.com/Textualize/textual/issues/2909

## [0.30.0] - 2023-07-17

### Added

- Added `DataTable.remove_column` method https://github.com/Textualize/textual/pull/2899
- Added notifications https://github.com/Textualize/textual/pull/2866
- Added `on_complete` callback to scroll methods https://github.com/Textualize/textual/pull/2903

### Fixed

- Fixed CancelledError issue with timer https://github.com/Textualize/textual/issues/2854
- Fixed Toggle Buttons issue with not being clickable/hoverable https://github.com/Textualize/textual/pull/2930


## [0.29.0] - 2023-07-03

### Changed

- Factored dev tools (`textual` command) in to external lib (`textual-dev`).

### Added

- Updated `DataTable.get_cell` type hints to accept string keys https://github.com/Textualize/textual/issues/2586
- Added `DataTable.get_cell_coordinate` method
- Added `DataTable.get_row_index` method https://github.com/Textualize/textual/issues/2587
- Added `DataTable.get_column_index` method
- Added can-focus pseudo-class to target widgets that may receive focus
- Make `Markdown.update` optionally awaitable https://github.com/Textualize/textual/pull/2838
- Added `default` parameter to `DataTable.add_column` for populating existing rows https://github.com/Textualize/textual/pull/2836
- Added can-focus pseudo-class to target widgets that may receive focus

### Fixed

- Fixed crash when columns were added to populated `DataTable` https://github.com/Textualize/textual/pull/2836
- Fixed issues with opacity on Screens https://github.com/Textualize/textual/issues/2616
- Fixed style problem with selected selections in a non-focused selection list https://github.com/Textualize/textual/issues/2768
- Fixed sys.stdout and sys.stderr being None https://github.com/Textualize/textual/issues/2879

## [0.28.1] - 2023-06-20

### Fixed

- Fixed indented code blocks not showing up in `Markdown` https://github.com/Textualize/textual/issues/2781
- Fixed inline code blocks in lists showing out of order in `Markdown` https://github.com/Textualize/textual/issues/2676
- Fixed list items in a `Markdown` being added to the focus chain https://github.com/Textualize/textual/issues/2380
- Fixed `Tabs` posting unnecessary messages when removing non-active tabs https://github.com/Textualize/textual/issues/2807
- call_after_refresh will preserve the sender within the callback https://github.com/Textualize/textual/pull/2806

### Added

- Added a method of allowing third party code to handle unhandled tokens in `Markdown` https://github.com/Textualize/textual/pull/2803
- Added `MarkdownBlock` as an exported symbol in `textual.widgets.markdown` https://github.com/Textualize/textual/pull/2803

### Changed

- Tooltips are now inherited, so will work with compound widgets


## [0.28.0] - 2023-06-19

### Added

- The devtools console now confirms when CSS files have been successfully loaded after a previous error https://github.com/Textualize/textual/pull/2716
- Class variable `CSS` to screens https://github.com/Textualize/textual/issues/2137
- Class variable `CSS_PATH` to screens https://github.com/Textualize/textual/issues/2137
- Added `cursor_foreground_priority` and `cursor_background_priority` to `DataTable` https://github.com/Textualize/textual/pull/2736
- Added Region.center
- Added `center` parameter to `Widget.scroll_to_region`
- Added `origin_visible` parameter to `Widget.scroll_to_region`
- Added `origin_visible` parameter to `Widget.scroll_to_center`
- Added `TabbedContent.tab_count` https://github.com/Textualize/textual/pull/2751
- Added `TabbedContent.add_pane` https://github.com/Textualize/textual/pull/2751
- Added `TabbedContent.remove_pane` https://github.com/Textualize/textual/pull/2751
- Added `TabbedContent.clear_panes` https://github.com/Textualize/textual/pull/2751
- Added `TabbedContent.Cleared` https://github.com/Textualize/textual/pull/2751

### Fixed

- Fixed setting `TreeNode.label` on an existing `Tree` node not immediately refreshing https://github.com/Textualize/textual/pull/2713
- Correctly implement `__eq__` protocol in DataTable https://github.com/Textualize/textual/pull/2705
- Fixed exceptions in Pilot tests being silently ignored https://github.com/Textualize/textual/pull/2754
- Fixed issue where internal data of `OptionList` could be invalid for short window after `clear_options` https://github.com/Textualize/textual/pull/2754
- Fixed `Tooltip` causing a `query_one` on a lone `Static` to fail https://github.com/Textualize/textual/issues/2723
- Nested widgets wouldn't lose focus when parent is disabled https://github.com/Textualize/textual/issues/2772
- Fixed the `Tabs` `Underline` highlight getting "lost" in some extreme situations https://github.com/Textualize/textual/pull/2751

### Changed

- Breaking change: The `@on` decorator will now match a message class and any child classes https://github.com/Textualize/textual/pull/2746
- Breaking change: Styles update to checkbox, radiobutton, OptionList, Select, SelectionList, Switch https://github.com/Textualize/textual/pull/2777
- `Tabs.add_tab` is now optionally awaitable https://github.com/Textualize/textual/pull/2778
- `Tabs.add_tab` now takes `before` and `after` arguments to position a new tab https://github.com/Textualize/textual/pull/2778
- `Tabs.remove_tab` is now optionally awaitable https://github.com/Textualize/textual/pull/2778
- Breaking change: `Tabs.clear` has been changed from returning `self` to being optionally awaitable https://github.com/Textualize/textual/pull/2778

## [0.27.0] - 2023-06-01

### Fixed

- Fixed zero division error https://github.com/Textualize/textual/issues/2673
- Fix `scroll_to_center` when there were nested layers out of view (Compositor full_map not populated fully) https://github.com/Textualize/textual/pull/2684
- Fix crash when `Select` widget value attribute was set in `compose` https://github.com/Textualize/textual/pull/2690
- Issue with computing progress in workers https://github.com/Textualize/textual/pull/2686
- Issues with `switch_screen` not updating the results callback appropriately https://github.com/Textualize/textual/issues/2650
- Fixed incorrect mount order https://github.com/Textualize/textual/pull/2702

### Added

- `work` decorator accepts `description` parameter to add debug string https://github.com/Textualize/textual/issues/2597
- Added `SelectionList` widget https://github.com/Textualize/textual/pull/2652
- `App.AUTO_FOCUS` to set auto focus on all screens https://github.com/Textualize/textual/issues/2594
- Option to `scroll_to_center` to ensure we don't scroll such that the top left corner of the widget is not visible https://github.com/Textualize/textual/pull/2682
- Added `Widget.tooltip` property https://github.com/Textualize/textual/pull/2670
- Added `Region.inflect` https://github.com/Textualize/textual/pull/2670
- `Suggester` API to compose with widgets for automatic suggestions https://github.com/Textualize/textual/issues/2330
- `SuggestFromList` class to let widgets get completions from a fixed set of options https://github.com/Textualize/textual/pull/2604
- `Input` has a new component class `input--suggestion` https://github.com/Textualize/textual/pull/2604
- Added `Widget.remove_children` https://github.com/Textualize/textual/pull/2657
- Added `Validator` framework and validation for `Input` https://github.com/Textualize/textual/pull/2600
- Ability to have private and public validate methods https://github.com/Textualize/textual/pull/2708
- Ability to have private compute methods https://github.com/Textualize/textual/pull/2708
- Added `message_hook` to App.run_test https://github.com/Textualize/textual/pull/2702
- Added `Sparkline` widget https://github.com/Textualize/textual/pull/2631

### Changed

- `Placeholder` now sets its color cycle per app https://github.com/Textualize/textual/issues/2590
- Footer now clears key highlight regardless of whether it's in the active screen or not https://github.com/Textualize/textual/issues/2606
- The default Widget repr no longer displays classes and pseudo-classes (to reduce noise in logs). Add them to your `__rich_repr__` method if needed. https://github.com/Textualize/textual/pull/2623
- Setting `Screen.AUTO_FOCUS` to `None` will inherit `AUTO_FOCUS` from the app instead of disabling it https://github.com/Textualize/textual/issues/2594
- Setting `Screen.AUTO_FOCUS` to `""` will disable it on the screen https://github.com/Textualize/textual/issues/2594
- Messages now have a `handler_name` class var which contains the name of the default handler method.
- `Message.control` is now a property instead of a class variable. https://github.com/Textualize/textual/issues/2528
- `Tree` and `DirectoryTree` Messages no longer accept a `tree` parameter, using `self.node.tree` instead. https://github.com/Textualize/textual/issues/2529
- Keybinding <kbd>right</kbd> in `Input` is also used to accept a suggestion if the cursor is at the end of the input https://github.com/Textualize/textual/pull/2604
- `Input.__init__` now accepts a `suggester` attribute for completion suggestions https://github.com/Textualize/textual/pull/2604
- Using `switch_screen` to switch to the currently active screen is now a no-op https://github.com/Textualize/textual/pull/2692
- Breaking change: removed `reactive.py::Reactive.var` in favor of `reactive.py::var` https://github.com/Textualize/textual/pull/2709/

### Removed

- `Placeholder.reset_color_cycle`
- Removed `Widget.reset_focus` (now called `Widget.blur`) https://github.com/Textualize/textual/issues/2642

## [0.26.0] - 2023-05-20

### Added

- Added `Widget.can_view`

### Changed

- Textual will now scroll focused widgets to center if not in view

## [0.25.0] - 2023-05-17

### Changed

- App `title` and `sub_title` attributes can be set to any type https://github.com/Textualize/textual/issues/2521
- `DirectoryTree` now loads directory contents in a worker https://github.com/Textualize/textual/issues/2456
- Only a single error will be written by default, unless in dev mode ("debug" in App.features) https://github.com/Textualize/textual/issues/2480
- Using `Widget.move_child` where the target and the child being moved are the same is now a no-op https://github.com/Textualize/textual/issues/1743
- Calling `dismiss` on a screen that is not at the top of the stack now raises an exception https://github.com/Textualize/textual/issues/2575
- `MessagePump.call_after_refresh` and `MessagePump.call_later` will now return `False` if the callback could not be scheduled. https://github.com/Textualize/textual/pull/2584

### Fixed

- Fixed `ZeroDivisionError` in `resolve_fraction_unit` https://github.com/Textualize/textual/issues/2502
- Fixed `TreeNode.expand` and `TreeNode.expand_all` not posting a `Tree.NodeExpanded` message https://github.com/Textualize/textual/issues/2535
- Fixed `TreeNode.collapse` and `TreeNode.collapse_all` not posting a `Tree.NodeCollapsed` message https://github.com/Textualize/textual/issues/2535
- Fixed `TreeNode.toggle` and `TreeNode.toggle_all` not posting a `Tree.NodeExpanded` or `Tree.NodeCollapsed` message https://github.com/Textualize/textual/issues/2535
- `footer--description` component class was being ignored https://github.com/Textualize/textual/issues/2544
- Pasting empty selection in `Input` would raise an exception https://github.com/Textualize/textual/issues/2563
- `Screen.AUTO_FOCUS` now focuses the first _focusable_ widget that matches the selector https://github.com/Textualize/textual/issues/2578
- `Screen.AUTO_FOCUS` now works on the default screen on startup https://github.com/Textualize/textual/pull/2581
- Fix for setting dark in App `__init__` https://github.com/Textualize/textual/issues/2583
- Fix issue with scrolling and docks https://github.com/Textualize/textual/issues/2525
- Fix not being able to use CSS classes with `Tab` https://github.com/Textualize/textual/pull/2589

### Added

- Class variable `AUTO_FOCUS` to screens https://github.com/Textualize/textual/issues/2457
- Added `NULL_SPACING` and `NULL_REGION` to geometry.py

## [0.24.1] - 2023-05-08

### Fixed

- Fix TypeError in code browser

## [0.24.0] - 2023-05-08

### Fixed

- Fixed crash when creating a `DirectoryTree` starting anywhere other than `.`
- Fixed line drawing in `Tree` when `Tree.show_root` is `True` https://github.com/Textualize/textual/issues/2397
- Fixed line drawing in `Tree` not marking branches as selected when first getting focus https://github.com/Textualize/textual/issues/2397

### Changed

- The DataTable cursor is now scrolled into view when the cursor coordinate is changed programmatically https://github.com/Textualize/textual/issues/2459
- run_worker exclusive parameter is now `False` by default https://github.com/Textualize/textual/pull/2470
- Added `always_update` as an optional argument for `reactive.var`
- Made Binding description default to empty string, which is equivalent to show=False https://github.com/Textualize/textual/pull/2501
- Modified Message to allow it to be used as a dataclass https://github.com/Textualize/textual/pull/2501
- Decorator `@on` accepts arbitrary `**kwargs` to apply selectors to attributes of the message https://github.com/Textualize/textual/pull/2498

### Added

- Property `control` as alias for attribute `tabs` in `Tabs` messages https://github.com/Textualize/textual/pull/2483
- Experimental: Added "overlay" rule https://github.com/Textualize/textual/pull/2501
- Experimental: Added "constrain" rule https://github.com/Textualize/textual/pull/2501
- Added textual.widgets.Select https://github.com/Textualize/textual/pull/2501
- Added Region.translate_inside https://github.com/Textualize/textual/pull/2501
- `TabbedContent` now takes kwargs `id`, `name`, `classes`, and `disabled`, upon initialization, like other widgets https://github.com/Textualize/textual/pull/2497
- Method `DataTable.move_cursor` https://github.com/Textualize/textual/issues/2472
- Added `OptionList.add_options` https://github.com/Textualize/textual/pull/2508
- Added `TreeNode.is_root` https://github.com/Textualize/textual/pull/2510
- Added `TreeNode.remove_children` https://github.com/Textualize/textual/pull/2510
- Added `TreeNode.remove` https://github.com/Textualize/textual/pull/2510
- Added classvar `Message.ALLOW_SELECTOR_MATCH` https://github.com/Textualize/textual/pull/2498
- Added `ALLOW_SELECTOR_MATCH` to all built-in messages associated with widgets https://github.com/Textualize/textual/pull/2498
- Markdown document sub-widgets now reference the container document
- Table of contents of a markdown document now references the document
- Added the `control` property to messages
  - `DirectoryTree.FileSelected`
  - `ListView`
    - `Highlighted`
    - `Selected`
  - `Markdown`
    - `TableOfContentsUpdated`
    - `TableOfContentsSelected`
    - `LinkClicked`
  - `OptionList`
    - `OptionHighlighted`
    - `OptionSelected`
  - `RadioSet.Changed`
  - `TabContent.TabActivated`
  - `Tree`
    - `NodeSelected`
    - `NodeHighlighted`
    - `NodeExpanded`
    - `NodeCollapsed`

## [0.23.0] - 2023-05-03

### Fixed

- Fixed `outline` top and bottom not handling alpha - https://github.com/Textualize/textual/issues/2371
- Fixed `!important` not applying to `align` https://github.com/Textualize/textual/issues/2420
- Fixed `!important` not applying to `border` https://github.com/Textualize/textual/issues/2420
- Fixed `!important` not applying to `content-align` https://github.com/Textualize/textual/issues/2420
- Fixed `!important` not applying to `outline` https://github.com/Textualize/textual/issues/2420
- Fixed `!important` not applying to `overflow` https://github.com/Textualize/textual/issues/2420
- Fixed `!important` not applying to `scrollbar-size` https://github.com/Textualize/textual/issues/2420
- Fixed `outline-right` not being recognised https://github.com/Textualize/textual/issues/2446
- Fixed OSError when a file system is not available https://github.com/Textualize/textual/issues/2468

### Changed

- Setting attributes with a `compute_` method will now raise an `AttributeError` https://github.com/Textualize/textual/issues/2383
- Unknown psuedo-selectors will now raise a tokenizer error (previously they were silently ignored) https://github.com/Textualize/textual/pull/2445
- Breaking change: `DirectoryTree.FileSelected.path` is now always a `Path` https://github.com/Textualize/textual/issues/2448
- Breaking change: `Directorytree.load_directory` renamed to `Directorytree._load_directory` https://github.com/Textualize/textual/issues/2448
- Unknown pseudo-selectors will now raise a tokenizer error (previously they were silently ignored) https://github.com/Textualize/textual/pull/2445

### Added

- Watch methods can now optionally be private https://github.com/Textualize/textual/issues/2382
- Added `DirectoryTree.path` reactive attribute https://github.com/Textualize/textual/issues/2448
- Added `DirectoryTree.FileSelected.node` https://github.com/Textualize/textual/pull/2463
- Added `DirectoryTree.reload` https://github.com/Textualize/textual/issues/2448
- Added textual.on decorator https://github.com/Textualize/textual/issues/2398

## [0.22.3] - 2023-04-29

### Fixed

- Fixed `textual run` on Windows https://github.com/Textualize/textual/issues/2406
- Fixed top border of button hover state

## [0.22.2] - 2023-04-29

### Added

- Added `TreeNode.tree` as a read-only public attribute https://github.com/Textualize/textual/issues/2413

### Fixed

- Fixed superfluous style updates for focus-within pseudo-selector

## [0.22.1] - 2023-04-28

### Fixed

- Fixed timer issue https://github.com/Textualize/textual/issues/2416
- Fixed `textual run` issue https://github.com/Textualize/textual/issues/2391

## [0.22.0] - 2023-04-27

### Fixed

- Fixed broken fr units when there is a min or max dimension https://github.com/Textualize/textual/issues/2378
- Fixed plain text in Markdown code blocks with no syntax being difficult to read https://github.com/Textualize/textual/issues/2400

### Added

- Added `ProgressBar` widget https://github.com/Textualize/textual/pull/2333

### Changed

- All `textual.containers` are now `1fr` in relevant dimensions by default https://github.com/Textualize/textual/pull/2386


## [0.21.0] - 2023-04-26

### Changed

- `textual run` execs apps in a new context.
- Textual console no longer parses console markup.
- Breaking change: `Container` no longer shows required scrollbars by default https://github.com/Textualize/textual/issues/2361
- Breaking change: `VerticalScroll` no longer shows a required horizontal scrollbar by default
- Breaking change: `HorizontalScroll` no longer shows a required vertical scrollbar by default
- Breaking change: Renamed `App.action_add_class_` to `App.action_add_class`
- Breaking change: Renamed `App.action_remove_class_` to `App.action_remove_class`
- Breaking change: `RadioSet` is now a single focusable widget https://github.com/Textualize/textual/pull/2372
- Breaking change: Removed `containers.Content` (use `containers.VerticalScroll` now)

### Added

- Added `-c` switch to `textual run` which runs commands in a Textual dev environment.
- Breaking change: standard keyboard scrollable navigation bindings have been moved off `Widget` and onto a new base class for scrollable containers (see also below addition) https://github.com/Textualize/textual/issues/2332
- `ScrollView` now inherits from `ScrollableContainer` rather than `Widget` https://github.com/Textualize/textual/issues/2332
- Containers no longer inherit any bindings from `Widget` https://github.com/Textualize/textual/issues/2331
- Added `ScrollableContainer`; a container class that binds the common navigation keys to scroll actions (see also above breaking change) https://github.com/Textualize/textual/issues/2332

### Fixed

- Fixed dark mode toggles in a "child" screen not updating a "parent" screen https://github.com/Textualize/textual/issues/1999
- Fixed "panel" border not exposed via CSS
- Fixed `TabbedContent.active` changes not changing the actual content https://github.com/Textualize/textual/issues/2352
- Fixed broken color on macOS Terminal https://github.com/Textualize/textual/issues/2359

## [0.20.1] - 2023-04-18

### Fix

- New fix for stuck tabs underline https://github.com/Textualize/textual/issues/2229

## [0.20.0] - 2023-04-18

### Changed

- Changed signature of Driver. Technically a breaking change, but unlikely to affect anyone.
- Breaking change: Timer.start is now private, and returns None. There was no reason to call this manually, so unlikely to affect anyone.
- A clicked tab will now be scrolled to the center of its tab container https://github.com/Textualize/textual/pull/2276
- Style updates are now done immediately rather than on_idle https://github.com/Textualize/textual/pull/2304
- `ButtonVariant` is now exported from `textual.widgets.button` https://github.com/Textualize/textual/issues/2264
- `HorizontalScroll` and `VerticalScroll` are now focusable by default https://github.com/Textualize/textual/pull/2317

### Added

- Added `DataTable.remove_row` method https://github.com/Textualize/textual/pull/2253
- option `--port` to the command `textual console` to specify which port the console should connect to https://github.com/Textualize/textual/pull/2258
- `Widget.scroll_to_center` method to scroll children to the center of container widget https://github.com/Textualize/textual/pull/2255 and https://github.com/Textualize/textual/pull/2276
- Added `TabActivated` message to `TabbedContent` https://github.com/Textualize/textual/pull/2260
- Added "panel" border style https://github.com/Textualize/textual/pull/2292
- Added `border-title-color`, `border-title-background`, `border-title-style` rules https://github.com/Textualize/textual/issues/2289
- Added `border-subtitle-color`, `border-subtitle-background`, `border-subtitle-style` rules https://github.com/Textualize/textual/issues/2289

### Fixed

- Fixed order styles are applied in DataTable - allows combining of renderable styles and component classes https://github.com/Textualize/textual/pull/2272
- Fixed key combos with up/down keys in some terminals https://github.com/Textualize/textual/pull/2280
- Fix empty ListView preventing bindings from firing https://github.com/Textualize/textual/pull/2281
- Fix `get_component_styles` returning incorrect values on first call when combined with pseudoclasses https://github.com/Textualize/textual/pull/2304
- Fixed `active_message_pump.get` sometimes resulting in a `LookupError` https://github.com/Textualize/textual/issues/2301

## [0.19.1] - 2023-04-10

### Fixed

- Fix viewport units using wrong viewport size  https://github.com/Textualize/textual/pull/2247
- Fixed layout not clearing arrangement cache https://github.com/Textualize/textual/pull/2249


## [0.19.0] - 2023-04-07

### Added

- Added support for filtering a `DirectoryTree` https://github.com/Textualize/textual/pull/2215

### Changed

- Allowed border_title and border_subtitle to accept Text objects
- Added additional line around titles
- When a container is auto, relative dimensions in children stretch the container. https://github.com/Textualize/textual/pull/2221
- DataTable page up / down now move cursor

### Fixed

- Fixed margin not being respected when width or height is "auto" https://github.com/Textualize/textual/issues/2220
- Fixed issue which prevent scroll_visible from working https://github.com/Textualize/textual/issues/2181
- Fixed missing tracebacks on Windows https://github.com/Textualize/textual/issues/2027

## [0.18.0] - 2023-04-04

### Added

- Added Worker API https://github.com/Textualize/textual/pull/2182

### Changed

- Breaking change: Markdown.update is no longer a coroutine https://github.com/Textualize/textual/pull/2182

### Fixed

- `RadioSet` is now far less likely to report `pressed_button` as `None` https://github.com/Textualize/textual/issues/2203

## [0.17.3] - 2023-04-02

### [Fixed]

- Fixed scrollable area not taking in to account dock https://github.com/Textualize/textual/issues/2188

## [0.17.2] - 2023-04-02

### [Fixed]

- Fixed bindings persistance https://github.com/Textualize/textual/issues/1613
- The `Markdown` widget now auto-increments ordered lists https://github.com/Textualize/textual/issues/2002
- Fixed modal bindings https://github.com/Textualize/textual/issues/2194
- Fix binding enter to active button https://github.com/Textualize/textual/issues/2194

### [Changed]

- tab and shift+tab are now defined on Screen.

## [0.17.1] - 2023-03-30

### Fixed

- Fix cursor not hiding on Windows https://github.com/Textualize/textual/issues/2170
- Fixed freeze when ctrl-clicking links https://github.com/Textualize/textual/issues/2167 https://github.com/Textualize/textual/issues/2073

## [0.17.0] - 2023-03-29

### Fixed

- Issue with parsing action strings whose arguments contained quoted closing parenthesis https://github.com/Textualize/textual/pull/2112
- Issues with parsing action strings with tuple arguments https://github.com/Textualize/textual/pull/2112
- Issue with watching for CSS file changes https://github.com/Textualize/textual/pull/2128
- Fix for tabs not invalidating https://github.com/Textualize/textual/issues/2125
- Fixed scrollbar layers issue https://github.com/Textualize/textual/issues/1358
- Fix for interaction between pseudo-classes and widget-level render caches https://github.com/Textualize/textual/pull/2155

### Changed

- DataTable now has height: auto by default. https://github.com/Textualize/textual/issues/2117
- Textual will now render strings within renderables (such as tables) as Console Markup by default. You can wrap your text with rich.Text() if you want the original behavior. https://github.com/Textualize/textual/issues/2120
- Some widget methods now return `self` instead of `None` https://github.com/Textualize/textual/pull/2102:
  - `Widget`: `refresh`, `focus`, `reset_focus`
  - `Button.press`
  - `DataTable`: `clear`, `refresh_coordinate`, `refresh_row`, `refresh_column`, `sort`
  - `Placehoder.cycle_variant`
  - `Switch.toggle`
  - `Tabs.clear`
  - `TextLog`: `write`, `clear`
  - `TreeNode`: `expand`, `expand_all`, `collapse`, `collapse_all`, `toggle`, `toggle_all`
  - `Tree`: `clear`, `reset`
- Screens with alpha in their background color will now blend with the background. https://github.com/Textualize/textual/pull/2139
- Added "thick" border style. https://github.com/Textualize/textual/pull/2139
- message_pump.app will now set the active app if it is not already set.
- DataTable now has max height set to 100vh

### Added

- Added auto_scroll attribute to TextLog https://github.com/Textualize/textual/pull/2127
- Added scroll_end switch to TextLog.write https://github.com/Textualize/textual/pull/2127
- Added `Widget.get_pseudo_class_state` https://github.com/Textualize/textual/pull/2155
- Added Screen.ModalScreen which prevents App from handling bindings. https://github.com/Textualize/textual/pull/2139
- Added TEXTUAL_LOG env var which should be a path that Textual will write verbose logs to (textual devtools is generally preferred) https://github.com/Textualize/textual/pull/2148
- Added textual.logging.TextualHandler logging handler
- Added Query.set_classes, DOMNode.set_classes, and `classes` setter for Widget https://github.com/Textualize/textual/issues/1081
- Added `OptionList` https://github.com/Textualize/textual/pull/2154

## [0.16.0] - 2023-03-22

### Added
- Added `parser_factory` argument to `Markdown` and `MarkdownViewer` constructors https://github.com/Textualize/textual/pull/2075
- Added `HorizontalScroll` https://github.com/Textualize/textual/issues/1957
- Added `Center` https://github.com/Textualize/textual/issues/1957
- Added `Middle` https://github.com/Textualize/textual/issues/1957
- Added `VerticalScroll` (mimicking the old behaviour of `Vertical`) https://github.com/Textualize/textual/issues/1957
- Added `Widget.border_title` and `Widget.border_subtitle` to set border (sub)title for a widget https://github.com/Textualize/textual/issues/1864
- Added CSS styles `border_title_align` and `border_subtitle_align`.
- Added `TabbedContent` widget https://github.com/Textualize/textual/pull/2059
- Added `get_child_by_type` method to widgets / app https://github.com/Textualize/textual/pull/2059
- Added `Widget.render_str` method https://github.com/Textualize/textual/pull/2059
- Added TEXTUAL_DRIVER environment variable

### Changed

- Dropped "loading-indicator--dot" component style from LoadingIndicator https://github.com/Textualize/textual/pull/2050
- Tabs widget now sends Tabs.Cleared when there is no active tab.
- Breaking change: changed default behaviour of `Vertical` (see `VerticalScroll`) https://github.com/Textualize/textual/issues/1957
- The default `overflow` style for `Horizontal` was changed to `hidden hidden` https://github.com/Textualize/textual/issues/1957
- `DirectoryTree` also accepts `pathlib.Path` objects as the path to list https://github.com/Textualize/textual/issues/1438

### Removed

- Removed `sender` attribute from messages. It's now just private (`_sender`). https://github.com/Textualize/textual/pull/2071

### Fixed

- Fixed borders not rendering correctly. https://github.com/Textualize/textual/pull/2074
- Fix for error when removing nodes. https://github.com/Textualize/textual/issues/2079

## [0.15.1] - 2023-03-14

### Fixed

- Fixed how the namespace for messages is calculated to facilitate inheriting messages https://github.com/Textualize/textual/issues/1814
- `Tab` is now correctly made available from `textual.widgets`. https://github.com/Textualize/textual/issues/2044

## [0.15.0] - 2023-03-13

### Fixed

- Fixed container not resizing when a widget is removed https://github.com/Textualize/textual/issues/2007
- Fixes issue where the horizontal scrollbar would be incorrectly enabled https://github.com/Textualize/textual/pull/2024

## [0.15.0] - 2023-03-13

### Changed

- Fixed container not resizing when a widget is removed https://github.com/Textualize/textual/issues/2007
- Fixed issue where the horizontal scrollbar would be incorrectly enabled https://github.com/Textualize/textual/pull/2024
- Fixed `Pilot.click` not correctly creating the mouse events https://github.com/Textualize/textual/issues/2022
- Fixes issue where the horizontal scrollbar would be incorrectly enabled https://github.com/Textualize/textual/pull/2024
- Fixes for tracebacks not appearing on exit https://github.com/Textualize/textual/issues/2027

### Added

- Added a LoadingIndicator widget https://github.com/Textualize/textual/pull/2018
- Added Tabs Widget https://github.com/Textualize/textual/pull/2020

### Changed

- Breaking change: Renamed Widget.action and App.action to Widget.run_action and App.run_action
- Added `shift`, `meta` and `control` arguments to `Pilot.click`.

## [0.14.0] - 2023-03-09

### Changed

- Breaking change: There is now only `post_message` to post events, which is non-async, `post_message_no_wait` was dropped. https://github.com/Textualize/textual/pull/1940
- Breaking change: The Timer class now has just one method to stop it, `Timer.stop` which is non sync https://github.com/Textualize/textual/pull/1940
- Breaking change: Messages don't require a `sender` in their constructor https://github.com/Textualize/textual/pull/1940
- Many messages have grown a `control` property which returns the control they relate to. https://github.com/Textualize/textual/pull/1940
- Updated styling to make it clear DataTable grows horizontally https://github.com/Textualize/textual/pull/1946
- Changed the `Checkbox` character due to issues with Windows Terminal and Windows 10 https://github.com/Textualize/textual/issues/1934
- Changed the `RadioButton` character due to issues with Windows Terminal and Windows 10 and 11 https://github.com/Textualize/textual/issues/1934
- Changed the `Markdown` initial bullet character due to issues with Windows Terminal and Windows 10 and 11 https://github.com/Textualize/textual/issues/1982
- The underscore `_` is no longer a special alias for the method `pilot.press`

### Added

- Added `data_table` attribute to DataTable events https://github.com/Textualize/textual/pull/1940
- Added `list_view` attribute to `ListView` events https://github.com/Textualize/textual/pull/1940
- Added `radio_set` attribute to `RadioSet` events https://github.com/Textualize/textual/pull/1940
- Added `switch` attribute to `Switch` events https://github.com/Textualize/textual/pull/1940
- Added `hover` and `click` methods to `Pilot` https://github.com/Textualize/textual/pull/1966
- Breaking change: Added `toggle_button` attribute to RadioButton and Checkbox events, replaces `input` https://github.com/Textualize/textual/pull/1940
- A percentage alpha can now be applied to a border https://github.com/Textualize/textual/issues/1863
- Added `Color.multiply_alpha`.
- Added `ContentSwitcher` https://github.com/Textualize/textual/issues/1945

### Fixed

- Fixed bug that prevented pilot from pressing some keys https://github.com/Textualize/textual/issues/1815
- DataTable race condition that caused crash https://github.com/Textualize/textual/pull/1962
- Fixed scrollbar getting "stuck" to cursor when cursor leaves window during drag https://github.com/Textualize/textual/pull/1968 https://github.com/Textualize/textual/pull/2003
- DataTable crash when enter pressed when table is empty https://github.com/Textualize/textual/pull/1973

## [0.13.0] - 2023-03-02

### Added

- Added `Checkbox` https://github.com/Textualize/textual/pull/1872
- Added `RadioButton` https://github.com/Textualize/textual/pull/1872
- Added `RadioSet` https://github.com/Textualize/textual/pull/1872

### Changed

- Widget scrolling methods (such as `Widget.scroll_home` and `Widget.scroll_end`) now perform the scroll after the next refresh https://github.com/Textualize/textual/issues/1774
- Buttons no longer accept arbitrary renderables https://github.com/Textualize/textual/issues/1870

### Fixed

- Scrolling with cursor keys now moves just one cell https://github.com/Textualize/textual/issues/1897
- Fix exceptions in watch methods being hidden on startup https://github.com/Textualize/textual/issues/1886
- Fixed scrollbar size miscalculation https://github.com/Textualize/textual/pull/1910
- Fixed slow exit on some terminals https://github.com/Textualize/textual/issues/1920

## [0.12.1] - 2023-02-25

### Fixed

- Fix for batch update glitch https://github.com/Textualize/textual/pull/1880

## [0.12.0] - 2023-02-24

### Added

- Added `App.batch_update` https://github.com/Textualize/textual/pull/1832
- Added horizontal rule to Markdown https://github.com/Textualize/textual/pull/1832
- Added `Widget.disabled` https://github.com/Textualize/textual/pull/1785
- Added `DOMNode.notify_style_update` to replace `messages.StylesUpdated` message https://github.com/Textualize/textual/pull/1861
- Added `DataTable.show_row_labels` reactive to show and hide row labels https://github.com/Textualize/textual/pull/1868
- Added `DataTable.RowLabelSelected` event, which is emitted when a row label is clicked https://github.com/Textualize/textual/pull/1868
- Added `MessagePump.prevent` context manager to temporarily suppress a given message type https://github.com/Textualize/textual/pull/1866

### Changed

- Scrolling by page now adds to current position.
- Markdown lists have been polished: a selection of bullets, better alignment of numbers, style tweaks https://github.com/Textualize/textual/pull/1832
- Added alternative method of composing Widgets https://github.com/Textualize/textual/pull/1847
- Added `label` parameter to `DataTable.add_row` https://github.com/Textualize/textual/pull/1868
- Breaking change: Some `DataTable` component classes were renamed - see PR for details https://github.com/Textualize/textual/pull/1868

### Removed

- Removed `screen.visible_widgets` and `screen.widgets`
- Removed `StylesUpdate` message. https://github.com/Textualize/textual/pull/1861

### Fixed

- Numbers in a descendant-combined selector no longer cause an error https://github.com/Textualize/textual/issues/1836
- Fixed superfluous scrolling when focusing a docked widget https://github.com/Textualize/textual/issues/1816
- Fixes walk_children which was returning more than one screen https://github.com/Textualize/textual/issues/1846
- Fixed issue with watchers fired for detached nodes https://github.com/Textualize/textual/issues/1846

## [0.11.1] - 2023-02-17

### Fixed

- DataTable fix issue where offset cache was not being used https://github.com/Textualize/textual/pull/1810
- DataTable scrollbars resize correctly when header is toggled https://github.com/Textualize/textual/pull/1803
- DataTable location mapping cleared when clear called https://github.com/Textualize/textual/pull/1809

## [0.11.0] - 2023-02-15

### Added

- Added `TreeNode.expand_all` https://github.com/Textualize/textual/issues/1430
- Added `TreeNode.collapse_all` https://github.com/Textualize/textual/issues/1430
- Added `TreeNode.toggle_all` https://github.com/Textualize/textual/issues/1430
- Added the coroutines `Animator.wait_until_complete` and `pilot.wait_for_scheduled_animations` that allow waiting for all current and scheduled animations https://github.com/Textualize/textual/issues/1658
- Added the method `Animator.is_being_animated` that checks if an attribute of an object is being animated or is scheduled for animation
- Added more keyboard actions and related bindings to `Input` https://github.com/Textualize/textual/pull/1676
- Added App.scroll_sensitivity_x and App.scroll_sensitivity_y to adjust how many lines the scroll wheel moves the scroll position https://github.com/Textualize/textual/issues/928
- Added Shift+scroll wheel and ctrl+scroll wheel to scroll horizontally
- Added `Tree.action_toggle_node` to toggle a node without selecting, and bound it to <kbd>Space</kbd> https://github.com/Textualize/textual/issues/1433
- Added `Tree.reset` to fully reset a `Tree` https://github.com/Textualize/textual/issues/1437
- Added `DataTable.sort` to sort rows https://github.com/Textualize/textual/pull/1638
- Added `DataTable.get_cell` to retrieve a cell by column/row keys https://github.com/Textualize/textual/pull/1638
- Added `DataTable.get_cell_at` to retrieve a cell by coordinate https://github.com/Textualize/textual/pull/1638
- Added `DataTable.update_cell` to update a cell by column/row keys https://github.com/Textualize/textual/pull/1638
- Added `DataTable.update_cell_at` to update a cell at a coordinate  https://github.com/Textualize/textual/pull/1638
- Added `DataTable.ordered_rows` property to retrieve `Row`s as they're currently ordered https://github.com/Textualize/textual/pull/1638
- Added `DataTable.ordered_columns` property to retrieve `Column`s as they're currently ordered https://github.com/Textualize/textual/pull/1638
- Added `DataTable.coordinate_to_cell_key` to find the key for the cell at a coordinate https://github.com/Textualize/textual/pull/1638
- Added `DataTable.is_valid_coordinate` https://github.com/Textualize/textual/pull/1638
- Added `DataTable.is_valid_row_index` https://github.com/Textualize/textual/pull/1638
- Added `DataTable.is_valid_column_index` https://github.com/Textualize/textual/pull/1638
- Added attributes to events emitted from `DataTable` indicating row/column/cell keys https://github.com/Textualize/textual/pull/1638
- Added `DataTable.get_row` to retrieve the values from a row by key https://github.com/Textualize/textual/pull/1786
- Added `DataTable.get_row_at` to retrieve the values from a row by index https://github.com/Textualize/textual/pull/1786
- Added `DataTable.get_column` to retrieve the values from a column by key https://github.com/Textualize/textual/pull/1786
- Added `DataTable.get_column_at` to retrieve the values from a column by index https://github.com/Textualize/textual/pull/1786
- Added `DataTable.HeaderSelected` which is posted when header label clicked https://github.com/Textualize/textual/pull/1788
- Added `DOMNode.watch` and `DOMNode.is_attached` methods  https://github.com/Textualize/textual/pull/1750
- Added `DOMNode.css_tree` which is a renderable that shows the DOM and CSS https://github.com/Textualize/textual/pull/1778
- Added `DOMNode.children_view` which is a view on to a nodes children list, use for querying https://github.com/Textualize/textual/pull/1778
- Added `Markdown` and `MarkdownViewer` widgets.
- Added `--screenshot` option to `textual run`

### Changed

- Breaking change: `TreeNode` can no longer be imported from `textual.widgets`; it is now available via `from textual.widgets.tree import TreeNode`. https://github.com/Textualize/textual/pull/1637
- `Tree` now shows a (subdued) cursor for a highlighted node when focus has moved elsewhere https://github.com/Textualize/textual/issues/1471
- `DataTable.add_row` now accepts `key` argument to uniquely identify the row https://github.com/Textualize/textual/pull/1638
- `DataTable.add_column` now accepts `key` argument to uniquely identify the column https://github.com/Textualize/textual/pull/1638
- `DataTable.add_row` and `DataTable.add_column` now return lists of keys identifying the added rows/columns https://github.com/Textualize/textual/pull/1638
- Breaking change: `DataTable.get_cell_value` renamed to `DataTable.get_value_at` https://github.com/Textualize/textual/pull/1638
- `DataTable.row_count` is now a property https://github.com/Textualize/textual/pull/1638
- Breaking change: `DataTable.cursor_cell` renamed to `DataTable.cursor_coordinate` https://github.com/Textualize/textual/pull/1638
  - The method `validate_cursor_cell` was renamed to `validate_cursor_coordinate`.
  - The method `watch_cursor_cell` was renamed to `watch_cursor_coordinate`.
- Breaking change: `DataTable.hover_cell` renamed to `DataTable.hover_coordinate` https://github.com/Textualize/textual/pull/1638
  - The method `validate_hover_cell` was renamed to `validate_hover_coordinate`.
- Breaking change: `DataTable.data` structure changed, and will be made private in upcoming release https://github.com/Textualize/textual/pull/1638
- Breaking change: `DataTable.refresh_cell` was renamed to `DataTable.refresh_coordinate` https://github.com/Textualize/textual/pull/1638
- Breaking change: `DataTable.get_row_height` now takes a `RowKey` argument instead of a row index https://github.com/Textualize/textual/pull/1638
- Breaking change: `DataTable.data` renamed to `DataTable._data` (it's now private) https://github.com/Textualize/textual/pull/1786
- The `_filter` module was made public (now called `filter`) https://github.com/Textualize/textual/pull/1638
- Breaking change: renamed `Checkbox` to `Switch` https://github.com/Textualize/textual/issues/1746
- `App.install_screen` name is no longer optional https://github.com/Textualize/textual/pull/1778
- `App.query` now only includes the current screen https://github.com/Textualize/textual/pull/1778
- `DOMNode.tree` now displays simple DOM structure only https://github.com/Textualize/textual/pull/1778
- `App.install_screen` now returns None rather than AwaitMount https://github.com/Textualize/textual/pull/1778
- `DOMNode.children` is now a simple sequence, the NodesList is exposed as `DOMNode._nodes` https://github.com/Textualize/textual/pull/1778
- `DataTable` cursor can now enter fixed columns https://github.com/Textualize/textual/pull/1799

### Fixed

- Fixed stuck screen  https://github.com/Textualize/textual/issues/1632
- Fixed programmatic style changes not refreshing children layouts when parent widget did not change size https://github.com/Textualize/textual/issues/1607
- Fixed relative units in `grid-rows` and `grid-columns` being computed with respect to the wrong dimension https://github.com/Textualize/textual/issues/1406
- Fixed bug with animations that were triggered back to back, where the second one wouldn't start https://github.com/Textualize/textual/issues/1372
- Fixed bug with animations that were scheduled where all but the first would be skipped https://github.com/Textualize/textual/issues/1372
- Programmatically setting `overflow_x`/`overflow_y` refreshes the layout correctly https://github.com/Textualize/textual/issues/1616
- Fixed double-paste into `Input` https://github.com/Textualize/textual/issues/1657
- Added a workaround for an apparent Windows Terminal paste issue https://github.com/Textualize/textual/issues/1661
- Fixed issue with renderable width calculation https://github.com/Textualize/textual/issues/1685
- Fixed issue with app not processing Paste event https://github.com/Textualize/textual/issues/1666
- Fixed glitch with view position with auto width inputs https://github.com/Textualize/textual/issues/1693
- Fixed `DataTable` "selected" events containing wrong coordinates when mouse was used https://github.com/Textualize/textual/issues/1723

### Removed

- Methods `MessagePump.emit` and `MessagePump.emit_no_wait` https://github.com/Textualize/textual/pull/1738
- Removed `reactive.watch` in favor of DOMNode.watch.

## [0.10.1] - 2023-01-20

### Added

- Added Strip.text property https://github.com/Textualize/textual/issues/1620

### Fixed

- Fixed `textual diagnose` crash on older supported Python versions. https://github.com/Textualize/textual/issues/1622

### Changed

- The default filename for screenshots uses a datetime format similar to ISO8601, but with reserved characters replaced by underscores https://github.com/Textualize/textual/pull/1518


## [0.10.0] - 2023-01-19

### Added

- Added `TreeNode.parent` -- a read-only property for accessing a node's parent https://github.com/Textualize/textual/issues/1397
- Added public `TreeNode` label access via `TreeNode.label` https://github.com/Textualize/textual/issues/1396
- Added read-only public access to the children of a `TreeNode` via `TreeNode.children` https://github.com/Textualize/textual/issues/1398
- Added `Tree.get_node_by_id` to allow getting a node by its ID https://github.com/Textualize/textual/pull/1535
- Added a `Tree.NodeHighlighted` message, giving a `on_tree_node_highlighted` event handler https://github.com/Textualize/textual/issues/1400
- Added a `inherit_component_classes` subclassing parameter to control whether component classes are inherited from base classes https://github.com/Textualize/textual/issues/1399
- Added `diagnose` as a `textual` command https://github.com/Textualize/textual/issues/1542
- Added `row` and `column` cursors to `DataTable` https://github.com/Textualize/textual/pull/1547
- Added an optional parameter `selector` to the methods `Screen.focus_next` and `Screen.focus_previous` that enable using a CSS selector to narrow down which widgets can get focus https://github.com/Textualize/textual/issues/1196

### Changed

- `MouseScrollUp` and `MouseScrollDown` now inherit from `MouseEvent` and have attached modifier keys. https://github.com/Textualize/textual/pull/1458
- Fail-fast and print pretty tracebacks for Widget compose errors https://github.com/Textualize/textual/pull/1505
- Added Widget._refresh_scroll to avoid expensive layout when scrolling https://github.com/Textualize/textual/pull/1524
- `events.Paste` now bubbles https://github.com/Textualize/textual/issues/1434
- Improved error message when style flag `none` is mixed with other flags (e.g., when setting `text-style`) https://github.com/Textualize/textual/issues/1420
- Clock color in the `Header` widget now matches the header color https://github.com/Textualize/textual/issues/1459
- Programmatic calls to scroll now optionally scroll even if overflow styling says otherwise (introduces a new `force` parameter to all the `scroll_*` methods) https://github.com/Textualize/textual/issues/1201
- `COMPONENT_CLASSES` are now inherited from base classes https://github.com/Textualize/textual/issues/1399
- Watch methods may now take no parameters
- Added `compute` parameter to reactive
- A `TypeError` raised during `compose` now carries the full traceback
- Removed base class `NodeMessage` from which all node-related `Tree` events inherited

### Fixed

- The styles `scrollbar-background-active` and `scrollbar-color-hover` are no longer ignored https://github.com/Textualize/textual/pull/1480
- The widget `Placeholder` can now have its width set to `auto` https://github.com/Textualize/textual/pull/1508
- Behavior of widget `Input` when rendering after programmatic value change and related scenarios https://github.com/Textualize/textual/issues/1477 https://github.com/Textualize/textual/issues/1443
- `DataTable.show_cursor` now correctly allows cursor toggling https://github.com/Textualize/textual/pull/1547
- Fixed cursor not being visible on `DataTable` mount when `fixed_columns` were used https://github.com/Textualize/textual/pull/1547
- Fixed `DataTable` cursors not resetting to origin on `clear()` https://github.com/Textualize/textual/pull/1601
- Fixed TextLog wrapping issue https://github.com/Textualize/textual/issues/1554
- Fixed issue with TextLog not writing anything before layout https://github.com/Textualize/textual/issues/1498
- Fixed an exception when populating a child class of `ListView` purely from `compose` https://github.com/Textualize/textual/issues/1588
- Fixed freeze in tests https://github.com/Textualize/textual/issues/1608
- Fixed minus not displaying as symbol https://github.com/Textualize/textual/issues/1482

## [0.9.1] - 2022-12-30

### Added

- Added textual._win_sleep for Python on Windows < 3.11 https://github.com/Textualize/textual/pull/1457

## [0.9.0] - 2022-12-30

### Added

- Added textual.strip.Strip primitive
- Added textual._cache.FIFOCache
- Added an option to clear columns in DataTable.clear() https://github.com/Textualize/textual/pull/1427

### Changed

- Widget.render_line now returns a Strip
- Fix for slow updates on Windows
- Bumped Rich dependency

## [0.8.2] - 2022-12-28

### Fixed

- Fixed issue with TextLog.clear() https://github.com/Textualize/textual/issues/1447

## [0.8.1] - 2022-12-25

### Fixed

- Fix for overflowing tree issue https://github.com/Textualize/textual/issues/1425

## [0.8.0] - 2022-12-22

### Fixed

- Fixed issues with nested auto dimensions https://github.com/Textualize/textual/issues/1402
- Fixed watch method incorrectly running on first set when value hasn't changed and init=False https://github.com/Textualize/textual/pull/1367
- `App.dark` can now be set from `App.on_load` without an error being raised  https://github.com/Textualize/textual/issues/1369
- Fixed setting `visibility` changes needing a `refresh` https://github.com/Textualize/textual/issues/1355

### Added

- Added `textual.actions.SkipAction` exception which can be raised from an action to allow parents to process bindings.
- Added `textual keys` preview.
- Added ability to bind to a character in addition to key name. i.e. you can bind to "." or "full_stop".
- Added TextLog.shrink attribute to allow renderable to reduce in size to fit width.

### Changed

- Deprecated `PRIORITY_BINDINGS` class variable.
- Renamed `char` to `character` on Key event.
- Renamed `key_name` to `name` on Key event.
- Queries/`walk_children` no longer includes self in results by default https://github.com/Textualize/textual/pull/1416

## [0.7.0] - 2022-12-17

### Added

- Added `PRIORITY_BINDINGS` class variable, which can be used to control if a widget's bindings have priority by default. https://github.com/Textualize/textual/issues/1343

### Changed

- Renamed the `Binding` argument `universal` to `priority`. https://github.com/Textualize/textual/issues/1343
- When looking for bindings that have priority, they are now looked from `App` downwards. https://github.com/Textualize/textual/issues/1343
- `BINDINGS` on an `App`-derived class have priority by default. https://github.com/Textualize/textual/issues/1343
- `BINDINGS` on a `Screen`-derived class have priority by default. https://github.com/Textualize/textual/issues/1343
- Added a message parameter to Widget.exit

### Fixed

- Fixed validator not running on first reactive set https://github.com/Textualize/textual/pull/1359
- Ensure only printable characters are used as key_display https://github.com/Textualize/textual/pull/1361


## [0.6.0] - 2022-12-11

https://textual.textualize.io/blog/2022/12/11/version-060

### Added

- Added "inherited bindings" -- BINDINGS classvar will be merged with base classes, unless inherit_bindings is set to False
- Added `Tree` widget which replaces `TreeControl`.
- Added widget `Placeholder` https://github.com/Textualize/textual/issues/1200.
- Added `ListView` and `ListItem` widgets https://github.com/Textualize/textual/pull/1143

### Changed

- Rebuilt `DirectoryTree` with new `Tree` control.
- Empty containers with a dimension set to `"auto"` will now collapse instead of filling up the available space.
- Container widgets now have default height of `1fr`.
- The default `width` of a `Label` is now `auto`.

### Fixed

- Type selectors can now contain numbers https://github.com/Textualize/textual/issues/1253
- Fixed visibility not affecting children https://github.com/Textualize/textual/issues/1313
- Fixed issue with auto width/height and relative children https://github.com/Textualize/textual/issues/1319
- Fixed issue with offset applied to containers https://github.com/Textualize/textual/issues/1256
- Fixed default CSS retrieval for widgets with no `DEFAULT_CSS` that inherited from widgets with `DEFAULT_CSS` https://github.com/Textualize/textual/issues/1335
- Fixed merging of `BINDINGS` when binding inheritance is set to `None` https://github.com/Textualize/textual/issues/1351

## [0.5.0] - 2022-11-20

### Added

- Add get_child_by_id and get_widget_by_id, remove get_child https://github.com/Textualize/textual/pull/1146
- Add easing parameter to Widget.scroll_* methods https://github.com/Textualize/textual/pull/1144
- Added Widget.call_later which invokes a callback on idle.
- `DOMNode.ancestors` no longer includes `self`.
- Added `DOMNode.ancestors_with_self`, which retains the old behaviour of
  `DOMNode.ancestors`.
- Improved the speed of `DOMQuery.remove`.
- Added DataTable.clear
- Added low-level `textual.walk` methods.
- It is now possible to `await` a `Widget.remove`.
  https://github.com/Textualize/textual/issues/1094
- It is now possible to `await` a `DOMQuery.remove`. Note that this changes
  the return value of `DOMQuery.remove`, which used to return `self`.
  https://github.com/Textualize/textual/issues/1094
- Added Pilot.wait_for_animation
- Added `Widget.move_child` https://github.com/Textualize/textual/issues/1121
- Added a `Label` widget https://github.com/Textualize/textual/issues/1190
- Support lazy-instantiated Screens (callables in App.SCREENS) https://github.com/Textualize/textual/pull/1185
- Display of keys in footer has more sensible defaults https://github.com/Textualize/textual/pull/1213
- Add App.get_key_display, allowing custom key_display App-wide https://github.com/Textualize/textual/pull/1213

### Changed

- Watchers are now called immediately when setting the attribute if they are synchronous. https://github.com/Textualize/textual/pull/1145
- Widget.call_later has been renamed to Widget.call_after_refresh.
- Button variant values are now checked at runtime. https://github.com/Textualize/textual/issues/1189
- Added caching of some properties in Styles object

### Fixed

- Fixed DataTable row not updating after add https://github.com/Textualize/textual/issues/1026
- Fixed issues with animation. Now objects of different types may be animated.
- Fixed containers with transparent background not showing borders https://github.com/Textualize/textual/issues/1175
- Fixed auto-width in horizontal containers https://github.com/Textualize/textual/pull/1155
- Fixed Input cursor invisible when placeholder empty https://github.com/Textualize/textual/pull/1202
- Fixed deadlock when removing widgets from the App https://github.com/Textualize/textual/pull/1219

## [0.4.0] - 2022-11-08

https://textual.textualize.io/blog/2022/11/08/version-040/#version-040

### Changed

- Dropped support for mounting "named" and "anonymous" widgets via
  `App.mount` and `Widget.mount`. Both methods now simply take one or more
  widgets as positional arguments.
- `DOMNode.query_one` now raises a `TooManyMatches` exception if there is
  more than one matching node.
  https://github.com/Textualize/textual/issues/1096
- `App.mount` and `Widget.mount` have new `before` and `after` parameters https://github.com/Textualize/textual/issues/778

### Added

- Added `init` param to reactive.watch
- `CSS_PATH` can now be a list of CSS files https://github.com/Textualize/textual/pull/1079
- Added `DOMQuery.only_one` https://github.com/Textualize/textual/issues/1096
- Writes to stdout are now done in a thread, for smoother animation. https://github.com/Textualize/textual/pull/1104

## [0.3.0] - 2022-10-31

### Fixed

- Fixed issue where scrollbars weren't being unmounted
- Fixed fr units for horizontal and vertical layouts https://github.com/Textualize/textual/pull/1067
- Fixed `textual run` breaking sys.argv https://github.com/Textualize/textual/issues/1064
- Fixed footer not updating styles when toggling dark mode
- Fixed how the app title in a `Header` is centred https://github.com/Textualize/textual/issues/1060
- Fixed the swapping of button variants https://github.com/Textualize/textual/issues/1048
- Fixed reserved characters in screenshots https://github.com/Textualize/textual/issues/993
- Fixed issue with TextLog max_lines https://github.com/Textualize/textual/issues/1058

### Changed

- DOMQuery now raises InvalidQueryFormat in response to invalid query strings, rather than cryptic CSS error
- Dropped quit_after, screenshot, and screenshot_title from App.run, which can all be done via auto_pilot
- Widgets are now closed in reversed DOM order
- Input widget justify hardcoded to left to prevent text-align interference
- Changed `textual run` so that it patches `argv` in more situations
- DOM classes and IDs are now always treated fully case-sensitive https://github.com/Textualize/textual/issues/1047

### Added

- Added Unmount event
- Added App.run_async method
- Added App.run_test context manager
- Added auto_pilot to App.run and App.run_async
- Added Widget._get_virtual_dom to get scrollbars
- Added size parameter to run and run_async
- Added always_update to reactive
- Returned an awaitable from push_screen, switch_screen, and install_screen https://github.com/Textualize/textual/pull/1061

## [0.2.1] - 2022-10-23

### Changed

- Updated meta data for PyPI

## [0.2.0] - 2022-10-23

### Added

- CSS support
- Too numerous to mention
## [0.1.18] - 2022-04-30

### Changed

- Bump typing extensions

## [0.1.17] - 2022-03-10

### Changed

- Bumped Rich dependency

## [0.1.16] - 2022-03-10

### Fixed

- Fixed escape key hanging on Windows

## [0.1.15] - 2022-01-31

### Added

- Added Windows Driver

## [0.1.14] - 2022-01-09

### Changed

- Updated Rich dependency to 11.X

## [0.1.13] - 2022-01-01

### Fixed

- Fixed spurious characters when exiting app
- Fixed increasing delay when exiting

## [0.1.12] - 2021-09-20

### Added

- Added geometry.Spacing

### Fixed

- Fixed calculation of virtual size in scroll views

## [0.1.11] - 2021-09-12

### Changed

- Changed message handlers to use prefix handle\_
- Renamed messages to drop the Message suffix
- Events now bubble by default
- Refactor of layout

### Added

- Added App.measure
- Added auto_width to Vertical Layout, WindowView, an ScrollView
- Added big_table.py example
- Added easing.py example

## [0.1.10] - 2021-08-25

### Added

- Added keyboard control of tree control
- Added Widget.gutter to calculate space between renderable and outside edge
- Added margin, padding, and border attributes to Widget

### Changed

- Callbacks may be async or non-async.
- Event handler event argument is optional.
- Fixed exception in clock example https://github.com/willmcgugan/textual/issues/52
- Added Message.wait() which waits for a message to be processed
- Key events are now sent to widgets first, before processing bindings

## [0.1.9] - 2021-08-06

### Added

- Added hover over and mouse click to activate keys in footer
- Added verbosity argument to Widget.log

### Changed

- Simplified events. Remove Startup event (use Mount)
- Changed geometry.Point to geometry.Offset and geometry.Dimensions to geometry.Size

## [0.1.8] - 2021-07-17

### Fixed

- Fixed exiting mouse mode
- Fixed slow animation

### Added

- New log system

## [0.1.7] - 2021-07-14

### Changed

- Added functionality to calculator example.
- Scrollview now shows scrollbars automatically
- New handler system for messages that doesn't require inheritance
- Improved traceback handling

[0.48.1]: https://github.com/Textualize/textual/compare/v0.48.0...v0.48.1
[0.48.0]: https://github.com/Textualize/textual/compare/v0.47.1...v0.48.0
[0.47.1]: https://github.com/Textualize/textual/compare/v0.47.0...v0.47.1
[0.47.0]: https://github.com/Textualize/textual/compare/v0.46.0...v0.47.0
[0.46.0]: https://github.com/Textualize/textual/compare/v0.45.1...v0.46.0
[0.45.1]: https://github.com/Textualize/textual/compare/v0.45.0...v0.45.1
[0.45.0]: https://github.com/Textualize/textual/compare/v0.44.1...v0.45.0
[0.44.1]: https://github.com/Textualize/textual/compare/v0.44.0...v0.44.1
[0.44.0]: https://github.com/Textualize/textual/compare/v0.43.2...v0.44.0
[0.43.2]: https://github.com/Textualize/textual/compare/v0.43.1...v0.43.2
[0.43.1]: https://github.com/Textualize/textual/compare/v0.43.0...v0.43.1
[0.43.0]: https://github.com/Textualize/textual/compare/v0.42.0...v0.43.0
[0.42.0]: https://github.com/Textualize/textual/compare/v0.41.0...v0.42.0
[0.41.0]: https://github.com/Textualize/textual/compare/v0.40.0...v0.41.0
[0.40.0]: https://github.com/Textualize/textual/compare/v0.39.0...v0.40.0
[0.39.0]: https://github.com/Textualize/textual/compare/v0.38.1...v0.39.0
[0.38.1]: https://github.com/Textualize/textual/compare/v0.38.0...v0.38.1
[0.38.0]: https://github.com/Textualize/textual/compare/v0.37.1...v0.38.0
[0.37.1]: https://github.com/Textualize/textual/compare/v0.37.0...v0.37.1
[0.37.0]: https://github.com/Textualize/textual/compare/v0.36.0...v0.37.0
[0.36.0]: https://github.com/Textualize/textual/compare/v0.35.1...v0.36.0
[0.35.1]: https://github.com/Textualize/textual/compare/v0.35.0...v0.35.1
[0.35.0]: https://github.com/Textualize/textual/compare/v0.34.0...v0.35.0
[0.34.0]: https://github.com/Textualize/textual/compare/v0.33.0...v0.34.0
[0.33.0]: https://github.com/Textualize/textual/compare/v0.32.0...v0.33.0
[0.32.0]: https://github.com/Textualize/textual/compare/v0.31.0...v0.32.0
[0.31.0]: https://github.com/Textualize/textual/compare/v0.30.0...v0.31.0
[0.30.0]: https://github.com/Textualize/textual/compare/v0.29.0...v0.30.0
[0.29.0]: https://github.com/Textualize/textual/compare/v0.28.1...v0.29.0
[0.28.1]: https://github.com/Textualize/textual/compare/v0.28.0...v0.28.1
[0.28.0]: https://github.com/Textualize/textual/compare/v0.27.0...v0.28.0
[0.27.0]: https://github.com/Textualize/textual/compare/v0.26.0...v0.27.0
[0.26.0]: https://github.com/Textualize/textual/compare/v0.25.0...v0.26.0
[0.25.0]: https://github.com/Textualize/textual/compare/v0.24.1...v0.25.0
[0.24.1]: https://github.com/Textualize/textual/compare/v0.24.0...v0.24.1
[0.24.0]: https://github.com/Textualize/textual/compare/v0.23.0...v0.24.0
[0.23.0]: https://github.com/Textualize/textual/compare/v0.22.3...v0.23.0
[0.22.3]: https://github.com/Textualize/textual/compare/v0.22.2...v0.22.3
[0.22.2]: https://github.com/Textualize/textual/compare/v0.22.1...v0.22.2
[0.22.1]: https://github.com/Textualize/textual/compare/v0.22.0...v0.22.1
[0.22.0]: https://github.com/Textualize/textual/compare/v0.21.0...v0.22.0
[0.21.0]: https://github.com/Textualize/textual/compare/v0.20.1...v0.21.0
[0.20.1]: https://github.com/Textualize/textual/compare/v0.20.0...v0.20.1
[0.20.0]: https://github.com/Textualize/textual/compare/v0.19.1...v0.20.0
[0.19.1]: https://github.com/Textualize/textual/compare/v0.19.0...v0.19.1
[0.19.0]: https://github.com/Textualize/textual/compare/v0.18.0...v0.19.0
[0.18.0]: https://github.com/Textualize/textual/compare/v0.17.4...v0.18.0
[0.17.3]: https://github.com/Textualize/textual/compare/v0.17.2...v0.17.3
[0.17.2]: https://github.com/Textualize/textual/compare/v0.17.1...v0.17.2
[0.17.1]: https://github.com/Textualize/textual/compare/v0.17.0...v0.17.1
[0.17.0]: https://github.com/Textualize/textual/compare/v0.16.0...v0.17.0
[0.16.0]: https://github.com/Textualize/textual/compare/v0.15.1...v0.16.0
[0.15.1]: https://github.com/Textualize/textual/compare/v0.15.0...v0.15.1
[0.15.0]: https://github.com/Textualize/textual/compare/v0.14.0...v0.15.0
[0.14.0]: https://github.com/Textualize/textual/compare/v0.13.0...v0.14.0
[0.13.0]: https://github.com/Textualize/textual/compare/v0.12.1...v0.13.0
[0.12.1]: https://github.com/Textualize/textual/compare/v0.12.0...v0.12.1
[0.12.0]: https://github.com/Textualize/textual/compare/v0.11.1...v0.12.0
[0.11.1]: https://github.com/Textualize/textual/compare/v0.11.0...v0.11.1
[0.11.0]: https://github.com/Textualize/textual/compare/v0.10.1...v0.11.0
[0.10.1]: https://github.com/Textualize/textual/compare/v0.10.0...v0.10.1
[0.10.0]: https://github.com/Textualize/textual/compare/v0.9.1...v0.10.0
[0.9.1]: https://github.com/Textualize/textual/compare/v0.9.0...v0.9.1
[0.9.0]: https://github.com/Textualize/textual/compare/v0.8.2...v0.9.0
[0.8.2]: https://github.com/Textualize/textual/compare/v0.8.1...v0.8.2
[0.8.1]: https://github.com/Textualize/textual/compare/v0.8.0...v0.8.1
[0.8.0]: https://github.com/Textualize/textual/compare/v0.7.0...v0.8.0
[0.7.0]: https://github.com/Textualize/textual/compare/v0.6.0...v0.7.0
[0.6.0]: https://github.com/Textualize/textual/compare/v0.5.0...v0.6.0
[0.5.0]: https://github.com/Textualize/textual/compare/v0.4.0...v0.5.0
[0.4.0]: https://github.com/Textualize/textual/compare/v0.3.0...v0.4.0
[0.3.0]: https://github.com/Textualize/textual/compare/v0.2.1...v0.3.0
[0.2.1]: https://github.com/Textualize/textual/compare/v0.2.0...v0.2.1
[0.2.0]: https://github.com/Textualize/textual/compare/v0.1.18...v0.2.0
[0.1.18]: https://github.com/Textualize/textual/compare/v0.1.17...v0.1.18
[0.1.17]: https://github.com/Textualize/textual/compare/v0.1.16...v0.1.17
[0.1.16]: https://github.com/Textualize/textual/compare/v0.1.15...v0.1.16
[0.1.15]: https://github.com/Textualize/textual/compare/v0.1.14...v0.1.15
[0.1.14]: https://github.com/Textualize/textual/compare/v0.1.13...v0.1.14
[0.1.13]: https://github.com/Textualize/textual/compare/v0.1.12...v0.1.13
[0.1.12]: https://github.com/Textualize/textual/compare/v0.1.11...v0.1.12
[0.1.11]: https://github.com/Textualize/textual/compare/v0.1.10...v0.1.11
[0.1.10]: https://github.com/Textualize/textual/compare/v0.1.9...v0.1.10
[0.1.9]: https://github.com/Textualize/textual/compare/v0.1.8...v0.1.9
[0.1.8]: https://github.com/Textualize/textual/compare/v0.1.7...v0.1.8
[0.1.7]: https://github.com/Textualize/textual/releases/tag/v0.1.7<|MERGE_RESOLUTION|>--- conflicted
+++ resolved
@@ -5,19 +5,17 @@
 The format is based on [Keep a Changelog](http://keepachangelog.com/)
 and this project adheres to [Semantic Versioning](http://semver.org/).
 
-<<<<<<< HEAD
 ## Unreleased
 
 ### Changed
 
 - Breaking change: keyboard navigation in `RadioSet`, `ListView`, `OptionList`, and `SelectionList`, no longer allows highlighting disabled items https://github.com/Textualize/textual/issues/3881
-=======
+
 ## [0.48.1] - 2023-02-01
 
 ### Fixed
 
 - `TextArea` uses CSS theme by default instead of `monokai` https://github.com/Textualize/textual/pull/4091
->>>>>>> a382bdc8
 
 ## [0.48.0] - 2023-02-01
 
